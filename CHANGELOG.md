--- conflicted
+++ resolved
@@ -11,15 +11,12 @@
   [Jeremy David Giesbrecht](https://github.com/SDGGiesbrecht)
   [#1326](https://github.com/realm/SwiftLint/issues/1326)
 
-<<<<<<< HEAD
 * Add opt-in option to `unused_optional_binding` rule to ignore `try?` in `guard` statements  
   [Sega-Zero](https://github.com/Sega-Zero)
   [#1432](https://github.com/realm/SwiftLint/issues/1432)
   
-=======
 * Add lowercase and missing colon checks to the `mark` rule.  
   [Jason Moore](https://github.com/xinsight)
->>>>>>> af126224
 
 ##### Bug Fixes
 
