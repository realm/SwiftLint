--- conflicted
+++ resolved
@@ -48,15 +48,13 @@
 
 #### Bug Fixes
 
-<<<<<<< HEAD
 * Fix bug where SwiftLint ignores excluded files list in a nested configuration file.  
   [Dylan Bruschi](https://github.com/Bruschidy54)
   [#2447](https://github.com/realm/SwiftLint/issues/2447)
-=======
+
 * Fix false positives on `no_grouping_extension` rule when using `where`
   clause.  
   [Almaz Ibragimov](https://github.com/almazrafi)
->>>>>>> 0bc7d419
 
 * Fix `explicit_type_interface` when used in statements.  
   [Daniel Metzing](https://github.com/dirtydanee)
