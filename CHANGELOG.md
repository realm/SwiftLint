--- conflicted
+++ resolved
@@ -9,23 +9,22 @@
 * Add AutoCorrect for StatementPositionRule.  
   [Raphael Randschau](https://github.com/nicolai86)
 
-<<<<<<< HEAD
+* Add AutoCorrect for CommaRule.  
+  [Raphael Randschau](https://github.com/nicolai86)
+
+* Add AutoCorrect for LegacyConstructorRule.  
+  [Raphael Randschau](https://github.com/nicolai86)
+
+* Improve performance by reducing calls to SourceKit.  
+  [Norio Nomura](https://github.com/norio-nomura)
+
+* Improve performance of `LineLengthRule`.  
+  [Norio Nomura](https://github.com/norio-nomura)
+
 * Add ConditionalBindingCascadeRule.
   [Aaron McTavish](https://github.com/aamctustwo)
   [#202](https://github.com/realm/SwiftLint/issues/202)
-=======
-* Add AutoCorrect for CommaRule.  
-  [Raphael Randschau](https://github.com/nicolai86)
-
-* Add AutoCorrect for LegacyConstructorRule.  
-  [Raphael Randschau](https://github.com/nicolai86)
-
-* Improve performance by reducing calls to SourceKit.  
-  [Norio Nomura](https://github.com/norio-nomura)
-
-* Improve performance of `LineLengthRule`.  
-  [Norio Nomura](https://github.com/norio-nomura)
->>>>>>> 187664f8
+
 
 ##### Bug Fixes
 
