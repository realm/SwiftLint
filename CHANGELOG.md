--- conflicted
+++ resolved
@@ -64,15 +64,13 @@
   [Natan Rolnik](https://github.com/NatanRolnik)
   [#1270](https://github.com/realm/SwiftLint/issues/1270)
 
-<<<<<<< HEAD
 * Add `explicit_type_interface` rule that validates that the properties 
   have a type interface  
   [Kim de Vos](https://github.com/kimdv)
-=======
+  
 * Now `nesting` rule can be configured with a type and statement level.  
   [Hayashi Tatsuya](https://github.com/sora0077)
   [#1318](https://github.com/realm/SwiftLint/issues/1318)
->>>>>>> 80c30508
 
 ##### Bug Fixes
 
