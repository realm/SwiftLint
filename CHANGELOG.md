## 0.19.0-rc.1: Coin-Operated Machine RC1

##### Breaking

* Remove support for Swift 2.  
  [Marcelo Fabri](https://github.com/marcelofabri)
  [#1387](https://github.com/realm/SwiftLint/issues/1453)

* Remove `missing_docs` and `valid_docs` rules since 
  they were already disabled.  
  [Marcelo Fabri](https://github.com/marcelofabri)
  [#1387](https://github.com/realm/SwiftLint/issues/1453)

* Add `modificationDate(forFileAtPath:)` function requirement to
  `LintableFileManager` protocol.  
  [Victor Pimentel](https://github.com/victorpimentel)

* Several breaking changes to `LinterCache`.  
  [Victor Pimentel](https://github.com/victorpimentel)
  [JP Simard](https://github.com/jpsim)

* Remove `Configuration.hash` property.  
  [Victor Pimentel](https://github.com/victorpimentel)

* Rename `ConditionalReturnsOnNewline` struct to
  `ConditionalReturnsOnNewlineRule` to match rule naming conventions.  
  [JP Simard](https://github.com/jpsim)

##### Enhancements

<<<<<<< HEAD
* Don't count comment lines in `file_length` rule.  
  [Samuel Susla](https://github.com/sammy-SC)
  [#1387](https://github.com/realm/SwiftLint/issues/1165)
=======
* Cache linter results for files unmodified since the previous linter run.  
  [Victor Pimentel](https://github.com/victorpimentel)
  [JP Simard](https://github.com/jpsim)
  [#1184](https://github.com/realm/SwiftLint/issues/1184)
>>>>>>> 8ed4424a

* Add opt-in configurations to `generic_type_name`, `identifier_name` and
  `type_name` rules to allow excluding non-alphanumeric characters and names 
  that start with uppercase.  
  [Javier Hernández](https://github.com/jaherhi)
  [#541](https://github.com/realm/SwiftLint/issues/541)

* Adds support for `excluded` in custom rules to exclude files.  
  [Nigel Flack](https://github.com/nigelflack)
  [#1437](https://github.com/realm/SwiftLint/issues/1437)

* Make `trailing_comma` rule autocorrectable.  
  [Samuel Susla](https://github.com/sammy-SC)
  [Jeremy David Giesbrecht](https://github.com/SDGGiesbrecht)
  [#1326](https://github.com/realm/SwiftLint/issues/1326)
  
* Added `no_extension_access_modifier` opt-in rule to disallow access modifiers
  completely, à la SE-0119.  
  [Jose Cheyo Jimenez](https://github.com/masters3d)
  [#1457](https://github.com/realm/SwiftLint/issues/1457)
  
* Add lowercase and missing colon checks to the `mark` rule.  
  [Jason Moore](https://github.com/xinsight)

* Improve violation reason wording in `function_body_length`,
  `large_type`, and `type_body_length` rules.  
  [ultimatedbz](https://github.com/ultimatedbz)

* Add `explicit_top_level_acl` opt-in rule that validates that all top
  level declarations should explicitly be marked with an Access  Control
  Level (`private`, `fileprivate`, `internal`, `public` or `open`).  
  [J. Cheyo Jimenez](https://github.com/masters3d)
  [Marcelo Fabri](https://github.com/marcelofabri)
  [#58](https://github.com/realm/SwiftLint/issues/58)

* Add `implicit_return` opt-in rule that warns against using the `return`
  keyword when it can be omitted inside closures.  
  [Marcelo Fabri](https://github.com/marcelofabri)
  [#1194](https://github.com/realm/SwiftLint/issues/1194)
  
* Add option to `unused_optional_binding` rule to ignore `try?`
  in `guard` statements.  
  [Sega-Zero](https://github.com/Sega-Zero)
  [#1432](https://github.com/realm/SwiftLint/issues/1432)

* Add `empty_enum_arguments` correctable rule that warns against using
  silent associated values inside a `case`.  
  [Marcelo Fabri](https://github.com/marcelofabri)
  [#1425](https://github.com/realm/SwiftLint/issues/1425)

* Remove `file.zip` from the `Pods` directory when installing SwiftLint via
  CocoaPods.  
  [Hesham Salman](https://github.com/heshamsalman)
  [#1507](https://github.com/realm/SwiftLint/issues/1507)

* Add `protocol_property_accessors_order` correctable rule that validates
  that the order of accessors is `get set` when declaring variables
  in protocols.  
  [Marcelo Fabri](https://github.com/marcelofabri)
  [#1504](https://github.com/realm/SwiftLint/issues/1504)

##### Bug Fixes

* `emoji` and `checkstyle` reporter output report sorted by file name.  
  [norio-nomura](https://github.com/norio-nomura)
  [#1429](https://github.com/realm/SwiftLint/issues/1429)

* Prevent false positive in `shorthand_operator` rule.  
  [sammy-SC](https://github.com/sammy-SC)
  [#1254](https://github.com/realm/SwiftLint/issues/1254)

* Fix typo in `DiscardedNotificationCenterObserverRule`.  
  [Spencer Kaiser](https://github.com/spencerkaiser)

* Fix `empty_parameters` rule with Swift 3.  
  [Marcelo Fabri](https://github.com/marcelofabri)
  [#1460](https://github.com/realm/SwiftLint/issues/1460)

* Prevent triggering `redundant_optional_initialization` rule
  on a `lazy var` since it needs initialization.  
  [Marcelo Fabri](https://github.com/marcelofabri)
  [#1334](https://github.com/realm/SwiftLint/issues/1334)

* Fix `ignores_case_statements` key in `cyclomatic_complexity` description.  
  [Jeff Blagdon](https://github.com/jefflovejapan)
  [#1434](https://github.com/realm/SwiftLint/issues/1434)

* Fall back to reporting violations on line `1` if no line was provided for the
  violation's location, ensuring Xcode always displays the warning or error.  
  [rjhodge](https://github.com/rjhodge)
  [JP Simard](https://github.com/jpsim)
  [#1520](https://github.com/realm/SwiftLint/issues/1520)

* Fix crash or incorrect violation location with strings including multi-byte
  unicode characters.  
  [Marcelo Fabri](https://github.com/marcelofabri)
  [#1006](https://github.com/realm/SwiftLint/issues/1006)

* Fix false positive in `syntactic_sugar` rule when using nested types named
  `Optional`, `ImplicitlyUnwrappedOptional`, `Array` or `Dictionary`.  
  [Marcelo Fabri](https://github.com/marcelofabri)
  [#1508](https://github.com/realm/SwiftLint/issues/1508)

## 0.18.1: Misaligned Drum

##### Breaking

* None.

##### Enhancements

* None.

##### Bug Fixes

* Compile releases in the 'Release' configuration rather than 'Debug'.

## 0.18.0: Misaligned Drum

##### Breaking

* Replace YamlSwift with Yams. SwiftLint no longer includes YamlSwift. If your
  project implicitly depends on YamlSwift, you need to modify it to depend on
  YamlSwift explicitly.  
  [norio-nomura](https://github.com/norio-nomura)
  [#1412](https://github.com/realm/SwiftLint/issues/1412)

* Yams interprets YAML more strictly than YamlSwift, so if your YAML
  configurations previously worked with SwiftLint but didn't fully conform to
  the YAML 1.2 standard, you'll need to fix those validation errors.
  For example:
  ```yaml
  custom_rules:
    wrong_regex:
      name: "wrong regex"
      regex: "((assert|precondition)\(false)" # '\' in "" means escape sequence
    strict_regex:
      name: "strict regex"
      regex: '((assert|precondition)\(false)' # Use single quotes
  ```

##### Enhancements

* Support compiling with Xcode 8.3 and Swift 3.1.  
  [Keith Smiley](https://github.com/keith)

* Fix false positives on `for_where` rule and skip violation on
  complex conditions.  
  [Marcelo Fabri](https://github.com/marcelofabri)
  [#1387](https://github.com/realm/SwiftLint/issues/1387)

* Print YAML configuration errors in locatable format compatible with Xcode's
  Issue Navigator.  
  ![](https://cloud.githubusercontent.com/assets/33430/24688866/f18d40f4-19fd-11e7-8f17-72f1fca20406.png)

##### Bug Fixes

* Fix --lenient enforcement not being applied to all violations.  
  [aaroncrespo](https://github.com/aaroncrespo)
  [#1391](https://github.com/realm/SwiftLint/issues/1391)

* Fix false positives in `unused_optional_binding` rule.  
  [Daniel Rodríguez Troitiño](https://github.com/drodriguez)
  [#1376](https://github.com/realm/SwiftLint/issues/1376)

* Fix false positives in `redundant_discardable_let` rule.  
  [Jeremy David Giesbrecht](https://github.com/SDGGiesbrecht)
  [#1415](https://github.com/realm/SwiftLint/issues/1415)

## 0.17.0: Extra Rinse Cycle

##### Breaking

* `variable_name` rule (`VariableNameRule`) is now `identifier_name`
  (`IdentifierNameRule`) as it validates other identifiers as well.  
  [Marcelo Fabri](https://github.com/marcelofabri)
  [#663](https://github.com/realm/SwiftLint/issues/663)

* Fix `sorted_imports` rule to sort ignoring case.  
  [Keith Smiley](https://github.com/keith)
  [#1185](https://github.com/realm/SwiftLint/issues/1185)

* Temporarily disable cache when linting. This will be re-enabled in a future
  version after important cache-related issues have been addressed.  
  [Marcelo Fabri](https://github.com/marcelofabri)

##### Enhancements

* Add `implicitly_unwrapped_optional` opt-in rule that warns against using
  implicitly unwrapped optionals, except cases when this IUO is an IBOutlet.  
  [Siarhei Fedartsou](https://github.com/SiarheiFedartsou)
  [#56](https://github.com/realm/SwiftLint/issues/56)

* Performance improvements to `generic_type_name`,
  `redundant_nil_coalescing`, `mark`, `first_where` and
  `vertical_whitespace` rules.  
  [Marcelo Fabri](https://github.com/marcelofabri)

* Add `discarded_notification_center_observer` rule that warns when the result
  of `NotificationCenter.addObserver(forName:object:queue:using:)` is not stored
  so it can be removed later.  
  [Marcelo Fabri](https://github.com/marcelofabri)
  [#1062](https://github.com/realm/SwiftLint/issues/1062)

* Add `notification_center_detachment` rule that warns against an object
  removing itself from `NotificationCenter` in an unsafe location.  
  [Marcelo Fabri](https://github.com/marcelofabri)
  [#1061](https://github.com/realm/SwiftLint/issues/1061)

* Accept `AnyObject` and `NSObjectProtocol` in `class_delegate_protocol`.  
  [Jon Shier](https://github.com/jshier)
  [#1261](https://github.com/realm/SwiftLint/issues/1261)

* Add `ignores_function_declarations` and `ignores_comments` as options to
  `LineLengthRule`.  
  [Michael L. Welles](https://github.com/mlwelles)
  [#598](https://github.com/realm/SwiftLint/issues/598)
  [#975](https://github.com/realm/SwiftLint/issues/975)

* Add `for_where` rule that validates that `where` is used in a `for` loop
  instead of a single `if` expression inside the loop.  
  [Marcelo Fabri](https://github.com/marcelofabri)
  [#1228](https://github.com/realm/SwiftLint/issues/1228)

* `unused_enumerated` rule now warns when only the index is being used.
  You should use `.indices` instead of `.enumerated()` in this case.  
  [Marcelo Fabri](https://github.com/marcelofabri)
  [#1278](https://github.com/realm/SwiftLint/issues/1278)

* Add `ignores_case_statements` as option to `CyclomaticComplexityRule`.  
  [Michael L. Welles](https://github.com/mlwelles)
  [#1298](https://github.com/realm/SwiftLint/issues/1298)

* Add correctable `redundant_discardable_let` rule that warns when
  `let _ = foo()` is used to discard a result from a function instead of
  `_ = foo()`.  
  [Marcelo Fabri](https://github.com/marcelofabri)
  [#1232](https://github.com/realm/SwiftLint/issues/1232)

* Accept global and local variables in `implicit_getter` rule.  
  [Marcelo Fabri](https://github.com/marcelofabri)

* Add `--enabled` (or `-e`) switch to the `rules` CLI command, to only display
  enabled rules.  
  [Natan Rolnik](https://github.com/NatanRolnik)
  [#1270](https://github.com/realm/SwiftLint/issues/1270)

* Now `nesting` rule can be configured with a type and statement level.  
  [Hayashi Tatsuya](https://github.com/sora0077)
  [#1318](https://github.com/realm/SwiftLint/issues/1318)

* Add `explicit_type_interface` opt-in rule that validates that the properties
  have an explicit type interface.  
  [Kim de Vos](https://github.com/kimdv)

* Add `--lenient` CLI option to `lint` command. Facilitates running a lint task
  that doesn't fail a pipeline of other tasks.  
  [aaroncrespo](https://github.com/aaroncrespo)
  [#1322](https://github.com/realm/SwiftLint/issues/1322)

* Add `fatal_error_message` opt-in rule that validates that `fatalError()` calls
  have a message.  
  [Kim de Vos](https://github.com/kimdv)
  [#1348](https://github.com/realm/SwiftLint/issues/1348)

##### Bug Fixes

* Fix crashes when accessing cached regular expressions when linting in
  parallel.  
  [JP Simard](https://github.com/jpsim)
  [#1344](https://github.com/realm/SwiftLint/issues/1344)

* Fix a false positive on `large_tuple` rule when using closures.  
  [Marcelo Fabri](https://github.com/marcelofabri)
  [#1234](https://github.com/realm/SwiftLint/issues/1234)

* Fix `force_unwrap` false positive for bool negation.  
  [Aaron McTavish](https://github.com/aamctustwo)
  [#918](https://github.com/realm/SwiftLint/issues/918)

* Fix false positive and wrong correction on `number_separator` rule.  
  [Marcelo Fabri](https://github.com/marcelofabri)
  [#1242](https://github.com/realm/SwiftLint/issues/1242)

* Retain closure parameter types when they are specified during autocorrect.  
  [Allen Zeng](https://github.com/allen-zeng)
  [#1175](https://github.com/realm/SwiftLint/issues/1175)

* Fix `redundant_void_return` matches if return type starts with Void~.  
  [Hayashi Tatsuya](https://github.com/sora0077)

* Ignore `unused_closure_parameter` rule on closures that are called inline.  
  [Marcelo Fabri](https://github.com/marcelofabri)
  [#1161](https://github.com/realm/SwiftLint/issues/1161)

* Disable `valid_docs` and `missing_docs` rules when running in Swift 2.3 or
  later as they have not been updated to work with those versions of Swift.
  Both rules are now opt-in because of this.  
  [JP Simard](https://github.com/jpsim)
  [#728](https://github.com/realm/SwiftLint/issues/728)

* Fix false positive on `large_tuple` rule when using generics inside a tuple.  
  [Marcelo Fabri](https://github.com/marcelofabri)
  [#1257](https://github.com/realm/SwiftLint/issues/1257)

* Make `ASTRule` default implementation to navigate through the substructure
  even if its children are from a different kind. This fixes some violations not
  being reported in some contexts.  
  [Marcelo Fabri](https://github.com/marcelofabri)
  [#1237](https://github.com/realm/SwiftLint/issues/1237)

* Reimplement `switch_case_on_newline` rule to be an `ASTRule` and be more
  reliable, fixing some false negatives and false positives.  
  [Marcelo Fabri](https://github.com/marcelofabri)
  [#1268](https://github.com/realm/SwiftLint/issues/1268)

* Fix `closure_end_indentation` rule false positive when using single-line
  closures.  
  [Marcelo Fabri](https://github.com/marcelofabri)
  [#1216](https://github.com/realm/SwiftLint/issues/1216)

* Fix `todo` rule messages when the comment is not on a new line.  
  [Marcelo Fabri](https://github.com/marcelofabri)
  [#1304](https://github.com/realm/SwiftLint/issues/1304)

* Fix false negative on `unused_closure_parameter` rule.  
  [Hayashi Tatsuya](https://github.com/sora0077)

* Fix `checkstyle` report format.  
  [Yuki Oya](https://github.com/YukiOya)

## 0.16.1: Commutative Fabric Sheets

##### Breaking

* None.

##### Enhancements

* Improve `unused_optional_binding` rule on tuples check.  
  [Rafael Machado](https://github.com/rakaramos)

* Update `variable_name` to ignore overrides.  
  [Aaron McTavish](https://github.com/aamctustwo)
  [#1169](https://github.com/realm/SwiftLint/issues/1169)

* Update `number_separator` rule to allow for specifying
  minimum length of fraction.  
  [Bjarke Søndergaard](https://github.com/bjarkehs)
  [#1200](https://github.com/realm/SwiftLint/issues/1200)

* Update `legacy_constant` rule to support `CGFloat.pi` and `Float.pi`.  
  [Aaron McTavish](https://github.com/aamctustwo)
  [#1198](https://github.com/realm/SwiftLint/issues/1198)

##### Bug Fixes

* Fix false positives on `shorthand_operator` rule.  
  [Marcelo Fabri](https://github.com/marcelofabri)
  [#1156](https://github.com/realm/SwiftLint/issues/1156)
  [#1163](https://github.com/realm/SwiftLint/issues/1163)

* Fix false positive on `redundant_optional_initialization` rule.  
  [Marcelo Fabri](https://github.com/marcelofabri)
  [#1159](https://github.com/realm/SwiftLint/issues/1159)

* Fix false positive on `operator_usage_whitespace` rule with decimal
  literals in exponent format.  
  [Marcelo Fabri](https://github.com/marcelofabri)
  [#1153](https://github.com/realm/SwiftLint/issues/1153)

* Fix `excluded` configuration not excluding files.  
  [Marcelo Fabri](https://github.com/marcelofabri)
  [#1166](https://github.com/realm/SwiftLint/issues/1166)

* Disable commutative operations on `shorthand_operator` rule.  
  [Marcelo Fabri](https://github.com/marcelofabri)
  [#1182](https://github.com/realm/SwiftLint/issues/1182)
  [#1183](https://github.com/realm/SwiftLint/issues/1183)
  [#1211](https://github.com/realm/SwiftLint/issues/1211)

* Fix crash when running in a Sandboxed environment, which also fixes Homebrew
  distribution. Set the `SWIFTLINT_SWIFT_VERSION` environment variable to either
  `2` or `3` to force that operation mode, bypassing the Swift version
  determined from SourceKit.  
  [JP Simard](https://github.com/jpsim)

## 0.16.0: Maximum Energy Efficiency Setting

##### Breaking

* Several API breaking changes were made to conform to the Swift 3 API Design
  Guidelines. We apologize for any inconvenience this may have caused.

##### Enhancements

* Speed up linting by caching linter results across invocations.  
  [Marcelo Fabri](https://github.com/marcelofabri)
  [#868](https://github.com/realm/SwiftLint/issues/868)

* Speed up linting by processing multiple files and rules concurrently.  
  [JP Simard](https://github.com/jpsim)
  [#1077](https://github.com/realm/SwiftLint/issues/1077)

* Make many operations in SwiftLintFramework safe to call in multithreaded
  scenarios, including accessing `Linter.styleViolations`.  
  [JP Simard](https://github.com/jpsim)
  [#1077](https://github.com/realm/SwiftLint/issues/1077)

* Permit unsigned and explicitly-sized integer types in `valid_ibinspectable`  
  [Daniel Duan](https://github.com/dduan)

* Make `nimble_operator` rule correctable.  
  [Vojta Stavik](https://github.com/VojtaStavik)

* Add `vertical_parameter_alignment` rule that checks if parameters are
  vertically aligned for multi-line function declarations.  
  [Marcelo Fabri](https://github.com/marcelofabri)
  [#1033](https://github.com/realm/SwiftLint/issues/1033)

* Add more helpful reason strings to TrailingCommaRule.  
  [Matt Rubin](https://github.com/mattrubin)

* Add `class_delegate_protocol` rule that warns against protocol declarations
  that aren't marked as `: class` or `@objc`.  
  [Marcelo Fabri](https://github.com/marcelofabri)
  [#1039](https://github.com/realm/SwiftLint/issues/1039)

* Add correctable `redundant_optional_initialization` rule that warns against
  initializing optional variables with `nil`.  
  [Marcelo Fabri](https://github.com/marcelofabri)
  [#1052](https://github.com/realm/SwiftLint/issues/1052)

* `redundant_nil_coalescing` rule is now correctable.  
  [Marcelo Fabri](https://github.com/marcelofabri)

* Make `number_separator` rule correctable.  
  [Marcelo Fabri](https://github.com/marcelofabri)

* `empty_parentheses_with_trailing_closure` rule is now correctable.  
  [Marcelo Fabri](https://github.com/marcelofabri)

* Add correctable `redundant_void_return` rule that warns against
  explicitly adding `-> Void` to functions.  
  [Marcelo Fabri](https://github.com/marcelofabri)
  [#1066](https://github.com/realm/SwiftLint/issues/1066)

* Add an opt-in rule that enforces alphabetical sorting of imports.  
  [Scott Berrevoets](https://github.com/sberrevoets)
  [#900](https://github.com/realm/SwiftLint/issues/900)

* `type_name` rule forces enum values to be UpperCamelCase again
  when used with Swift 2.3.  
  [Marcelo Fabri](https://github.com/marcelofabri)
  [#1090](https://github.com/realm/SwiftLint/issues/1090)

* Make `weak_delegate` rule ignore computed properties.  
  [Rafael Machado](https://github.com/rakaramos)
  [#1089](https://github.com/realm/SwiftLint/issues/1089)

* Add `object_literal` opt-in rule that warns against using image and color
  inits that can be replaced for `#imageLiteral` or `#colorLiteral` in
  Swift 3.  
  [Marcelo Fabri](https://github.com/marcelofabri)
  [#1060](https://github.com/realm/SwiftLint/issues/1060)

* Now `number_separator` rule can be configured with a minimum length.  
  [Marcelo Fabri](https://github.com/marcelofabri)
  [#1109](https://github.com/realm/SwiftLint/issues/1109)

* Add `compiler_protocol_init` rule that flags usage of initializers
  declared in protocols used by the compiler such as `ExpressibleByArrayLiteral`
  that shouldn't be called directly. Instead, you should use a literal anywhere
  a concrete type conforming to the protocol is expected by the context.  
  [Marcelo Fabri](https://github.com/marcelofabri)
  [#1096](https://github.com/realm/SwiftLint/issues/1096)

* Add `large_tuple` configurable rule that validates that tuples shouldn't
  have too many members.  
  [Marcelo Fabri](https://github.com/marcelofabri)
  [#1065](https://github.com/realm/SwiftLint/issues/1065)

* Add `generic_type_name` rule that validates generic constraint type names.  
  [Marcelo Fabri](https://github.com/marcelofabri)
  [#51](https://github.com/realm/SwiftLint/issues/51)

* Update `vertical_whitespace` rule to allow configuration of the number of
  consecutive empty lines before a violation using `max_empty_lines`.
  The default value is still 1 line.  
  [Aaron McTavish](https://github.com/aamctustwo)
  [#769](https://github.com/realm/SwiftLint/issues/769)

* Add check to ignore urls in `line_length` rule when `ignores_urls`
  configuration is enabled.  
  [Javier Hernández](https://github.com/jaherhi)
  [#384](https://github.com/realm/SwiftLint/issues/384)

* Add `shorthand_operator` rule that validates that shorthand operators should
  be used when possible.  
  [Marcelo Fabri](https://github.com/marcelofabri)
  [#902](https://github.com/realm/SwiftLint/issues/902)

* Allow specifying a `swiftlint_version` configuration key which will log a
  warning if the current running version of SwiftLint is different than this
  value.  
  [JP Simard](https://github.com/jpsim)
  [#221](https://github.com/realm/SwiftLint/issues/221)

* Add internal support for deprecated rule aliases.  
  [Marcelo Fabri](https://github.com/marcelofabri)
  [#973](https://github.com/realm/SwiftLint/issues/973)

* Add `unused_optional_binding` rule that will check for optional bindings
  not being used.  
  [Rafael Machado](https://github.com/rakaramos)
  [#1116](https://github.com/realm/SwiftLint/issues/1116)

##### Bug Fixes

* Ignore close parentheses on `vertical_parameter_alignment` rule.  
  [Marcelo Fabri](https://github.com/marcelofabri)
  [#1042](https://github.com/realm/SwiftLint/issues/1042)

* `syntactic_sugar` rule now doesn't flag declarations that can't be fixed.  
  [Marcelo Fabri](https://github.com/marcelofabri)
  [#928](https://github.com/realm/SwiftLint/issues/928)

* Fix false positives on `closure_parameter_position` and
  `unused_closure_parameter` rules with Swift 2.3.  
  [Marcelo Fabri](https://github.com/marcelofabri)
  [#1019](https://github.com/realm/SwiftLint/issues/1019)

* Fix crash on `trailing_comma` rule with Swift 2.3.  
  [Marcelo Fabri](https://github.com/marcelofabri)
  [#921](https://github.com/realm/SwiftLint/issues/921)

* Fix out of range exception in `AttributesRule`.  
  [JP Simard](https://github.com/jpsim)
  [#1105](https://github.com/realm/SwiftLint/issues/1105)

* Fix `variable_name` and `type_name` rules on Linux.  
  [Marcelo Fabri](https://github.com/marcelofabri)

* Fix linting directories with names ending with `.swift`.  
  [JP Simard](https://github.com/jpsim)

* Fix running `swiftlint version` when building with Swift Package Manager.  
  [Marcelo Fabri](https://github.com/marcelofabri)
  [#1045](https://github.com/realm/SwiftLint/issues/1045)

* Fix false positive on `vertical_parameter_alignment` rule when breaking line
  in a default parameter declaration.  
  [Marcelo Fabri](https://github.com/marcelofabri)
  [#1129](https://github.com/realm/SwiftLint/issues/1129)

## 0.15.0: Hand Washable Holiday Linens 🎄

##### Breaking

* `line_length` rule now has a default value of `120` for warnings.  
  [Marcelo Fabri](https://github.com/marcelofabri)
  [#1008](https://github.com/realm/SwiftLint/issues/1008)

##### Enhancements

* Add `closure_end_indentation` opt-in rule that validates closure closing
  braces according to these rules:
  * If the method call has chained breaking lines on each method
    (`.` is on a new line), the closing brace should be vertically aligned
    with the `.`.
  * Otherwise, the closing brace should be vertically aligned with
    the beginning of the statement in the first line.  

  [Marcelo Fabri](https://github.com/marcelofabri)
  [#326](https://github.com/realm/SwiftLint/issues/326)

* `operator_usage_whitespace` rule is now correctable.  
  [Marcelo Fabri](https://github.com/marcelofabri)

* `implicit_getter` and `mark` rule performance improvements.  
  [Marcelo Fabri](https://github.com/marcelofabri)

* HTML reports now display a relative path to files.  
  [Jamie Edge](https://github.com/JamieEdge)

* `colon` rule now validates colon position in dictionaries too. You can disable
  this new validation with the `apply_to_dictionaries` configuration.  
  [Marcelo Fabri](https://github.com/marcelofabri)
  [#603](https://github.com/realm/SwiftLint/issues/603)

* Add `first_where` opt-in rule that warns against using
  `.filter { /* ... */ }.first` in collections, as
  `.first(where: { /* ... */ })` is often more efficient.  
  [Marcelo Fabri](https://github.com/marcelofabri)
  [#1005](https://github.com/realm/SwiftLint/issues/1005)

##### Bug Fixes

* `FunctionParameterCountRule` also ignores generic initializers.  
  [Mauricio Hanika](https://github.com/mAu888)

* Grammar checks.  
  [Michael Helmbrecht](https://github.com/mrh-is)

* Fix the validity and styling of the HTML reporter.  
  [Jamie Edge](https://github.com/JamieEdge)

* Fix false positive in `empty_parentheses_with_trailing_closure` rule.  
  [Marcelo Fabri](https://github.com/marcelofabri)
  [#1021](https://github.com/realm/SwiftLint/issues/1021)

* Fix false positive in `switch_case_on_newline` when switching
  over a selector.  
  [Marcelo Fabri](https://github.com/marcelofabri)
  [#1020](https://github.com/realm/SwiftLint/issues/1020)

* Fix crash in `closure_parameter_position` rule.  
  [Marcelo Fabri](https://github.com/marcelofabri)
  [#1026](https://github.com/realm/SwiftLint/issues/1026)

* Fix false positive in `operator_usage_whitespace` rule when
  using image literals.  
  [Marcelo Fabri](https://github.com/marcelofabri)
  [#1028](https://github.com/realm/SwiftLint/issues/1028)

## 0.14.0: Super Awesome Retractable Drying Rack

##### Breaking

* SwiftLint now requires Xcode 8.x and Swift 3.x to build.
  APIs have not yet been adapted to conform to the Swift 3 API Design
  Guidelines but will shortly.  
  [JP Simard](https://github.com/jpsim)
  [Norio Nomura](https://github.com/norio-nomura)

##### Enhancements

* Now builds and passes most tests on Linux using the Swift Package Manager with
  Swift 3. This requires `libsourcekitdInProc.so` to be built and located in
  `/usr/lib`, or in another location specified by the `LINUX_SOURCEKIT_LIB_PATH`
  environment variable. A preconfigured Docker image is available on Docker Hub
  by the ID of `norionomura/sourcekit:302`.  
  [JP Simard](https://github.com/jpsim)
  [Norio Nomura](https://github.com/norio-nomura)
  [#732](https://github.com/realm/SwiftLint/issues/732)

* Add `dynamic_inline` rule to discourage combination of `@inline(__always)`
  and `dynamic` function attributes.  
  [Daniel Duan](https://github.com/dduan)

* Add `number_separator` opt-in rule that enforces that underscores are
  used as thousand separators in large numbers.  
  [Marcelo Fabri](https://github.com/marcelofabri)
  [#924](https://github.com/realm/SwiftLint/issues/924)

* Add `file_header` opt-in rule that warns when a file contains a
  copyright comment header, such as the one Xcode adds by default.  
  [Marcelo Fabri](https://github.com/marcelofabri)
  [#844](https://github.com/realm/SwiftLint/issues/844)

* `FunctionParameterCountRule` now ignores initializers.  
  [Denis Lebedev](https://github.com/garnett)
  [#544](https://github.com/realm/SwiftLint/issues/544)

* Add `EmojiReporter`: a human friendly reporter.  
  [Michał Kałużny](https://github.com/justMaku)

* Add `redundant_string_enum_value` rule that warns against String enums
  with redundant value assignments.  
  [Marcelo Fabri](https://github.com/marcelofabri)
  [#946](https://github.com/realm/SwiftLint/issues/946)

* Add `attributes` opt-in rule which validates if an attribute (`@objc`,
  `@IBOutlet`, `@discardableResult`, etc) is in the right position:
    - If the attribute is `@IBAction` or `@NSManaged`, it should always be on
    the same line as the declaration
    - If the attribute has parameters, it should always be on the line above
    the declaration
    - Otherwise:
      - if the attribute is applied to a variable, it should be on the same line
      - if it's applied to a type or function, it should be on the line above
      - if it's applied to an import (the only option is `@testable import`),
      it should be on the same line.
  You can also configure what attributes should be always on a new line or on
  the same line as the declaration with the `always_on_same_line` and
  `always_on_line_above` keys.  

  [Marcelo Fabri](https://github.com/marcelofabri)
  [#846](https://github.com/realm/SwiftLint/issues/846)

* Add `empty_parentheses_with_trailing_closure` rule that checks for
  empty parentheses after method call when using trailing closures.  
  [Marcelo Fabri](https://github.com/marcelofabri)
  [#885](https://github.com/realm/SwiftLint/issues/885)

* Add `closure_parameter_position` rule that validates that closure
  parameters are in the same line as the opening brace.  
  [Marcelo Fabri](https://github.com/marcelofabri)
  [#931](https://github.com/realm/SwiftLint/issues/931)

* `type_name` rule now validates `typealias` and `associatedtype` too.  
  [Marcelo Fabri](https://github.com/marcelofabri)
  [#49](https://github.com/realm/SwiftLint/issues/49)
  [#956](https://github.com/realm/SwiftLint/issues/956)

* Add `ProhibitedSuperRule` opt-in rule that warns about methods calling
  to super that should not, for example `UIViewController.loadView()`.  
  [Aaron McTavish](https://github.com/aamctustwo)
  [#970](https://github.com/realm/SwiftLint/issues/970)

* Add correctable `void_return` rule to validate usage of `-> Void`
  over `-> ()`.  
  [Marcelo Fabri](https://github.com/marcelofabri)
  [JP Simard](https://github.com/jpsim)
  [#964](https://github.com/realm/SwiftLint/issues/964)

* Add correctable `empty_parameters` rule to validate usage of `() -> `
  over `Void -> `.  
  [Marcelo Fabri](https://github.com/marcelofabri)
  [#573](https://github.com/realm/SwiftLint/issues/573)

* Add `operator_usage_whitespace` opt-in rule to validate that operators are
  surrounded by a single whitespace when they are being used.  
  [Marcelo Fabri](https://github.com/marcelofabri)
  [#626](https://github.com/realm/SwiftLint/issues/626)

* Add `unused_closure_parameter` correctable rule that validates if all closure
  parameters are being used. If a parameter is unused, it should be replaced by
  `_`.  
  [Marcelo Fabri](https://github.com/marcelofabri)
  [JP Simard](https://github.com/jpsim)
  [#982](https://github.com/realm/SwiftLint/issues/982)

* Add `unused_enumerated` rule that warns against unused indexes when using
  `.enumerated()` on a for loop, e.g. `for (_, foo) in bar.enumerated()`.  
  [Marcelo Fabri](https://github.com/marcelofabri)
  [#619](https://github.com/realm/SwiftLint/issues/619)

##### Bug Fixes

* Fix `weak_delegate` rule reporting a violation for variables containing
  but not ending in `delegate`.  
  [Phil Webster](https://github.com/philwebster)

* Fix `weak_delegate` rule reporting a violation for variables in protocol
  declarations.  
  [Marcelo Fabri](https://github.com/marcelofabri)
  [#934](https://github.com/realm/SwiftLint/issues/934)

* Fix `trailing_comma` rule reporting a violation for commas in comments.  
  [Marcelo Fabri](https://github.com/marcelofabri)
  [#940](https://github.com/realm/SwiftLint/issues/940)

* Fix XML reporters not escaping characters.  
  [Fabian Ehrentraud](https://github.com/fabb)
  [#968](https://github.com/realm/SwiftLint/issues/968)

* Fix specifying multiple rule identifiers in comment commands.  
  [JP Simard](https://github.com/jpsim)
  [#976](https://github.com/realm/SwiftLint/issues/976)

* Fix invalid CSS in HTML reporter template.  
  [Aaron McTavish](https://github.com/aamctustwo)
  [#981](https://github.com/realm/SwiftLint/issues/981)

* Fix crash when correcting `statement_position` rule when there are
  multi-byte characters in the file.  
  [Marcelo Fabri](https://github.com/marcelofabri)

## 0.13.2: Light Cycle

##### Breaking

* None.

##### Enhancements

* `TrailingCommaRule` now only triggers when a declaration is multi-line
  when using `mandatory_comma: true`.  
  [Marcelo Fabri](https://github.com/marcelofabri)
  [#910](https://github.com/realm/SwiftLint/issues/910)
  [#911](https://github.com/realm/SwiftLint/issues/911)

##### Bug Fixes

* Fix `MarkRule` reporting a violation for `// MARK: -`, which is valid.  
  [JP Simard](https://github.com/jpsim)
  [#778](https://github.com/realm/SwiftLint/issues/778)

## 0.13.1: Heavy Cycle

##### Breaking

* None.

##### Enhancements

* Add `ImplicitGetterRule` to warn against using `get` on computed read-only
  properties.  
  [Marcelo Fabri](https://github.com/marcelofabri)
  [#57](https://github.com/realm/SwiftLint/issues/57)

* Add `WeakDelegateRule` rule to enforce delegate instance variables to be
  marked as `weak`.  
  [Olivier Halligon](https://github.com/AliSoftware)

* Add `SyntacticSugar` rule that enforces that shorthanded syntax should be
  used when possible, for example `[Int]` instead of `Array<Int>`.  
  [Marcelo Fabri](https://github.com/marcelofabri)
  [#319](https://github.com/realm/SwiftLint/issues/319)

* Allow specifying multiple rule identifiers in comment commands. For example,
  `// swiftlint:disable:next force_cast force_try`. Works with all command types
  (`disable`/`enable`) and modifiers (`next`, `this`, `previous` or blank).  
  [JP Simard](https://github.com/jpsim)
  [#861](https://github.com/realm/SwiftLint/issues/861)

* Add `NimbleOperatorRule` opt-in rule that enforces using
  [operator overloads](https://github.com/Quick/Nimble/#operator-overloads)
  instead of free matcher functions when using
  [Nimble](https://github.com/Quick/Nimble).  
  [Marcelo Fabri](https://github.com/marcelofabri)
  [#881](https://github.com/realm/SwiftLint/issues/881)

* `closure_spacing` rule now accepts empty bodies with a space.  
  [Marcelo Fabri](https://github.com/marcelofabri)
  [#875](https://github.com/realm/SwiftLint/issues/875)

* Add `TrailingCommaRule` to enforce/forbid trailing commas in arrays and
  dictionaries. The default is to forbid them, but this can be changed with
  the `mandatory_comma` configuration.  
  [Marcelo Fabri](https://github.com/marcelofabri)
  [#883](https://github.com/realm/SwiftLint/issues/883)

* Add support for `fileprivate` in `PrivateOutletRule` and
  `PrivateUnitTestRule`.  
  [Marcelo Fabri](https://github.com/marcelofabri)
  [#781](https://github.com/realm/SwiftLint/issues/781)
  [#831](https://github.com/realm/SwiftLint/issues/831)

* Make `MarkRule` correctable.  
  [kohtenko](https://github.com/kohtenko)

##### Bug Fixes

* Rule out a few invalid `@IBInspectable` cases in `valid_ibinspectable`.  
  [Daniel Duan](https://github.com/dduan)

* Fix a few edge cases where malformed `MARK:` comments wouldn't trigger a
  violation.  
  [JP Simard](https://github.com/jpsim)
  [#805](https://github.com/realm/SwiftLint/issues/805)

* Now lints single files passed to `--path` even if this file is excluded
  from the configuration file (`.swiftlint.yml`).  
  [JP Simard](https://github.com/jpsim)

* Fixed error severity configuration in `colon` rule.  
  [Marcelo Fabri](https://github.com/marcelofabri)
  [#863](https://github.com/realm/SwiftLint/issues/863)

* `switch_case_on_newline` rule should ignore trailing comments.  
  [Marcelo Fabri](https://github.com/marcelofabri)
  [#874](https://github.com/realm/SwiftLint/issues/874)

* `switch_case_on_newline` rule shouldn't trigger on enums.  
  [Marcelo Fabri](https://github.com/marcelofabri)
  [#878](https://github.com/realm/SwiftLint/issues/878)

* Fix regex bug in Comma Rule causing some violations to not be triggered
  when there were consecutive violations in the same expression.  
  [Savio Figueiredo](https://github.com/sadefigu)
  [#872](https://github.com/realm/SwiftLint/issues/872)

## 0.13.0: MakeYourClothesCleanAgain

##### Breaking

* None.

##### Enhancements

* Add `ignores_comment` configuration for `trailing_whitespace` rule.  
  [Javier Hernández](https://github.com/jaherhi)
  [#576](https://github.com/realm/SwiftLint/issues/576)

* Added HTML reporter, identifier is `html`.  
  [Johnykutty Mathew](https://github.com/Johnykutty)

* Add `SuperCallRule` opt-in rule that warns about methods not calling to super.  
  [Angel G. Olloqui](https://github.com/angelolloqui)
  [#803](https://github.com/realm/SwiftLint/issues/803)

* Add `RedundantNilCoalesingRule` opt-in rule that warns against `?? nil`.  
  [Daniel Beard](https://github.com/daniel-beard)
  [#764](https://github.com/realm/SwiftLint/issues/764)

* Added opt-in rule to makes closure expressions spacing consistent.  
  [J. Cheyo Jimenez](https://github.com/masters3d)
  [#770](https://github.com/realm/SwiftLint/issues/770)

* Adds `allow_private_set` configuration for the `private_outlet` rule.  
  [Rohan Dhaimade](https://github.com/HaloZero)

* Swift 2.3 support.  
  [Norio Nomura](https://github.com/norio-nomura),
  [Syo Ikeda](https://github.com/ikesyo)

* Color literals count as single characters to avoid unintentional line length
  violations.  
  [Jonas](https://github.com/VFUC)
  [#742](https://github.com/realm/SwiftLint/issues/742)

* Add `SwitchCaseOnNewlineRule` opt-in rule that enforces a newline after
  `case pattern:` in a `switch`.  
  [Marcelo Fabri](https://github.com/marcelofabri)
  [#681](https://github.com/realm/SwiftLint/issues/681)

* Add `ValidIBInspectableRule` rule that checks if `@IBInspectable` declarations
  are valid. An `@IBInspectable` is valid if:
  * It's declared as a `var` (not `let`)
  * Its type is explicit (not inferred)
  * Its type is one of the
  [supported types](http://help.apple.com/xcode/mac/8.0/#/devf60c1c514)  

  [Marcelo Fabri](https://github.com/marcelofabri)
  [#756](https://github.com/realm/SwiftLint/issues/756)

* Add `ExplicitInitRule` opt-in rule to discourage calling `init` directly.  
  [Matt Taube](https://github.com/mtaube)
  [#715](https://github.com/realm/SwiftLint/pull/715)

##### Bug Fixes

* Fixed whitespace being added to TODO messages.  
  [W. Bagdon](https://github.com/wbagdon)
  [#792](https://github.com/realm/SwiftLint/issues/792)

* Fixed regex bug in Vertical Whitespace Rule by using SourceKitten instead.
  The rule now enabled by default again (no longer opt-in).  
  [J. Cheyo Jimenez](https://github.com/masters3d)
  [#772](https://github.com/realm/SwiftLint/issues/772)

* Correctable rules no longer apply corrections if the rule is locally disabled.  
  [J. Cheyo Jimenez](https://github.com/masters3d)  
  [#601](https://github.com/realm/SwiftLint/issues/601)

* Fixed regex bug in Mark Rule where MARK could not be used with only a hyphen
  but no descriptive text: `// MARK: -`.  
  [Ruotger Deecke](https://github.com/roddi)
  [#778](https://github.com/realm/SwiftLint/issues/778)

* Fixed: Private unit test rule not scoped to test classes.  
  Fixed: Private unit test rule config is ignored if regex is missing.  
  [Cristian Filipov](https://github.com/cfilipov)
  [#786](https://github.com/realm/SwiftLint/issues/786)

* Fixed: `ConditionalReturnsOnNewline` now respects severity configuration.  
  [Rohan Dhaimade](https://github.com/HaloZero)
  [#783](https://github.com/realm/SwiftLint/issues/783)

* Fixed: `ConditionalReturnsOnNewline` now checks if `return` is a keyword,
  avoiding false positives.  
  [Marcelo Fabri](https://github.com/marcelofabri)
  [#784](https://github.com/realm/SwiftLint/issues/784)

* `ForceUnwrappingRule` did not recognize force unwraps in return statements
  using subscript.  
  [Norio Nomura](https://github.com/norio-nomura)
  [#813](https://github.com/realm/SwiftLint/issues/813)  

## 0.12.0: Vertical Laundry

##### Breaking

* Fixed: SwiftLint assumes paths in the YAML config file are relative to the
  current directory even when `--path` is passed as an argument.  
  [Cristian Filipov](https://github.com/cfilipov)

##### Enhancements

* Add `--enable-all-rules` CLI option to `lint` command to facilitate running
  all rules, even opt-in and disabled ones, ignoring `whitelist_rules`.  
  [JP Simard](https://github.com/jpsim)
  [#1170](https://github.com/realm/SwiftLint/issues/1170)

##### Bug Fixes

* Made Vertical Whitespace Rule added in 0.11.2 opt-in due to performance
  issues.  
  [JP Simard](https://github.com/jpsim)
  [#772](https://github.com/realm/SwiftLint/issues/772)

## 0.11.2: Communal Clothesline

This release has seen a phenomenal uptake in community contributions!

##### Breaking

* None.

##### Enhancements

* Add `MarkRule` rule to enforce `// MARK` syntax.  
  [Krzysztof Rodak](https://github.com/krodak)
  [#749](https://github.com/realm/SwiftLint/issues/749)

* Add `PrivateOutletRule` opt-in rule to enforce `@IBOutlet`
  instance variables to be `private`.  
  [Olivier Halligon](https://github.com/AliSoftware)

* Add content of the todo statement to message.  
  [J. Cheyo Jimenez](https://github.com/masters3d)
  [#478](https://github.com/realm/SwiftLint/issues/478)

* Add `LegacyNSGeometryFunctionsRule` rule. Add `NSSize`, `NSPoint`, and
  `NSRect` constants and constructors to existing rules.  
  [David Rönnqvist](https://github.com/d-ronnqvist)

* Added Vertical Whitespace Rule.  
  [J. Cheyo Jimenez](https://github.com/masters3d)
  [#548](https://github.com/realm/SwiftLint/issues/548)

* Removed ConditionalBindingCascadeRule.  
  [J. Cheyo Jimenez](https://github.com/masters3d)
  [#701](https://github.com/realm/SwiftLint/issues/701)

* Allow setting `flexible_right_spacing` configuration for the `colon` rule.  
  [Shai Mishali](https://github.com/freak4pc)
  [#730](https://github.com/realm/SwiftLint/issues/730)

* Add Junit reporter.  
  [Matthew Ellis](https://github.com/matthewellis)

* LeadingWhitespaceRule is now auto correctable.  
  [masters3d](https://github.com/masters3d)

* Add included regex for custom rules to control what files are processed.  
  [bootstraponline](https://github.com/bootstraponline)
  [#689](https://github.com/realm/SwiftLint/issues/689)

* Add rule to check for private unit tests (private unit tests don't get run
  by XCTest).  
  [Cristian Filipov](https://github.com/cfilipov)

* Add configuration for setting a warning threshold.  
  [woodhamgh](https://github.com/woodhamgh)
  [696](https://github.com/realm/SwiftLint/issues/696)

* Adds 'ConditionalReturnsOnNewLineRule' rule.  
  [Rohan Dhaimade](https://github.com/HaloZero)

* Made `- returns:` doc optional for initializers.  
  [Mohpor](https://github.com/mohpor)
  [#557](https://github.com/realm/SwiftLint/issues/557)

##### Bug Fixes

* Fixed CustomRule Regex.  
  [J. Cheyo Jimenez](https://github.com/masters3d)
  [#717](https://github.com/realm/SwiftLint/issues/717)
  [#726](https://github.com/realm/SwiftLint/issues/726)

* Allow disabling custom rules in code.  
  [J. Cheyo Jimenez](https://github.com/masters3d)
  [#515](https://github.com/realm/SwiftLint/issues/515)

* Fix LegacyConstructorRule when using variables instead of numbers.  
  [Sarr Blaise](https://github.com/bsarr007)
  [#646](https://github.com/realm/SwiftLint/issues/646)

* Fix force_unwrapping false positive inside strings.  
  [Daniel Beard](https://github.com/daniel-beard)
  [#721](https://github.com/realm/SwiftLint/issues/721)

## 0.11.1: Cuddles... Or Else!

##### Breaking

* None.

##### Enhancements

* Added `statement_mode` configuration to  the `statement_position` rule. The   
  `default` mode keeps the current SwiftLint behavior of keeping `else` and
  `catch` statements on the same line as the closing brace before them. The
  `uncuddled_else`configuration requires the `else` and `catch` to be on a new
  line with the same leading whitespace as the brace.  
  [Mike Skiba](https://github.com/ateliercw)
  [#651](https://github.com/realm/SwiftLint/issues/651)

##### Bug Fixes

* Remove extraneous argument label added in LegacyCGGeometryFunctionsRule
  autocorrect.  
  [Sarr Blaise](https://github.com/bsarr007)
  [643](https://github.com/realm/SwiftLint/issues/643)

## 0.11.0: Laundromat Format

##### Breaking

* Now `type_name` allows lowercase enum values to match the Swift API Design
  Guidelines.  
  [Jorge Bernal](https://github.com/koke)
  [#654](https://github.com/realm/SwiftLint/issues/654)

* Embedding frameworks needed by `swiftlint` was moved from
  SwiftLintFramework Xcode target to the swiftlint target.
  The `SwiftLintFramework.framework` product built by the
  SwiftLintFramework target no longer contains unnecessary frameworks or
  multiple copies of the Swift libraries.  
  [Norio Nomura](https://github.com/norio-nomura)

##### Enhancements

* Add `--format` option to `autocorrect` command which re-indents Swift files
  much like pasting into Xcode would. This option isn't currently configurable,
  but that can change if users request it.  
  [JP Simard](https://github.com/jpsim)

* Improve error messages for invalid configuration files.  
  [Brian Hardy](https://github.com/lyricsboy)

* Added the user-configurable option `ignores_empty_lines` to the
  `trailing_whitespace` rule. It can be used to control whether the
  `TrailingWhitespaceRule` should report and correct whitespace-indented empty
  lines. Defaults to `false`. Added unit tests.  
  [Reimar Twelker](https://github.com/raginmari)

##### Bug Fixes

* Fix false positive in conditional binding cascade violation.  
  [Norio Nomura](https://github.com/norio-nomura)
  [#642](https://github.com/realm/SwiftLint/issues/642)

* Another conditional binding fix, this time for enum that has two parameters
  or an if statement with two case tests.  
  [Andrew Rahn](https://github.com/paddlefish)
  [#667](https://github.com/realm/SwiftLint/issues/667)

* Fix regression in CommaRule ignoring violations when the comma is followed
  by a comment.  
  [Norio Nomura](https://github.com/norio-nomura)
  [#683](https://github.com/realm/SwiftLint/issues/683)

## 0.10.0: `laundry-select` edition

##### Breaking

* None.

##### Enhancements

* Now `libclang.dylib` and `sourcekitd.framework` are dynamically loaded at
  runtime by SourceKittenFramework to use the versions included in the Xcode
  version specified by `xcode-select -p` or custom toolchains.  
  [Norio Nomura](https://github.com/norio-nomura)
  [#167](https://github.com/jpsim/SourceKitten/issues/167)

* Add `LegacyCGGeometryFunctionsRule` rule.  
  [Sarr Blaise](https://github.com/bsarr007)
  [#625](https://github.com/realm/SwiftLint/issues/625)

* SwiftLint no longer crashes when SourceKitService crashes.  
  [Norio Nomura](https://github.com/norio-nomura)

* Rewrite `conditional_binding_cascade` rule.  
  [Norio Nomura](https://github.com/norio-nomura)
  [#617](https://github.com/realm/SwiftLint/issues/617)

* Add autocorrect for `ReturnArrowWhitespaceRule`.  
  [Craig Siemens](https://github.com/CraigSiemens)

##### Bug Fixes

* Failed to launch swiftlint when Xcode.app was placed at non standard path.  
  [Norio Nomura](https://github.com/norio-nomura)
  [#593](https://github.com/realm/SwiftLint/issues/593)

* `ClosingBraceRule` no longer triggers across line breaks.  
  [Josh Friend](https://github.com/joshfriend)
  [#592](https://github.com/realm/SwiftLint/issues/592)

* `LegacyConstantRule` and `LegacyConstructorRule` failed to `autocorrect`.  
  [Norio Nomura](https://github.com/norio-nomura)
  [#623](https://github.com/realm/SwiftLint/issues/623)

## 0.9.2: Multiple Exhaust Codes

##### Breaking

* None.

##### Enhancements

* Return different exit codes to distinguish between types of errors:
  * 0: No errors, maybe warnings in non-strict mode
  * 1: Usage or system error
  * 2: Style violations of severity "Error"
  * 3: No style violations of severity "Error", but violations of severity
       "warning" with `--strict`  
  [JP Simard](https://github.com/jpsim)
  [#166](https://github.com/realm/SwiftLint/issues/166)

* `VariableNameRule` now accepts symbols starting with more than one uppercase
  letter to allow for names like XMLString or MIMEType.  
  [Erik Aigner](https://github.com/eaigner)
  [#566](https://github.com/realm/SwiftLint/issues/566)

##### Bug Fixes

* Avoid overwriting files whose contents have not changed.  
  [Neil Gall](https://github.com/neilgall)
  [#574](https://github.com/realm/SwiftLint/issues/574)

* Fix `CommaRule` mismatch between violations and corrections.  
  [Norio Nomura](https://github.com/norio-nomura)
  [#466](https://github.com/realm/SwiftLint/issues/466)

* Fix more false positives in `ForceUnwrappingRule`.  
  [Norio Nomura](https://github.com/norio-nomura)
  [#546](https://github.com/realm/SwiftLint/issues/546)
  [#547](https://github.com/realm/SwiftLint/issues/547)

## 0.9.1: Air Duct Cleaning

##### Breaking

* None.

##### Enhancements

* None.

##### Bug Fixes

* Fix force unwrap rule missed cases with quotes.  
  [Norio Nomura](https://github.com/norio-nomura)
  [#535](https://github.com/realm/SwiftLint/issues/535)

* Fix issues with nested `.swiftlint.yml` file resolution.  
  [Norio Nomura](https://github.com/norio-nomura)
  [#543](https://github.com/realm/SwiftLint/issues/543)

## 0.9.0: Appliance Maintenance

##### Breaking

* `Linter.reporter` has been removed and `Configuration.reporterFromString(_:)`
  has been renamed to a free function: `reporterFromString(_:)`.  
  [JP Simard](https://github.com/jpsim)

* `_ConfigProviderRule` & `ConfigurableRule` have been removed and their
  requirements have been moved to `Rule`.  
  [JP Simard](https://github.com/jpsim)

* `Configuration(path:optional:silent)` has been changed to
  `Configuration(path:rootPath:optional:quiet:)`.  
  [JP Simard](https://github.com/jpsim)

* The static function `Configuration.rulesFromDict(_:ruleList:)` has been moved
  to an instance method: `RuleList.configuredRulesWithDictionary(_:)`.  
  [JP Simard](https://github.com/jpsim)

* The `rules` parameter in the `Configuration` initializer has been renamed to
  `configuredRules`.  
  [JP Simard](https://github.com/jpsim)

* Removed a large number of declarations from the public SwiftLintFramework API.
  This is being done to minimize the API surface area in preparation of a 1.0
  release. See [#507](https://github.com/realm/SwiftLint/pull/507) for a
  complete record of this change.  
  [JP Simard](https://github.com/jpsim)
  [#479](https://github.com/realm/SwiftLint/issues/479)

* All instances of the abbreviation "config" in the API have been expanded to
  "configuration". The `--config` command line parameter and
  `use_nested_configs` configuration key are unaffected.  
  [JP Simard](https://github.com/jpsim)

* The `use_nested_configs` configuration key has been deprecated and its value
  is now ignored. Nested configuration files are now always considered.  
  [JP Simard](https://github.com/jpsim)

##### Enhancements

* `swiftlint lint` now accepts an optional `--reporter` parameter which
  overrides existing `reporter` values in the configuration file. Choose between
  `xcode` (default), `json`, `csv` or `checkstyle`.  
  [JP Simard](https://github.com/jpsim)
  [#440](https://github.com/realm/SwiftLint/issues/440)

* `swiftlint rules` now shows a configuration description for all rules.  
  [JP Simard](https://github.com/jpsim)

* `lint` and `autocorrect` commands now accept a `--quiet` flag that prevents
  status messages like 'Linting <file>' & 'Done linting' from being logged.  
  [JP Simard](https://github.com/jpsim)
  [#386](https://github.com/realm/SwiftLint/issues/386)

* All top-level keys in a configuration file that accept an array now also
  accept a single value.  
  e.g. `included: Source` is equivalent to `included:\n  - Source`.  
  [JP Simard](https://github.com/jpsim)
  [#120](https://github.com/realm/SwiftLint/issues/120)

* Improve performance of `FunctionParameterCountRule`.  
  [Norio Nomura](https://github.com/norio-nomura)

* Improve performance of `ColonRule`.  
  [Norio Nomura](https://github.com/norio-nomura)

##### Bug Fixes

* Fix case sensitivity of keywords for `valid_docs`.  
  [Ankit Aggarwal](https://github.com/aciidb0mb3r)
  [#298](https://github.com/realm/SwiftLint/issues/298)

* Fixed inconsistencies between violations & corrections in
  `StatementPositionRule`.  
  [JP Simard](https://github.com/jpsim)
  [#466](https://github.com/realm/SwiftLint/issues/466)

* A warning will now be logged when invalid top-level keys are included in the
  configuration file.  
  [JP Simard](https://github.com/jpsim)
  [#120](https://github.com/realm/SwiftLint/issues/120)

* Fixed `LegacyConstructorRule` from correcting legacy constructors in string
  literals.  
  [JP Simard](https://github.com/jpsim)
  [#466](https://github.com/realm/SwiftLint/issues/466)

* Fixed an issue where `variable_name` or `type_name` would always report a
  violation when configured with only a `warning` value on either `min_length`
  or `max_length`.  
  [JP Simard](https://github.com/jpsim)
  [#522](https://github.com/realm/SwiftLint/issues/522)

## 0.8.0: High Heat

##### Breaking

* Setting only warning on `SeverityLevelsConfig` rules now disables the error
  value.  
  [Robin Kunde](https://github.com/robinkunde)
  [#409](https://github.com/realm/SwiftLint/issues/409)

* `enabled_rules` has been renamed to `opt_in_rules`.  
  [Daniel Beard](https://github.com/daniel-beard)

##### Enhancements

* Add `whitelist_rules` rule whitelists in config files.  
  [Daniel Beard](https://github.com/daniel-beard)
  [#256](https://github.com/realm/SwiftLint/issues/256)

* Improve performance of `ColonRule`, `LineLengthRule` & `syntaxKindsByLine`.  
  [Norio Nomura](https://github.com/norio-nomura)

* Add command to display rule description:
  `swiftlint rules <rule identifier>`.  
  [Tony Li](https://github.com/crazytonyli)
  [#392](https://github.com/realm/SwiftLint/issues/392)

* Add `FunctionParameterCountRule`.  
  [Denis Lebedev](https://github.com/garnett)
  [#415](https://github.com/realm/SwiftLint/issues/415)

* Measure complexity of nested functions separately in
  `CyclomaticComplexityRule`.  
  [Denis Lebedev](https://github.com/garnett)
  [#424](https://github.com/realm/SwiftLint/issues/424)

* Added exception for multi-line `if`/`guard`/`while` conditions to allow
  opening brace to be on a new line in `OpeningBraceRule`.  
  [Scott Hoyt](https://github.com/scottrhoyt)
  [#355](https://github.com/realm/SwiftLint/issues/355)

* The `rules` command now prints a table containing values for: `identifier`,
  `opt-in`, `correctable`, `enabled in your config` & `configuration`.  
  [JP Simard](https://github.com/jpsim)
  [#392](https://github.com/realm/SwiftLint/issues/392)

* Reduce maximum memory usage.  
  [Norio Nomura](https://github.com/norio-nomura)

##### Bug Fixes

* Fix more false positives in `ValidDocsRule`.  
  [diogoguimaraes](https://github.com/diogoguimaraes)
  [#451](https://github.com/realm/SwiftLint/issues/451)

* Fix `trailing_newline` autocorrect to handle more than one violation per
  line.  
  [Daniel Beard](https://github.com/daniel-beard)
  [#465](https://github.com/realm/SwiftLint/issues/465)

* Fix complexity measurement for switch statements in `CyclomaticComplexityRule`.  
  [Denis Lebedev](https://github.com/garnett)
  [#461](https://github.com/realm/SwiftLint/issues/461)

## 0.7.2: Appliance Manual

##### Breaking

* None.

##### Enhancements

* None.

##### Bug Fixes

* Fix several false positives in `ValidDocsRule`.  
  [diogoguimaraes](https://github.com/diogoguimaraes)
  [#375](https://github.com/realm/SwiftLint/issues/375)

## 0.7.1: Delicate Cycle

##### Breaking

* None.

##### Enhancements

* Improve performance of `MissingDocsRule`.  
  [Norio Nomura](https://github.com/norio-nomura)

* Added `CustomRules`.  
  [Scott Hoyt](https://github.com/scottrhoyt)  
  [#123](https://github.com/realm/SwiftLint/issues/123)

* Added opt-in `ForceUnwrappingRule` to issue warnings for all forced
  unwrappings.  
  [Benjamin Otto](https://github.com/Argent)
  [#55](https://github.com/realm/SwiftLint/issues/55)

##### Bug Fixes

* Fix several false positives in `ValidDocsRule`.  
  [diogoguimaraes](https://github.com/diogoguimaraes)
  [#375](https://github.com/realm/SwiftLint/issues/375)

## 0.7.0: Automatic Permanent Press

##### Breaking

* Replaced all uses of `XPCDictionary` with
  `[String: SourceKitRepresentable]`.  
  [JP Simard](https://github.com/jpsim)

* `VariableNameMinLengthRule` and `VariableNameMaxLengthRule` have been
  removed. `VariableNameRule` now has this functionality.  
  [Scott Hoyt](https://github.com/scottrhoyt)

* `ViolationLevelRule` has been removed. This functionality is now provided
  by `ConfigProviderRule` and `SeverityLevelsConfig`.  
  [Scott Hoyt](https://github.com/scottrhoyt)

##### Enhancements

* `TypeBodyLengthRule` now does not count comment or whitespace lines.  
  [Marcelo Fabri](https://github.com/marcelofabri)
  [#369](https://github.com/realm/SwiftLint/issues/369)

* `FunctionBodyLengthRule` now does not count comment or whitespace lines.  
  [Marcelo Fabri](https://github.com/marcelofabri)
  [#258](https://github.com/realm/SwiftLint/issues/258)

* All `Rule`s are now configurable in at least their severity: `SeverityConfig`.  
  [Scott Hoyt](https://github.com/scottrhoyt)
  [#371](https://github.com/realm/SwiftLint/issues/371)
  [#130](https://github.com/realm/SwiftLint/issues/130)
  [#268](https://github.com/realm/SwiftLint/issues/268)

* `TypeNameRule` and `VariableNameRule` conform to `ConfigProviderRule` using
  `NameConfig` to support `min_length`, `max_length`, and `excluded` names.  
  [Scott Hoyt](https://github.com/scottrhoyt)
  [#388](https://github.com/realm/SwiftLint/issues/388)
  [#259](https://github.com/realm/SwiftLint/issues/259)
  [#191](https://github.com/realm/SwiftLint/issues/191)

* Add `CyclomaticComplexityRule`.  
  [Denis Lebedev](https://github.com/garnett)

##### Bug Fixes

* Fix crash caused by infinite recursion when using nested config files.  
  [JP Simard](https://github.com/jpsim)
  [#368](https://github.com/realm/SwiftLint/issues/368)

* Fix crash when file contains NULL character.  
  [Norio Nomura](https://github.com/norio-nomura)
  [#379](https://github.com/realm/SwiftLint/issues/379)

## 0.6.0: Steam Cycle

##### Breaking

* `ParameterizedRule` is removed. Use `ConfigurableRule` instead.  
  [Scott Hoyt](https://github.com/scottrhoyt)
  [#353](https://github.com/realm/SwiftLint/issues/353)

* To activate a `Rule`, it must be added to the global `masterRuleList`.  
  [Scott Hoyt](https://github.com/scottrhoyt)

##### Enhancements

* `ConfigurableRule` protocol allows for improved rule configuration. See
  `CONTRIBUTING` for more details.  
  [Scott Hoyt](https://github.com/scottrhoyt)
  [#303](https://github.com/realm/SwiftLint/issues/303)

* `VariableNameMinLengthRule` now supports excluding certain variable names
  (e.g. "id").  
  [Scott Hoyt](https://github.com/scottrhoyt)
  [#231](https://github.com/realm/SwiftLint/issues/231)

* `ViolationLevelRule` provides default `ConfigurableRule` implementation for
  rules that only need integer error and warning levels.  
  [Scott Hoyt](https://github.com/scottrhoyt)

* Add AutoCorrect for StatementPositionRule.  
  [Raphael Randschau](https://github.com/nicolai86)

* Add AutoCorrect for CommaRule.  
  [Raphael Randschau](https://github.com/nicolai86)

* Add AutoCorrect for LegacyConstructorRule.  
  [Raphael Randschau](https://github.com/nicolai86)

* Improve performance of `LineLengthRule`.  
  [Norio Nomura](https://github.com/norio-nomura)

* Add ConditionalBindingCascadeRule.  
  [Aaron McTavish](https://github.com/aamctustwo)
  [#202](https://github.com/realm/SwiftLint/issues/202)

* Opt-in rules are now supported.  
  [JP Simard](https://github.com/jpsim)
  [#256](https://github.com/realm/SwiftLint/issues/256)

* Add LegacyConstantRule.  
  [Aaron McTavish](https://github.com/aamctustwo)
  [#319](https://github.com/realm/SwiftLint/issues/319)

* Add opt-in rule to encourage checking `isEmpty` over comparing `count` to
  zero.  
  [JP Simard](https://github.com/jpsim)
  [#202](https://github.com/realm/SwiftLint/issues/202)

* Add opt-in "Missing Docs" rule to detect undocumented public declarations.  
  [JP Simard](https://github.com/jpsim)

##### Bug Fixes

* None.

## 0.5.6: Bug FixLint

##### Breaking

* None.

##### Enhancements

* Improve performance by reducing calls to SourceKit.  
  [Norio Nomura](https://github.com/norio-nomura)

##### Bug Fixes

* Fix homebrew deployment issues.  
  [Norio Nomura](https://github.com/norio-nomura)

* AutoCorrect for TrailingNewlineRule only removes at most one line.  
  [John Estropia](https://github.com/JohnEstropia)

* `valid_docs` did not detect tuple as return value.  
  [Norio Nomura](https://github.com/norio-nomura)
  [#324](https://github.com/realm/SwiftLint/issues/324)

* Escape strings when using CSV reporter.  
  [JP Simard](https://github.com/jpsim)

## 0.5.5: Magic Drying Fluff Balls™

<http://www.amazon.com/Magic-Drying-Fluff-Balls-Softening/dp/B001EIW1SG>

##### Breaking

* None.

##### Enhancements

* None.

##### Bug Fixes

* Always fail if a YAML configuration file was found but could not be parsed.  
  [JP Simard](https://github.com/jpsim)
  [#310](https://github.com/realm/SwiftLint/issues/310)

* Make commands with modifiers work for violations with line-only locations.  
  [JP Simard](https://github.com/jpsim)
  [#316](https://github.com/realm/SwiftLint/issues/316)


## 0.5.4: Bounce™

##### Breaking

* Remove `Location.init(file:offset:)` in favor of the more explicit
  `Location.init(file:byteOffset:)` & `Location.init(file:characterOffset:)`.  
  [JP Simard](https://github.com/jpsim)

##### Enhancements

* Add `checkstyle` reporter to generate XML reports in the Checkstyle 4.3
  format.  
  [JP Simard](https://github.com/jpsim)
  [#277](https://github.com/realm/SwiftLint/issues/277)

* Support command comment modifiers (`previous`, `this` & `next`) to limit the
  command's scope to a single line.  
  [JP Simard](https://github.com/jpsim)
  [#222](https://github.com/realm/SwiftLint/issues/222)

* Add nested `.swiftlint.yml` configuration support.  
  [Scott Hoyt](https://github.com/scottrhoyt)
  [#299](https://github.com/realm/SwiftLint/issues/299)

##### Bug Fixes

* Fix multibyte handling in many rules.  
  [JP Simard](https://github.com/jpsim)
  [#279](https://github.com/realm/SwiftLint/issues/279)

* Fix an `NSRangeException` crash.  
  [Norio Nomura](https://github.com/norio-nomura)
  [#294](https://github.com/realm/SwiftLint/issues/294)

* The `valid_docs` rule now handles multibyte characters.  
  [Norio Nomura](https://github.com/norio-nomura)
  [#295](https://github.com/realm/SwiftLint/issues/295)


## 0.5.3: Mountain Scent

##### Breaking

* None.

##### Enhancements

* Improve autocorrect for OpeningBraceRule.  
  [Yasuhiro Inami](https://github.com/inamiy)

* Add autocorrect for ColonRule.  
  [Brian Partridge](https://github.com/brianpartridge)

* Add ClosingBraceRule.  
  [Yasuhiro Inami](https://github.com/inamiy)

##### Bug Fixes

* Fix false positives in ValidDocsRule.  
  [JP Simard](https://github.com/jpsim)
  [#267](https://github.com/realm/SwiftLint/issues/267)

## 0.5.2: Snuggle™

##### Breaking

* None.

##### Enhancements

* Performance improvements & unicode fixes (via SourceKitten).  
  [Norio Nomura](https://github.com/norio-nomura)

##### Bug Fixes

* Fix `ValidDocsRule` false positive when documenting functions with closure
  parameters.  
  [diogoguimaraes](https://github.com/diogoguimaraes)
  [#267](https://github.com/realm/SwiftLint/issues/267)


## 0.5.1: Lint Tray Malfunction

##### Breaking

* None.

##### Enhancements

* None.

##### Bug Fixes

* Make linting faster than 0.5.0, but slower than 0.4.0  
  [Norio Nomura](https://github.com/norio-nomura)
  [#119](https://github.com/jpsim/SourceKitten/issues/119)

* Re-introduce `--use-script-input-files` option for `lint` & `autocorrect`
  commands. Should also fix some issues when running SwiftLint from an Xcode
  build phase.  
  [JP Simard](https://github.com/jpsim)
  [#264](https://github.com/realm/SwiftLint/issues/264)


## 0.5.0: Downy™

##### Breaking

* `init()` is no longer a member of the `Rule` protocol.

##### Enhancements

* Add legacy constructor rule.  
  [Marcelo Fabri](https://github.com/marcelofabri)
  [#202](https://github.com/realm/SwiftLint/issues/202)

* The `VariableNameRule` now allows variable names when the entire name is
  capitalized. This allows stylistic usage common in cases like `URL` and other
  acronyms.  
  [Marcelo Fabri](https://github.com/marcelofabri)
  [#161](https://github.com/realm/SwiftLint/issues/161)

* Add `autocorrect` command to automatically correct certain violations
  (currently only `trailing_newline`, `trailing_semicolon` &
  `trailing_whitespace`).  
  [JP Simard](https://github.com/jpsim)
  [#5](https://github.com/realm/SwiftLint/issues/5)

* Allow to exclude files from `included` directory with `excluded`.  
  [Michal Laskowski](https://github.com/michallaskowski)

##### Bug Fixes

* Statement position rule no longer triggers for non-keyword uses of `catch` and
  `else`.  
  [JP Simard](https://github.com/jpsim)
  [#237](https://github.com/realm/SwiftLint/issues/237)

* Fix issues with multi-byte characters.  
  [JP Simard](https://github.com/jpsim)
  [#234](https://github.com/realm/SwiftLint/issues/234)


## 0.4.0: Wrinkle Release

##### Breaking

* API: Rename RuleExample to RuleDescription, remove StyleViolationType and
  combine Rule().identifier and Rule().example into Rule.description.  
  [JP Simard](https://github.com/jpsim)
  [#183](https://github.com/realm/SwiftLint/issues/183)

##### Enhancements

* The `VariableNameRule` now allows capitalized variable names when they are
  declared static. This allows stylistic usage common in cases like
  `OptionSetType` subclasses.  
  [Will Fleming](https://github.com/wfleming)

* Add `VariableNameMaxLengthRule` and `VariableNameMinLengthRule` parameter
  rules. Remove length checks on `VariableNameRule`.  
  [Mickael Morier](https://github.com/mmorier)

* Add trailing semicolon rule.  
  [JP Simard](https://github.com/jpsim)

* Add force try rule.  
  [JP Simard](https://github.com/jpsim)

* Support linting from Input Files provided by Run Script Phase of Xcode with
  `--use-script-input-files`.  
  [Norio Nomura](https://github.com/norio-nomura)
  [#193](https://github.com/realm/SwiftLint/pull/193)

##### Bug Fixes

* All rules now print their identifiers in reports.  
  [JP Simard](https://github.com/jpsim)
  [#180](https://github.com/realm/SwiftLint/issues/180)

* `ControlStatementRule` now detects all violations.  
  [Mickael Morier](https://github.com/mmorier)
  [#187](https://github.com/realm/SwiftLint/issues/187)

* `ControlStatementRule` no longer triggers a violation for acceptable use of
  parentheses.  
  [Mickael Morier](https://github.com/mmorier)
  [#189](https://github.com/realm/SwiftLint/issues/189)

* Nesting rule no longer triggers a violation for enums nested one level deep.  
  [JP Simard](https://github.com/jpsim)
  [#190](https://github.com/realm/SwiftLint/issues/190)

* `ColonRule` now triggers a violation even if equal operator is collapse to
  type and value.  
  [Mickael Morier](https://github.com/mmorier)
  [#135](https://github.com/realm/SwiftLint/issues/135)

* Fix an issue where logs would be printed asynchronously over each other.  
  [JP Simard](https://github.com/jpsim)
  [#200](https://github.com/realm/SwiftLint/issues/200)


## 0.3.0: Wrinkly Rules

##### Breaking

* `swiftlint rules` now just prints a list of all available rules and their
  identifiers.

##### Enhancements

* Support for Swift 2.1.  
  [JP Simard](https://github.com/jpsim)

* Added `StatementPositionRule` to make sure that catch, else if and else
  statements are on the same line as closing brace preceding them and after one
  space.  
  [Alex Culeva](https://github.com/S2dentik)

* Added `Comma Rule` to ensure there is a single space after a comma.  
  [Alex Culeva](https://github.com/S2dentik)

* Add rule identifier to all linter reports.  
  [zippy1978](https://github.com/zippy1978)

* Add `OpeningBraceRule` to make sure there is exactly a space before opening
  brace and it is on the same line as declaration.  
  [Alex Culeva](https://github.com/S2dentik)

* Print to stderr for all informational logs. Only reporter outputs is logged to
  stdout.  
  [JP Simard](https://github.com/jpsim)

* JSON and CSV reporters now only print at the very end of the linting
  process.  
  [JP Simard](https://github.com/jpsim)

* Add support for `guard` statements to ControlStatementRule.  
  [David Potter](https://github.com/Tableau-David-Potter)

* Lint parameter variables.  
  [JP Simard](https://github.com/jpsim)

##### Bug Fixes

* Custom reporters are now supported even when not running with `--use-stdin`.  
  [JP Simard](https://github.com/jpsim)
  [#151](https://github.com/realm/SwiftLint/issues/151)

* Deduplicate files in the current directory.  
  [JP Simard](https://github.com/jpsim)
  [#154](https://github.com/realm/SwiftLint/issues/154)


## 0.2.0: Tumble Dry

##### Breaking

* SwiftLint now exclusively supports Swift 2.0.  
  [JP Simard](https://github.com/jpsim)
  [#77](https://github.com/realm/SwiftLint/issues/77)

* `ViolationSeverity` now has an associated type of `String` and two members:
  `.Warning` and `.Error`.  
  [JP Simard](https://github.com/jpsim)
  [#113](https://github.com/realm/SwiftLint/issues/113)

##### Enhancements

* Configure SwiftLint via a YAML file:
  Supports `disabled_rules`, `included`, `excluded` and passing parameters to
  parameterized rules.
  Pass a configuration file path to `--config`, defaults to `.swiftlint.yml`.  
  [JP Simard](https://github.com/jpsim)
  [#1](https://github.com/realm/SwiftLint/issues/1)
  [#3](https://github.com/realm/SwiftLint/issues/3)
  [#20](https://github.com/realm/SwiftLint/issues/20)
  [#26](https://github.com/realm/SwiftLint/issues/26)

* Updated `TypeNameRule` and `VariableNameRule` to allow private type & variable
  names to start with an underscore.  
  [JP Simard](https://github.com/jpsim)

* Disable and re-enable rules from within source code comments using
  `// swiftlint:disable $IDENTIFIER` and `// swiftlint:enable $IDENTIFIER`.  
  [JP Simard](https://github.com/jpsim)
  [#4](https://github.com/realm/SwiftLint/issues/4)

* Add `--strict` lint flag which makes the lint fail if there are any
  warnings.  
  [Keith Smiley](https://github.com/keith)

* Violations are now printed to stderr.  
  [Keith Smiley](https://github.com/keith)

* Custom reporters are now supported. Specify a value for the `reporter:` key in
  your configuration file. Available reporters are `xcode` (default), `json`,
  `csv`.  
  [JP Simard](https://github.com/jpsim)
  [#42](https://github.com/realm/SwiftLint/issues/42)

##### Bug Fixes

* Improve performance of `TrailingWhitespaceRule`.  
  [Keith Smiley](https://github.com/keith)

* Allow newlines in function return arrow.  
  [JP Simard](https://github.com/jpsim)


## 0.1.2: FabricSoftenerRule

##### Breaking

* None.

##### Enhancements

* Added `OperatorFunctionWhitespaceRule` to make sure that
  you use whitespace around operators when defining them.  
  [Akira Hirakawa](https://github.com/akirahrkw)
  [#60](https://github.com/realm/SwiftLint/issues/60)

* Added `ReturnArrowWhitespaceRule` to make sure that
  you have 1 space before return arrow and return type.  
  [Akira Hirakawa](https://github.com/akirahrkw)

* Support linting from standard input (use `--use-stdin`).  
  [JP Simard](https://github.com/jpsim)
  [#78](https://github.com/realm/SwiftLint/issues/78)

* Improve performance of `TrailingNewlineRule`.  
  [Keith Smiley](https://github.com/keith)

* Lint parentheses around switch statements.  
  [Keith Smiley](https://github.com/keith)

##### Bug Fixes

* None.


## 0.1.1: Top Loading

##### Breaking

* The `Rule` and `ASTRule` protocol members are now non-static.  
  [aarondaub](https://github.com/aarondaub)

* Split `Rule` into `Rule` and `ParameterizedRule` protocols.  
  [aarondaub](https://github.com/aarondaub)
  [#21](https://github.com/realm/SwiftLint/issues/21)

##### Enhancements

* Added a command line option `--path` to specify a path to lint.  
  [Lars Lockefeer](https://github.com/larslockefeer)
  [#16](https://github.com/realm/SwiftLint/issues/16)

* swiftlint now returns a non-zero error code when a warning of high-severity
  or above is found in the source files being linted.  
  [Pat Wallace](https://github.com/pawrsccouk)
  [#30](https://github.com/realm/SwiftLint/issues/30)

* Added `rules` command to display which rules are currently applied along
  with examples.  
  [Chris Eidhof](https://github.com/chriseidhof)

* Cache parsing to reduce execution time by more than 50%.  
  [Nikolaj Schumacher](https://github.com/nschum)

* Added `ControlStatementRule` to make sure that if/for/while/do statements
  do not wrap their conditionals in parentheses.  
  [Andrea Mazzini](https://github.com/andreamazz)

* Character position is now included in violation location where appropriate.  
  [JP Simard](https://github.com/jpsim)
  [#62](https://github.com/realm/SwiftLint/issues/62)

* The following rules now conform to `ASTRule`:
  FunctionBodyLength, Nesting, TypeBodyLength, TypeName, VariableName.  
  [JP Simard](https://github.com/jpsim)

##### Bug Fixes

* Trailing newline and file length violations are now displayed in Xcode.  
  [JP Simard](https://github.com/jpsim)
  [#43](https://github.com/realm/SwiftLint/issues/43)


## 0.1.0: Fresh Out Of The Dryer

First Version!<|MERGE_RESOLUTION|>--- conflicted
+++ resolved
@@ -28,16 +28,14 @@
 
 ##### Enhancements
 
-<<<<<<< HEAD
 * Don't count comment lines in `file_length` rule.  
   [Samuel Susla](https://github.com/sammy-SC)
   [#1387](https://github.com/realm/SwiftLint/issues/1165)
-=======
+
 * Cache linter results for files unmodified since the previous linter run.  
   [Victor Pimentel](https://github.com/victorpimentel)
   [JP Simard](https://github.com/jpsim)
   [#1184](https://github.com/realm/SwiftLint/issues/1184)
->>>>>>> 8ed4424a
 
 * Add opt-in configurations to `generic_type_name`, `identifier_name` and
   `type_name` rules to allow excluding non-alphanumeric characters and names 
