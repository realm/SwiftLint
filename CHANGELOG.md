## Master

##### Breaking

* None.

##### Enhancements

* Add `PrivateOutletRule` Opt-In rule to enforce `@IBOutlet`
  instance variables to be `private`.  
  [Olivier Halligon](https://github.com/AliSoftware)

* Add `LegacyNSGeometryFunctionsRule` rule. Add `NSSize`, `NSPoint`, and 
  `NSRect` constants and constructors to existing rules.  
  [David Rönnqvist](https://github.com/d-ronnqvist)

* Removed ConditionalBindingCascadeRule.  
  [J. Cheyo Jimenez](https://github.com/masters3d)
  [#701](https://github.com/realm/SwiftLint/issues/701)

* Allow setting `flexible_right_spacing` configuration for the `colon` rule.  
  [Shai Mishali](https://github.com/freak4pc)
  [#730](https://github.com/realm/SwiftLint/issues/730)

* Add Junit reporter.  
  [Matthew Ellis](https://github.com/matthewellis)

* LeadingWhitespaceRule is now auto correctable.  
  [masters3d](https://github.com/masters3d)

* Add included regex for custom rules to control what files are processed.  
  [bootstraponline](https://github.com/bootstraponline)
  [#689](https://github.com/realm/SwiftLint/issues/689)

* Add configuration for setting a warning threshold.  
  [woodhamgh](https://github.com/woodhamgh)
  [696](https://github.com/realm/SwiftLint/issues/696)

##### Bug Fixes

<<<<<<< HEAD
* Fix locally disabled comma rule autocorrect.  
  [J. Cheyo Jimenez](https://github.com/masters3d)  
  [#601](https://github.com/realm/SwiftLint/issues/601)  
   
=======
* Fixed CustomRule Regex.  
  [J. Cheyo Jimenez](https://github.com/masters3d)
  [#717](https://github.com/realm/SwiftLint/issues/717)
  [#726](https://github.com/realm/SwiftLint/issues/726)

* Allow disabling custom rules in code.  
  [J. Cheyo Jimenez](https://github.com/masters3d)
  [#515](https://github.com/realm/SwiftLint/issues/515)

>>>>>>> 7bb369b9
* Fix LegacyConstructorRule when using variables instead of numbers.  
  [Sarr Blaise](https://github.com/bsarr007) 
  [#646](https://github.com/realm/SwiftLint/issues/646) 

* Fix force_unwrapping false positive inside strings.
  [Daniel Beard](https://github.com/daniel-beard)
  [#721](https://github.com/realm/SwiftLint/issues/721)

## 0.11.1: Cuddles... Or Else!

##### Breaking

* None.

##### Enhancements

* Added `statement_mode` configuration to  the `statement_position` rule. The   
  `default` mode keeps the current SwiftLint behavior of keeping `else` and
  `catch` statements on the same line as the closing brace before them. The
  `uncuddled_else`configuration requires the `else` and `catch` to be on a new
  line with the same leading whitespace as the brace.  
  [Mike Skiba](https://github.com/ateliercw)
  [#651](https://github.com/realm/SwiftLint/issues/651)

##### Bug Fixes

* Remove extraneous argument label added in LegacyCGGeometryFunctionsRule
  autocorrect. 
  [Sarr Blaise](https://github.com/bsarr007)
  [643](https://github.com/realm/SwiftLint/issues/643)

## 0.11.0: Laundromat Format

##### Breaking

* Now `type_name` allows lowercase enum values to match the Swift API Design
  Guidelines.  
  [Jorge Bernal](https://github.com/koke)
  [#654](https://github.com/realm/SwiftLint/issues/654)

* Embedding frameworks needed by `swiftlint` was moved from
  SwiftLintFramework Xcode target to the swiftlint target.
  The `SwiftLintFramework.framework` product built by the
  SwiftLintFramework target no longer contains unnecessary frameworks or
  multiple copies of the Swift libraries.  
  [Norio Nomura](https://github.com/norio-nomura)

##### Enhancements

* Add `--format` option to `autocorrect` command which re-indents Swift files
  much like pasting into Xcode would. This option isn't currently configurable,
  but that can change if users request it.  
  [JP Simard](https://github.com/jpsim)

* Improve error messages for invalid configuration files.  
  [Brian Hardy](https://github.com/lyricsboy)

* Added the user-configurable option `ignores_empty_lines` to the
  `trailing_whitespace` rule. It can be used to control whether the
  `TrailingWhitespaceRule` should report and correct whitespace-indented empty
  lines. Defaults to `false`. Added unit tests.  
  [Reimar Twelker](https://github.com/raginmari)

##### Bug Fixes

* Fix false positive in conditional binding cascade violation.  
  [Norio Nomura](https://github.com/norio-nomura)
  [#642](https://github.com/realm/SwiftLint/issues/642)

* Another conditional binding fix, this time for enum that has two parameters
  or an if statement with two case tests.  
  [Andrew Rahn](https://github.com/paddlefish)
  [#667](https://github.com/realm/SwiftLint/issues/667)

* Fix regression in CommaRule ignoring violations when the comma is followed
  by a comment.  
  [Norio Nomura](https://github.com/norio-nomura)
  [#683](https://github.com/realm/SwiftLint/issues/683)

## 0.10.0: `laundry-select` edition

##### Breaking

* None.

##### Enhancements

* Now `libclang.dylib` and `sourcekitd.framework` are dynamically loaded at
  runtime by SourceKittenFramework to use the versions included in the Xcode
  version specified by `xcode-select -p` or custom toolchains.  
  [Norio Nomura](https://github.com/norio-nomura)
  [#167](https://github.com/jpsim/SourceKitten/issues/167)

* Add `LegacyCGGeometryFunctionsRule` rule.  
  [Sarr Blaise](https://github.com/bsarr007)
  [#625](https://github.com/realm/SwiftLint/issues/625)

* SwiftLint no longer crashes when SourceKitService crashes.  
  [Norio Nomura](https://github.com/norio-nomura)

* Rewrite `conditional_binding_cascade` rule.  
  [Norio Nomura](https://github.com/norio-nomura)
  [#617](https://github.com/realm/SwiftLint/issues/617)

* Add autocorrect for `ReturnArrowWhitespaceRule`.  
  [Craig Siemens](https://github.com/CraigSiemens)

##### Bug Fixes

* Failed to launch swiftlint when Xcode.app was placed at non standard path.  
  [Norio Nomura](https://github.com/norio-nomura)
  [#593](https://github.com/realm/SwiftLint/issues/593)

* `ClosingBraceRule` no longer triggers across line breaks.  
  [Josh Friend](https://github.com/joshfriend)
  [#592](https://github.com/realm/SwiftLint/issues/592)

* `LegacyConstantRule` and `LegacyConstructorRule` failed to `autocorrect`.  
  [Norio Nomura](https://github.com/norio-nomura)
  [#623](https://github.com/realm/SwiftLint/issues/623)

## 0.9.2: Multiple Exhaust Codes

##### Breaking

* None.

##### Enhancements

* Return different exit codes to distinguish between types of errors:
  * 0: No errors, maybe warnings in non-strict mode
  * 1: Usage or system error
  * 2: Style violations of severity "Error"
  * 3: No style violations of severity "Error", but violations of severity
       "warning" with `--strict`  
  [JP Simard](https://github.com/jpsim)
  [#166](https://github.com/realm/SwiftLint/issues/166)

* `VariableNameRule` now accepts symbols starting with more than one uppercase
  letter to allow for names like XMLString or MIMEType.  
  [Erik Aigner](https://github.com/eaigner)
  [#566](https://github.com/realm/SwiftLint/issues/566)

##### Bug Fixes

* Avoid overwriting files whose contents have not changed.  
  [Neil Gall](https://github.com/neilgall)
  [#574](https://github.com/realm/SwiftLint/issues/574)

* Fix `CommaRule` mismatch between violations and corrections.  
  [Norio Nomura](https://github.com/norio-nomura)
  [#466](https://github.com/realm/SwiftLint/issues/466)

* Fix more false positives in `ForceUnwrappingRule`.  
  [Norio Nomura](https://github.com/norio-nomura)
  [#546](https://github.com/realm/SwiftLint/issues/546)
  [#547](https://github.com/realm/SwiftLint/issues/547)

## 0.9.1: Air Duct Cleaning

##### Breaking

* None.

##### Enhancements

* None.

##### Bug Fixes

* Fix force unwrap rule missed cases with quotes.  
  [Norio Nomura](https://github.com/norio-nomura)
  [#535](https://github.com/realm/SwiftLint/issues/535)

* Fix issues with nested `.swiftlint.yml` file resolution.  
  [Norio Nomura](https://github.com/norio-nomura)
  [#543](https://github.com/realm/SwiftLint/issues/543)

## 0.9.0: Appliance Maintenance

##### Breaking

* `Linter.reporter` has been removed and `Configuration.reporterFromString(_:)`
  has been renamed to a free function: `reporterFromString(_:)`.  
  [JP Simard](https://github.com/jpsim)

* `_ConfigProviderRule` & `ConfigurableRule` have been removed and their
  requirements have been moved to `Rule`.  
  [JP Simard](https://github.com/jpsim)

* `Configuration(path:optional:silent)` has been changed to
  `Configuration(path:rootPath:optional:quiet:)`.  
  [JP Simard](https://github.com/jpsim)

* The static function `Configuration.rulesFromDict(_:ruleList:)` has been moved
  to an instance method: `RuleList.configuredRulesWithDictionary(_:)`.  
  [JP Simard](https://github.com/jpsim)

* The `rules` parameter in the `Configuration` initializer has been renamed to
  `configuredRules`.  
  [JP Simard](https://github.com/jpsim)

* Removed a large number of declarations from the public SwiftLintFramework API.
  This is being done to minimize the API surface area in preparation of a 1.0
  release. See [#507](https://github.com/realm/SwiftLint/pull/507) for a
  complete record of this change.  
  [JP Simard](https://github.com/jpsim)
  [#479](https://github.com/realm/SwiftLint/issues/479)

* All instances of the abbreviation "config" in the API have been expanded to
  "configuration". The `--config` command line parameter and
  `use_nested_configs` configuration key are unaffected.  
  [JP Simard](https://github.com/jpsim)

* The `use_nested_configs` configuration key has been deprecated and its value
  is now ignored. Nested configuration files are now always considered.  
  [JP Simard](https://github.com/jpsim)

##### Enhancements

* `swiftlint lint` now accepts an optional `--reporter` parameter which
  overrides existing `reporter` values in the configuration file. Choose between
  `xcode` (default), `json`, `csv` or `checkstyle`.  
  [JP Simard](https://github.com/jpsim)
  [#440](https://github.com/realm/SwiftLint/issues/440)

* `swiftlint rules` now shows a configuration description for all rules.  
  [JP Simard](https://github.com/jpsim)

* `lint` and `autocorrect` commands now accept a `--quiet` flag that prevents
  status messages like 'Linting <file>' & 'Done linting' from being logged.  
  [JP Simard](https://github.com/jpsim)
  [#386](https://github.com/realm/SwiftLint/issues/386)

* All top-level keys in a configuration file that accept an array now also
  accept a single value.  
  e.g. `included: Source` is equivalent to `included:\n  - Source`.  
  [JP Simard](https://github.com/jpsim)
  [#120](https://github.com/realm/SwiftLint/issues/120)

* Improve performance of `FunctionParameterCountRule`.  
  [Norio Nomura](https://github.com/norio-nomura)

* Improve performance of `ColonRule`.  
  [Norio Nomura](https://github.com/norio-nomura)

##### Bug Fixes

* Fix case sensitivity of keywords for `valid_docs`.  
  [Ankit Aggarwal](https://github.com/aciidb0mb3r)
  [#298](https://github.com/realm/SwiftLint/issues/298)

* Fixed inconsistencies between violations & corrections in
  `StatementPositionRule`.  
  [JP Simard](https://github.com/jpsim)
  [#466](https://github.com/realm/SwiftLint/issues/466)

* A warning will now be logged when invalid top-level keys are included in the
  configuration file.  
  [JP Simard](https://github.com/jpsim)
  [#120](https://github.com/realm/SwiftLint/issues/120)

* Fixed `LegacyConstructorRule` from correcting legacy constructors in string
  literals.  
  [JP Simard](https://github.com/jpsim)
  [#466](https://github.com/realm/SwiftLint/issues/466)

* Fixed an issue where `variable_name` or `type_name` would always report a
  violation when configured with only a `warning` value on either `min_length`
  or `max_length`.  
  [JP Simard](https://github.com/jpsim)
  [#522](https://github.com/realm/SwiftLint/issues/522)

## 0.8.0: High Heat

##### Breaking

* Setting only warning on `SeverityLevelsConfig` rules now disables the error
  value.  
  [Robin Kunde](https://github.com/robinkunde)
  [#409](https://github.com/realm/SwiftLint/issues/409)

* `enabled_rules` has been renamed to `opt_in_rules`.  
  [Daniel Beard](https://github.com/daniel-beard)

##### Enhancements

* Add `whitelist_rules` rule whitelists in config files.  
  [Daniel Beard](https://github.com/daniel-beard)
  [#256](https://github.com/realm/SwiftLint/issues/256)

* Improve performance of `ColonRule`, `LineLengthRule` & `syntaxKindsByLine`.  
  [Norio Nomura](https://github.com/norio-nomura)

* Add command to display rule description:
  `swiftlint rules <rule identifier>`.  
  [Tony Li](https://github.com/crazytonyli)
  [#392](https://github.com/realm/SwiftLint/issues/392)

* Add `FunctionParameterCountRule`.  
  [Denis Lebedev](https://github.com/garnett)
  [#415](https://github.com/realm/SwiftLint/issues/415)

* Measure complexity of nested functions separately in
  `CyclomaticComplexityRule`.  
  [Denis Lebedev](https://github.com/garnett)
  [#424](https://github.com/realm/SwiftLint/issues/424)

* Added exception for multi-line `if`/`guard`/`while` conditions to allow
  opening brace to be on a new line in `OpeningBraceRule`.  
  [Scott Hoyt](https://github.com/scottrhoyt)
  [#355](https://github.com/realm/SwiftLint/issues/355)

* The `rules` command now prints a table containing values for: `identifier`,
  `opt-in`, `correctable`, `enabled in your config` & `configuration`.  
  [JP Simard](https://github.com/jpsim)
  [#392](https://github.com/realm/SwiftLint/issues/392)

* Reduce maximum memory usage.  
  [Norio Nomura](https://github.com/norio-nomura)

##### Bug Fixes

* Fix more false positives in `ValidDocsRule`.  
  [diogoguimaraes](https://github.com/diogoguimaraes)
  [#451](https://github.com/realm/SwiftLint/issues/451)

* Fix `trailing_newline` autocorrect to handle more than one violation per
  line.  
  [Daniel Beard](https://github.com/daniel-beard)
  [#465](https://github.com/realm/SwiftLint/issues/465)

* Fix complexity measurement for switch statements in `CyclomaticComplexityRule`.  
  [Denis Lebedev](https://github.com/garnett)
  [#461](https://github.com/realm/SwiftLint/issues/461)

## 0.7.2: Appliance Manual

##### Breaking

* None.

##### Enhancements

* None.

##### Bug Fixes

* Fix several false positives in `ValidDocsRule`.  
  [diogoguimaraes](https://github.com/diogoguimaraes)
  [#375](https://github.com/realm/SwiftLint/issues/375)

## 0.7.1: Delicate Cycle

##### Breaking

* None.

##### Enhancements

* Improve performance of `MissingDocsRule`.  
  [Norio Nomura](https://github.com/norio-nomura)

* Added `CustomRules`.  
  [Scott Hoyt](https://github.com/scottrhoyt)  
  [#123](https://github.com/realm/SwiftLint/issues/123)

* Added opt-in `ForceUnwrappingRule` to issue warnings for all forced
  unwrappings.  
  [Benjamin Otto](https://github.com/Argent)
  [#55](https://github.com/realm/SwiftLint/issues/55)

##### Bug Fixes

* Fix several false positives in `ValidDocsRule`.  
  [diogoguimaraes](https://github.com/diogoguimaraes)
  [#375](https://github.com/realm/SwiftLint/issues/375)

## 0.7.0: Automatic Permanent Press

##### Breaking

* Replaced all uses of `XPCDictionary` with
  `[String: SourceKitRepresentable]`.  
  [JP Simard](https://github.com/jpsim)

* `VariableNameMinLengthRule` and `VariableNameMaxLengthRule` have been
  removed. `VariableNameRule` now has this functionality.  
  [Scott Hoyt](https://github.com/scottrhoyt)

* `ViolationLevelRule` has been removed. This functionality is now provided
  by `ConfigProviderRule` and `SeverityLevelsConfig`.  
  [Scott Hoyt](https://github.com/scottrhoyt)

##### Enhancements

* `TypeBodyLengthRule` now does not count comment or whitespace lines.  
  [Marcelo Fabri](https://github.com/marcelofabri)
  [#369](https://github.com/realm/SwiftLint/issues/369)

* `FunctionBodyLengthRule` now does not count comment or whitespace lines.  
  [Marcelo Fabri](https://github.com/marcelofabri)
  [#258](https://github.com/realm/SwiftLint/issues/258)

* All `Rule`s are now configurable in at least their severity: `SeverityConfig`.  
  [Scott Hoyt](https://github.com/scottrhoyt)
  [#371](https://github.com/realm/SwiftLint/issues/371)
  [#130](https://github.com/realm/SwiftLint/issues/130)
  [#268](https://github.com/realm/SwiftLint/issues/268)

* `TypeNameRule` and `VariableNameRule` conform to `ConfigProviderRule` using
  `NameConfig` to support `min_length`, `max_length`, and `excluded` names.  
  [Scott Hoyt](https://github.com/scottrhoyt)
  [#388](https://github.com/realm/SwiftLint/issues/388)
  [#259](https://github.com/realm/SwiftLint/issues/259)
  [#191](https://github.com/realm/SwiftLint/issues/191)

* Add `CyclomaticComplexityRule`.  
  [Denis Lebedev](https://github.com/garnett)

##### Bug Fixes

* Fix crash caused by infinite recursion when using nested config files.  
  [JP Simard](https://github.com/jpsim)
  [#368](https://github.com/realm/SwiftLint/issues/368)

* Fix crash when file contains NULL character.  
  [Norio Nomura](https://github.com/norio-nomura)
  [#379](https://github.com/realm/SwiftLint/issues/379)

## 0.6.0: Steam Cycle

##### Breaking

* `ParameterizedRule` is removed. Use `ConfigurableRule` instead.  
  [Scott Hoyt](https://github.com/scottrhoyt)
  [#353](https://github.com/realm/SwiftLint/issues/353)

* To activate a `Rule`, it must be added to the global `masterRuleList`.  
  [Scott Hoyt](https://github.com/scottrhoyt)

##### Enhancements

* `ConfigurableRule` protocol allows for improved rule configuration. See
  `CONTRIBUTING` for more details.  
  [Scott Hoyt](https://github.com/scottrhoyt)
  [#303](https://github.com/realm/SwiftLint/issues/303)

* `VariableNameMinLengthRule` now supports excluding certain variable names
  (e.g. "id").  
  [Scott Hoyt](https://github.com/scottrhoyt)
  [#231](https://github.com/realm/SwiftLint/issues/231)

* `ViolationLevelRule` provides default `ConfigurableRule` implementation for
  rules that only need integer error and warning levels.  
  [Scott Hoyt](https://github.com/scottrhoyt)

* Add AutoCorrect for StatementPositionRule.  
  [Raphael Randschau](https://github.com/nicolai86)

* Add AutoCorrect for CommaRule.  
  [Raphael Randschau](https://github.com/nicolai86)

* Add AutoCorrect for LegacyConstructorRule.  
  [Raphael Randschau](https://github.com/nicolai86)

* Improve performance of `LineLengthRule`.  
  [Norio Nomura](https://github.com/norio-nomura)

* Add ConditionalBindingCascadeRule.  
  [Aaron McTavish](https://github.com/aamctustwo)
  [#202](https://github.com/realm/SwiftLint/issues/202)

* Opt-in rules are now supported.  
  [JP Simard](https://github.com/jpsim)
  [#256](https://github.com/realm/SwiftLint/issues/256)

* Add LegacyConstantRule.  
  [Aaron McTavish](https://github.com/aamctustwo)
  [#319](https://github.com/realm/SwiftLint/issues/319)

* Add opt-in rule to encourage checking `isEmpty` over comparing `count` to
  zero.  
  [JP Simard](https://github.com/jpsim)
  [#202](https://github.com/realm/SwiftLint/issues/202)

* Add opt-in "Missing Docs" rule to detect undocumented public declarations.  
  [JP Simard](https://github.com/jpsim)

##### Bug Fixes

* None.

## 0.5.6: Bug FixLint

##### Breaking

* None.

##### Enhancements

* Improve performance by reducing calls to SourceKit.  
  [Norio Nomura](https://github.com/norio-nomura)

##### Bug Fixes

* Fix homebrew deployment issues.  
  [Norio Nomura](https://github.com/norio-nomura)

* AutoCorrect for TrailingNewlineRule only removes at most one line.  
  [John Estropia](https://github.com/JohnEstropia)

* `valid_docs` did not detect tuple as return value.  
  [Norio Nomura](https://github.com/norio-nomura)
  [#324](https://github.com/realm/SwiftLint/issues/324)

* Escape strings when using CSV reporter.  
  [JP Simard](https://github.com/jpsim)

## 0.5.5: Magic Drying Fluff Balls™

<http://www.amazon.com/Magic-Drying-Fluff-Balls-Softening/dp/B001EIW1SG>

##### Breaking

* None.

##### Enhancements

* None.

##### Bug Fixes

* Always fail if a YAML configuration file was found but could not be parsed.  
  [JP Simard](https://github.com/jpsim)
  [#310](https://github.com/realm/SwiftLint/issues/310)

* Make commands with modifiers work for violations with line-only locations.  
  [JP Simard](https://github.com/jpsim)
  [#316](https://github.com/realm/SwiftLint/issues/316)


## 0.5.4: Bounce™

##### Breaking

* Remove `Location.init(file:offset:)` in favor of the more explicit
  `Location.init(file:byteOffset:)` & `Location.init(file:characterOffset:)`.  
  [JP Simard](https://github.com/jpsim)

##### Enhancements

* Add `checkstyle` reporter to generate XML reports in the Checkstyle 4.3
  format.
  [JP Simard](https://github.com/jpsim)
  [#277](https://github.com/realm/SwiftLint/issues/277)

* Support command comment modifiers (`previous`, `this` & `next`) to limit the
  command's scope to a single line.
  [JP Simard](https://github.com/jpsim)
  [#222](https://github.com/realm/SwiftLint/issues/222)

* Add nested `.swiftlint.yml` configuration support.  
  [Scott Hoyt](https://github.com/scottrhoyt)
  [#299](https://github.com/realm/SwiftLint/issues/299)

##### Bug Fixes

* Fix multibyte handling in many rules.  
  [JP Simard](https://github.com/jpsim)
  [#279](https://github.com/realm/SwiftLint/issues/279)

* Fix an `NSRangeException` crash.  
  [Norio Nomura](https://github.com/norio-nomura)
  [#294](https://github.com/realm/SwiftLint/issues/294)

* The `valid_docs` rule now handles multibyte characters.  
  [Norio Nomura](https://github.com/norio-nomura)
  [#295](https://github.com/realm/SwiftLint/issues/295)


## 0.5.3: Mountain Scent

##### Breaking

* None.

##### Enhancements

* Improve autocorrect for OpeningBraceRule.  
  [Yasuhiro Inami](https://github.com/inamiy)

* Add autocorrect for ColonRule.  
  [Brian Partridge](https://github.com/brianpartridge)

* Add ClosingBraceRule.  
  [Yasuhiro Inami](https://github.com/inamiy)

##### Bug Fixes

* Fix false positives in ValidDocsRule.  
  [JP Simard](https://github.com/jpsim)
  [#267](https://github.com/realm/SwiftLint/issues/267)

## 0.5.2: Snuggle™

##### Breaking

* None.

##### Enhancements

* Performance improvements & unicode fixes (via SourceKitten).  
  [Norio Nomura](https://github.com/norio-nomura)

##### Bug Fixes

* Fix `ValidDocsRule` false positive when documenting functions with closure
  parameters.  
  [diogoguimaraes](https://github.com/diogoguimaraes)
  [#267](https://github.com/realm/SwiftLint/issues/267)


## 0.5.1: Lint Tray Malfunction

##### Breaking

* None.

##### Enhancements

* None.

##### Bug Fixes

* Make linting faster than 0.5.0, but slower than 0.4.0  
  [Norio Nomura](https://github.com/norio-nomura)
  [#119](https://github.com/jpsim/SourceKitten/issues/119)

* Re-introduce `--use-script-input-files` option for `lint` & `autocorrect`
  commands. Should also fix some issues when running SwiftLint from an Xcode
  build phase.  
  [JP Simard](https://github.com/jpsim)
  [#264](https://github.com/realm/SwiftLint/issues/264)


## 0.5.0: Downy™

##### Breaking

* `init()` is no longer a member of the `Rule` protocol.

##### Enhancements

* Add legacy constructor rule.  
  [Marcelo Fabri](https://github.com/marcelofabri)
  [#202](https://github.com/realm/SwiftLint/issues/202)

* The `VariableNameRule` now allows variable names when the entire name is
  capitalized. This allows stylistic usage common in cases like `URL` and other
  acronyms.  
  [Marcelo Fabri](https://github.com/marcelofabri)
  [#161](https://github.com/realm/SwiftLint/issues/161)

* Add `autocorrect` command to automatically correct certain violations
  (currently only `trailing_newline`, `trailing_semicolon` &
  `trailing_whitespace`).
  [JP Simard](https://github.com/jpsim)
  [#5](https://github.com/realm/SwiftLint/issues/5)

* Allow to exclude files from `included` directory with `excluded`.  
  [Michal Laskowski](https://github.com/michallaskowski)

##### Bug Fixes

* Statement position rule no longer triggers for non-keyword uses of `catch` and
  `else`.  
  [JP Simard](https://github.com/jpsim)
  [#237](https://github.com/realm/SwiftLint/issues/237)

* Fix issues with multi-byte characters.  
  [JP Simard](https://github.com/jpsim)
  [#234](https://github.com/realm/SwiftLint/issues/234)


## 0.4.0: Wrinkle Release

##### Breaking

* API: Rename RuleExample to RuleDescription, remove StyleViolationType and
  combine Rule().identifier and Rule().example into Rule.description.  
  [JP Simard](https://github.com/jpsim)
  [#183](https://github.com/realm/SwiftLint/issues/183)

##### Enhancements

* The `VariableNameRule` now allows capitalized variable names when they are
  declared static. This allows stylistic usage common in cases like
  `OptionSetType` subclasses.  
  [Will Fleming](https://github.com/wfleming)

* Add `VariableNameMaxLengthRule` and `VariableNameMinLengthRule` parameter
  rules. Remove length checks on `VariableNameRule`.  
  [Mickael Morier](https://github.com/mmorier)

* Add trailing semicolon rule.  
  [JP Simard](https://github.com/jpsim)

* Add force try rule.  
  [JP Simard](https://github.com/jpsim)

* Support linting from Input Files provided by Run Script Phase of Xcode with
  `--use-script-input-files`.  
  [Norio Nomura](https://github.com/norio-nomura)
  [#193](https://github.com/realm/SwiftLint/pull/193)

##### Bug Fixes

* All rules now print their identifiers in reports.  
  [JP Simard](https://github.com/jpsim)
  [#180](https://github.com/realm/SwiftLint/issues/180)

* `ControlStatementRule` now detects all violations.  
  [Mickael Morier](https://github.com/mmorier)
  [#187](https://github.com/realm/SwiftLint/issues/187)

* `ControlStatementRule` no longer triggers a violation for acceptable use of
  parentheses.  
  [Mickael Morier](https://github.com/mmorier)
  [#189](https://github.com/realm/SwiftLint/issues/189)

* Nesting rule no longer triggers a violation for enums nested one level deep.  
  [JP Simard](https://github.com/jpsim)
  [#190](https://github.com/realm/SwiftLint/issues/190)

* `ColonRule` now triggers a violation even if equal operator is collapse to
  type and value.  
  [Mickael Morier](https://github.com/mmorier)
  [#135](https://github.com/realm/SwiftLint/issues/135)

* Fix an issue where logs would be printed asynchronously over each other.  
  [JP Simard](https://github.com/jpsim)
  [#200](https://github.com/realm/SwiftLint/issues/200)


## 0.3.0: Wrinkly Rules

##### Breaking

* `swiftlint rules` now just prints a list of all available rules and their
  identifiers.

##### Enhancements

* Support for Swift 2.1.  
  [JP Simard](https://github.com/jpsim)

* Added `StatementPositionRule` to make sure that catch, else if and else
  statements are on the same line as closing brace preceding them and after one
  space.  
  [Alex Culeva](https://github.com/S2dentik)

* Added `Comma Rule` to ensure there is a single space after a comma.  
  [Alex Culeva](https://github.com/S2dentik)

* Add rule identifier to all linter reports.  
  [zippy1978](https://github.com/zippy1978)

* Add `OpeningBraceRule` to make sure there is exactly a space before opening
  brace and it is on the same line as declaration.
  [Alex Culeva](https://github.com/S2dentik)

* Print to stderr for all informational logs. Only reporter outputs is logged to
  stdout.  
  [JP Simard](https://github.com/jpsim)

* JSON and CSV reporters now only print at the very end of the linting
  process.  
  [JP Simard](https://github.com/jpsim)

* Add support for `guard` statements to ControlStatementRule.  
  [David Potter](https://github.com/Tableau-David-Potter)

* Lint parameter variables.  
  [JP Simard](https://github.com/jpsim)

##### Bug Fixes

* Custom reporters are now supported even when not running with `--use-stdin`.  
  [JP Simard](https://github.com/jpsim)
  [#151](https://github.com/realm/SwiftLint/issues/151)

* Deduplicate files in the current directory.  
  [JP Simard](https://github.com/jpsim)
  [#154](https://github.com/realm/SwiftLint/issues/154)


## 0.2.0: Tumble Dry

##### Breaking

* SwiftLint now exclusively supports Swift 2.0.  
  [JP Simard](https://github.com/jpsim)
  [#77](https://github.com/realm/SwiftLint/issues/77)

* `ViolationSeverity` now has an associated type of `String` and two members:
  `.Warning` and `.Error`.  
  [JP Simard](https://github.com/jpsim)
  [#113](https://github.com/realm/SwiftLint/issues/113)

##### Enhancements

* Configure SwiftLint via a YAML file:
  Supports `disabled_rules`, `included`, `excluded` and passing parameters to
  parameterized rules.
  Pass a configuration file path to `--config`, defaults to `.swiftlint.yml`.  
  [JP Simard](https://github.com/jpsim)
  [#1](https://github.com/realm/SwiftLint/issues/1)
  [#3](https://github.com/realm/SwiftLint/issues/3)
  [#20](https://github.com/realm/SwiftLint/issues/20)
  [#26](https://github.com/realm/SwiftLint/issues/26)

* Updated `TypeNameRule` and `VariableNameRule` to allow private type & variable
  names to start with an underscore.
  [JP Simard](https://github.com/jpsim)

* Disable and re-enable rules from within source code comments using
  `// swiftlint:disable $IDENTIFIER` and `// swiftlint:enable $IDENTIFIER`.  
  [JP Simard](https://github.com/jpsim)
  [#4](https://github.com/realm/SwiftLint/issues/4)

* Add `--strict` lint flag which makes the lint fail if there are any
  warnings.  
  [Keith Smiley](https://github.com/keith)

* Violations are now printed to stderr.  
  [Keith Smiley](https://github.com/keith)

* Custom reporters are now supported. Specify a value for the `reporter:` key in
  your configuration file. Available reporters are `xcode` (default), `json`,
  `csv`.  
  [JP Simard](https://github.com/jpsim)
  [#42](https://github.com/realm/SwiftLint/issues/42)

##### Bug Fixes

* Improve performance of `TrailingWhitespaceRule`.  
  [Keith Smiley](https://github.com/keith)

* Allow newlines in function return arrow.  
  [JP Simard](https://github.com/jpsim)


## 0.1.2: FabricSoftenerRule

##### Breaking

* None.

##### Enhancements

* Added `OperatorFunctionWhitespaceRule` to make sure that
  you use whitespace around operators when defining them.  
  [Akira Hirakawa](https://github.com/akirahrkw)
  [#60](https://github.com/realm/SwiftLint/issues/60)

* Added `ReturnArrowWhitespaceRule` to make sure that
  you have 1 space before return arrow and return type.  
  [Akira Hirakawa](https://github.com/akirahrkw)

* Support linting from standard input (use `--use-stdin`).  
  [JP Simard](https://github.com/jpsim)
  [#78](https://github.com/realm/SwiftLint/issues/78)

* Improve performance of `TrailingNewlineRule`.  
  [Keith Smiley](https://github.com/keith)

* Lint parentheses around switch statements.  
  [Keith Smiley](https://github.com/keith)

##### Bug Fixes

* None.


## 0.1.1: Top Loading

##### Breaking

* The `Rule` and `ASTRule` protocol members are now non-static.  
  [aarondaub](https://github.com/aarondaub)

* Split `Rule` into `Rule` and `ParameterizedRule` protocols.  
  [aarondaub](https://github.com/aarondaub)
  [#21](https://github.com/realm/SwiftLint/issues/21)

##### Enhancements

* Added a command line option `--path` to specify a path to lint.  
  [Lars Lockefeer](https://github.com/larslockefeer)
  [#16](https://github.com/realm/SwiftLint/issues/16)

* swiftlint now returns a non-zero error code when a warning of high-severity
  or above is found in the source files being linted.  
  [Pat Wallace](https://github.com/pawrsccouk)
  [#30](https://github.com/realm/SwiftLint/issues/30)

* Added `rules` command to display which rules are currently applied along
  with examples.  
  [Chris Eidhof](https://github.com/chriseidhof)

* Cache parsing to reduce execution time by more than 50%.  
  [Nikolaj Schumacher](https://github.com/nschum)

* Added `ControlStatementRule` to make sure that if/for/while/do statements
  do not wrap their conditionals in parentheses.  
  [Andrea Mazzini](https://github.com/andreamazz)

* Character position is now included in violation location where appropriate.  
  [JP Simard](https://github.com/jpsim)
  [#62](https://github.com/realm/SwiftLint/issues/62)

* The following rules now conform to `ASTRule`:
  FunctionBodyLength, Nesting, TypeBodyLength, TypeName, VariableName.  
  [JP Simard](https://github.com/jpsim)

##### Bug Fixes

* Trailing newline and file length violations are now displayed in Xcode.  
  [JP Simard](https://github.com/jpsim)
  [#43](https://github.com/realm/SwiftLint/issues/43)


## 0.1.0: Fresh Out Of The Dryer

First Version!<|MERGE_RESOLUTION|>--- conflicted
+++ resolved
@@ -38,12 +38,6 @@
 
 ##### Bug Fixes
 
-<<<<<<< HEAD
-* Fix locally disabled comma rule autocorrect.  
-  [J. Cheyo Jimenez](https://github.com/masters3d)  
-  [#601](https://github.com/realm/SwiftLint/issues/601)  
-   
-=======
 * Fixed CustomRule Regex.  
   [J. Cheyo Jimenez](https://github.com/masters3d)
   [#717](https://github.com/realm/SwiftLint/issues/717)
@@ -53,7 +47,10 @@
   [J. Cheyo Jimenez](https://github.com/masters3d)
   [#515](https://github.com/realm/SwiftLint/issues/515)
 
->>>>>>> 7bb369b9
+* Fix locally disabled comma rule autocorrect.  
+  [J. Cheyo Jimenez](https://github.com/masters3d)  
+  [#601](https://github.com/realm/SwiftLint/issues/601)
+  
 * Fix LegacyConstructorRule when using variables instead of numbers.  
   [Sarr Blaise](https://github.com/bsarr007) 
   [#646](https://github.com/realm/SwiftLint/issues/646) 
