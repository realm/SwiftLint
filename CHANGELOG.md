--- conflicted
+++ resolved
@@ -142,7 +142,13 @@
   [Marcelo Fabri](https://github.com/marcelofabri)
   [#1216](https://github.com/realm/SwiftLint/issues/1216)
 
-<<<<<<< HEAD
+* Fix `todo` rule messages when the comment is not on a new line.  
+  [Marcelo Fabri](https://github.com/marcelofabri)
+  [#1304](https://github.com/realm/SwiftLint/issues/1304)
+
+* Fix false negative on `unused_closure_parameter` rule.  
+  [Hayashi Tatsuya](https://github.com/sora0077)
+
 * Fix stale cache by using file modification dates instead of hashing whole
   files.  
   [Victor Pimentel](https://github.com/victorpimentel)
@@ -151,14 +157,6 @@
 * Move file cache from `ApplicationSupport` to `~/Library/Caches` directory.  
   [Victor Pimentel](https://github.com/victorpimentel)
   [#1184](https://github.com/realm/SwiftLint/issues/1184)
-=======
-* Fix `todo` rule messages when the comment is not on a new line.  
-  [Marcelo Fabri](https://github.com/marcelofabri)
-  [#1304](https://github.com/realm/SwiftLint/issues/1304)
-
-* Fix false negative on `unused_closure_parameter` rule.  
-  [Hayashi Tatsuya](https://github.com/sora0077)
->>>>>>> 80c30508
 
 ## 0.16.1: Commutative Fabric Sheets
 
