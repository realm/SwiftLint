## Master

##### Breaking

* SwiftLint now requires Xcode 8.x and Swift 3.x to build.
  APIs have not yet been adapted to conform to the Swift 3 API Design
  Guidelines but will shortly.  
  [JP Simard](https://github.com/jpsim),
  [Norio Nomura](https://github.com/norio-nomura)

##### Enhancements

* Now builds and passes most tests on Linux using the Swift Package Manager with
  Swift 3. This requires `libsourcekitdInProc.so` to be built and located in
  `/usr/lib`, or in another location specified by the `LINUX_SOURCEKIT_LIB_PATH`
  environment variable. A preconfigured Docker image is available on Docker Hub
  by the ID of `norionomura/sourcekit:301`.  
  [JP Simard](https://github.com/jpsim)
  [Norio Nomura](https://github.com/norio-nomura)
  [#732](https://github.com/realm/SwiftLint/issues/732)

* Add `dynamic_inline` rule to discourage combination of `@inline(__always)`
  and `dynamic` function attributes.  
  [Daniel Duan](https://github.com/dduan)

* Add `number_separator` opt-in rule that enforces that underscores are
  used as thousand separators in large numbers.  
  [Marcelo Fabri](https://github.com/marcelofabri)
  [#924](https://github.com/realm/SwiftLint/issues/924)

* Add `file_header` opt-in rule that warns when a file contains a
  copyright comment header, such as the one Xcode adds by default.  
  [Marcelo Fabri](https://github.com/marcelofabri)
  [#884](https://github.com/realm/SwiftLint/issues/884)

* `FunctionParameterCountRule` now ignores initializers.  
  [Denis Lebedev](https://github.com/garnett)
  [#544](https://github.com/realm/SwiftLint/issues/544)

* Add `EmojiReporter`: a human friendly reporter.  
  [Michał Kałużny](https://github.com/justMaku)

* Add `redundant_string_enum_value` rule that warns against String enums
  with redundant value assignments.  
  [Marcelo Fabri](https://github.com/marcelofabri)
  [#946](https://github.com/realm/SwiftLint/issues/946)

* Add `attributes` opt-in rule which validates if an attribute (`@objc`,
  `@IBOutlet`, `@discardableResult`, etc) is in the right position:
    - If the attribute is `@IBAction` or `@NSManaged`, it should always be on
    the same line as the declaration
    - If the attribute has parameters, it should always be on the line above
    the declaration
    - Otherwise:
      - if the attribute is applied to a variable, it should be on the same line
      - if it's applied to a type or function, it should be on the line above
      - if it's applied to an import (the only option is `@testable import`), 
      it should be on the same line.
  You can also configure what attributes should be always on a new line or on
  the same line as the declaration with the `always_on_same_line` and 
  `always_on_line_above` keys.  
  [Marcelo Fabri](https://github.com/marcelofabri)
  [#846](https://github.com/realm/SwiftLint/issues/846)

* Add `empty_parentheses_with_trailing_closure` rule that checks for
  empty parentheses after method call when using trailing closures.  
  [Marcelo Fabri](https://github.com/marcelofabri)
  [#885](https://github.com/realm/SwiftLint/issues/885)
  
* Add `closure_parameter_position` rule that validates that closure
  parameters are in the same line as the opening brace.  
  [Marcelo Fabri](https://github.com/marcelofabri)
  [#931](https://github.com/realm/SwiftLint/issues/931)

* `type_name` rule now validates `typealias` and `associatedtype` too.  
  [Marcelo Fabri](https://github.com/marcelofabri)
  [#49](https://github.com/realm/SwiftLint/issues/49)
  [#956](https://github.com/realm/SwiftLint/issues/959)

* Add `ProhibitedSuperRule` opt-in rule that warns about methods calling
  to super that should not, for example `UIViewController.loadView()`.  
  [Aaron McTavish](https://github.com/aamctustwo)
  [#970](https://github.com/realm/SwiftLint/issues/970)

##### Bug Fixes

* Fix `weak_delegate` rule reporting a violation for variables containing
  but not ending in `delegate`.  
  [Phil Webster](https://github.com/philwebster)

* Fix `weak_delegate` rule reporting a violation for variables in protocol
  declarations.  
  [Marcelo Fabri](https://github.com/marcelofabri)
  [#934](https://github.com/realm/SwiftLint/issues/934)

<<<<<<< HEAD
* Fix XML reporters not escaping characters.  
  [Fabian Ehrentraud](https://github.com/fabb)
  [#968](https://github.com/realm/SwiftLint/issues/968)
=======
* Fix `traling_comma` rule reporting a violation for commas in comments.  
  [Marcelo Fabri](https://github.com/marcelofabri)
  [#940](https://github.com/realm/SwiftLint/issues/940)
>>>>>>> 11bfa938

## 0.13.2: Light Cycle

##### Breaking

* None.

##### Enhancements

* `TrailingCommaRule` now only triggers when a declaration is multi-line
  when using `mandatory_comma: true`.  
  [Marcelo Fabri](https://github.com/marcelofabri)
  [#910](https://github.com/realm/SwiftLint/issues/910)
  [#911](https://github.com/realm/SwiftLint/issues/911)

##### Bug Fixes

* Fix `MarkRule` reporting a violation for `// MARK: -`, which is valid.  
  [JP Simard](https://github.com/jpsim)
  [#778](https://github.com/realm/SwiftLint/issues/778)

## 0.13.1: Heavy Cycle

##### Breaking

* None.

##### Enhancements

* Add `ImplicitGetterRule` to warn against using `get` on computed read-only
  properties.  
  [Marcelo Fabri](https://github.com/marcelofabri)
  [#57](https://github.com/realm/SwiftLint/issues/57)

* Add `WeakDelegateRule` rule to enforce delegate instance variables to be
  marked as `weak`.  
  [Olivier Halligon](https://github.com/AliSoftware)

* Add `SyntacticSugar` rule that enforces that shorthanded syntax should be
  used when possible, for example `[Int]` instead of `Array<Int>`.  
  [Marcelo Fabri](https://github.com/marcelofabri)
  [#319](https://github.com/realm/SwiftLint/issues/319)

* Allow specifying multiple rule identifiers in comment commands. For example,
  `// swiftlint:disable:next force_cast force_try`. Works with all command types
  (`disable`/`enable`) and modifiers (`next`, `this`, `previous` or blank).  
  [JP Simard](https://github.com/jpsim)
  [#861](https://github.com/realm/SwiftLint/issues/861)

* Add `NimbleOperatorRule` opt-in rule that enforces using
  [operator overloads](https://github.com/Quick/Nimble/#operator-overloads)
  instead of free matcher functions when using
  [Nimble](https://github.com/Quick/Nimble).  
  [Marcelo Fabri](https://github.com/marcelofabri)
  [#881](https://github.com/realm/SwiftLint/issues/881)

* `closure_spacing` rule now accepts empty bodies with a space.  
  [Marcelo Fabri](https://github.com/marcelofabri)
  [#875](https://github.com/realm/SwiftLint/issues/875)

* Add `TrailingCommaRule` to enforce/forbid trailing commas in arrays and
  dictionaries. The default is to forbid them, but this can be changed with
  the `mandatory_comma` configuration.  
  [Marcelo Fabri](https://github.com/marcelofabri)
  [#883](https://github.com/realm/SwiftLint/issues/883)

* Add support for `fileprivate` in `PrivateOutletRule` and
  `PrivateUnitTestRule`.  
  [Marcelo Fabri](https://github.com/marcelofabri)
  [#781](https://github.com/realm/SwiftLint/issues/781)
  [#831](https://github.com/realm/SwiftLint/issues/831)

* Make `MarkRule` correctable.  
  [kohtenko](https://github.com/kohtenko)

##### Bug Fixes

* Rule out a few invalid `@IBInspectable` cases in `valid_ibinspectable`.  
  [Daniel Duan](https://github.com/dduan)

* Fix a few edge cases where malformed `MARK:` comments wouldn't trigger a
  violation.  
  [JP Simard](https://github.com/jpsim)
  [#805](https://github.com/realm/SwiftLint/issues/805)

* Now lints single files passed to `--path` even if this file is excluded
  from the configuration file (`.swiftlint.yml`).  
  [JP Simard](https://github.com/jpsim)

* Fixed error severity configuration in `colon` rule.  
  [Marcelo Fabri](https://github.com/marcelofabri)
  [#863](https://github.com/realm/SwiftLint/issues/863)

* `switch_case_on_newline` rule should ignore trailing comments.  
  [Marcelo Fabri](https://github.com/marcelofabri)
  [#874](https://github.com/realm/SwiftLint/issues/874)

* `switch_case_on_newline` rule shouldn't trigger on enums.  
  [Marcelo Fabri](https://github.com/marcelofabri)
  [#878](https://github.com/realm/SwiftLint/issues/878)

* Fix regex bug in Comma Rule causing some violations to not be triggered
  when there were consecutive violations in the same expression.  
  [Savio Figueiredo](https://github.com/sadefigu)
  [#872](https://github.com/realm/SwiftLint/issues/872)

## 0.13.0: MakeYourClothesCleanAgain

##### Breaking

* None.

##### Enhancements

* Add `ignores_comment` configuration for `trailing_whitespace` rule.  
  [Javier Hernández](https://github.com/jaherhi)
  [#576](https://github.com/realm/SwiftLint/issues/576)

* Added HTML reporter, identifier is `html`.  
  [Johnykutty Mathew](https://github.com/Johnykutty)

* Add `SuperCallRule` opt-in rule that warns about methods not calling to super.  
  [Angel G. Olloqui](https://github.com/angelolloqui)
  [#803](https://github.com/realm/SwiftLint/issues/803)

* Add `RedundantNilCoalesingRule` opt-in rule that warns against `?? nil`.  
  [Daniel Beard](https://github.com/daniel-beard)
  [#764](https://github.com/realm/SwiftLint/issues/764)

* Added opt-in rule to makes closure expressions spacing consistent.  
  [J. Cheyo Jimenez](https://github.com/masters3d)
  [#770](https://github.com/realm/SwiftLint/issues/770)

* Adds `allow_private_set` configuration for the `private_outlet` rule.  
  [Rohan Dhaimade](https://github.com/HaloZero)

* Swift 2.3 support.  
  [Norio Nomura](https://github.com/norio-nomura),
  [Syo Ikeda](https://github.com/ikesyo)

* Color literals count as single characters to avoid unintentional line length
  violations.  
  [Jonas](https://github.com/VFUC)
  [#742](https://github.com/realm/SwiftLint/issues/742)

* Add `SwitchCaseOnNewlineRule` opt-in rule that enforces a newline after
  `case pattern:` in a `switch`.  
  [Marcelo Fabri](https://github.com/marcelofabri)
  [#681](https://github.com/realm/SwiftLint/issues/681)

* Add `ValidIBInspectableRule` rule that checks if `@IBInspectable` declarations
  are valid. An `@IBInspectable` is valid if:
  * It's declared as a `var` (not `let`)
  * Its type is explicit (not inferred)
  * Its type is one of the
  [supported types](http://help.apple.com/xcode/mac/8.0/#/devf60c1c514)  

  [Marcelo Fabri](https://github.com/marcelofabri)
  [#756](https://github.com/realm/SwiftLint/issues/756)

* Add `ExplicitInitRule` opt-in rule to discourage calling `init` directly.  
  [Matt Taube](https://github.com/mtaube)
  [#715](https://github.com/realm/SwiftLint/pull/715)

##### Bug Fixes

* Fixed whitespace being added to TODO messages.  
  [W. Bagdon](https://github.com/wbagdon)
  [#792](https://github.com/realm/SwiftLint/issues/792)

* Fixed regex bug in Vertical Whitespace Rule by using SourceKitten instead.
  The rule now enabled by default again (no longer opt-in).  
  [J. Cheyo Jimenez](https://github.com/masters3d)
  [#772](https://github.com/realm/SwiftLint/issues/772)

* Correctable rules no longer apply corrections if the rule is locally disabled.  
  [J. Cheyo Jimenez](https://github.com/masters3d)  
  [#601](https://github.com/realm/SwiftLint/issues/601)

* Fixed regex bug in Mark Rule where MARK could not be used with only a hyphen
  but no descriptive text: `// MARK: -`.  
  [Ruotger Deecke](https://github.com/roddi)
  [#778](https://github.com/realm/SwiftLint/issues/778)

* Fixed: Private unit test rule not scoped to test classes.  
  Fixed: Private unit test rule config is ignored if regex is missing.  
  [Cristian Filipov](https://github.com/cfilipov)
  [#786](https://github.com/realm/SwiftLint/issues/786)

* Fixed: `ConditionalReturnsOnNewline` now respects severity configuration.  
  [Rohan Dhaimade](https://github.com/HaloZero)
  [#783](https://github.com/realm/SwiftLint/issues/783)

* Fixed: `ConditionalReturnsOnNewline` now checks if `return` is a keyword,
  avoiding false positives.  
  [Marcelo Fabri](https://github.com/marcelofabri)
  [#784](https://github.com/realm/SwiftLint/issues/784)

* `ForceUnwrappingRule` did not recognize force unwraps in return statements
  using subscript.  
  [Norio Nomura](https://github.com/norio-nomura)
  [#813](https://github.com/realm/SwiftLint/issues/813)  

## 0.12.0: Vertical Laundry

##### Breaking

* Fixed: SwiftLint assumes paths in the YAML config file are relative to the
  current directory even when `--path` is passed as an argument.  
  [Cristian Filipov](https://github.com/cfilipov)

##### Enhancements

* None.

##### Bug Fixes

* Made Vertical Whitespace Rule added in 0.11.2 opt-in due to performance
  issues.  
  [JP Simard](https://github.com/jpsim)
  [#772](https://github.com/realm/SwiftLint/issues/772)

## 0.11.2: Communal Clothesline

This release has seen a phenomenal uptake in community contributions!

##### Breaking

* None.

##### Enhancements

* Add `MarkRule` rule to enforce `// MARK` syntax.  
  [Krzysztof Rodak](https://github.com/krodak)
  [#749](https://github.com/realm/SwiftLint/issues/749)

* Add `PrivateOutletRule` opt-in rule to enforce `@IBOutlet`
  instance variables to be `private`.  
  [Olivier Halligon](https://github.com/AliSoftware)

* Add content of the todo statement to message.  
  [J. Cheyo Jimenez](https://github.com/masters3d)
  [#478](https://github.com/realm/SwiftLint/issues/478)

* Add `LegacyNSGeometryFunctionsRule` rule. Add `NSSize`, `NSPoint`, and
  `NSRect` constants and constructors to existing rules.  
  [David Rönnqvist](https://github.com/d-ronnqvist)

* Added Vertical Whitespace Rule.  
  [J. Cheyo Jimenez](https://github.com/masters3d)
  [#548](https://github.com/realm/SwiftLint/issues/548)

* Removed ConditionalBindingCascadeRule.  
  [J. Cheyo Jimenez](https://github.com/masters3d)
  [#701](https://github.com/realm/SwiftLint/issues/701)

* Allow setting `flexible_right_spacing` configuration for the `colon` rule.  
  [Shai Mishali](https://github.com/freak4pc)
  [#730](https://github.com/realm/SwiftLint/issues/730)

* Add Junit reporter.  
  [Matthew Ellis](https://github.com/matthewellis)

* LeadingWhitespaceRule is now auto correctable.  
  [masters3d](https://github.com/masters3d)

* Add included regex for custom rules to control what files are processed.  
  [bootstraponline](https://github.com/bootstraponline)
  [#689](https://github.com/realm/SwiftLint/issues/689)

* Add rule to check for private unit tests (private unit tests don't get run
  by XCTest).  
  [Cristian Filipov](https://github.com/cfilipov)

* Add configuration for setting a warning threshold.  
  [woodhamgh](https://github.com/woodhamgh)
  [696](https://github.com/realm/SwiftLint/issues/696)

* Adds 'ConditionalReturnsOnNewLineRule' rule.  
  [Rohan Dhaimade](https://github.com/HaloZero)

* Made `- returns:` doc optional for initializers.  
  [Mohpor](https://github.com/mohpor)
  [#557](https://github.com/realm/SwiftLint/issues/557)

##### Bug Fixes

* Fixed CustomRule Regex.  
  [J. Cheyo Jimenez](https://github.com/masters3d)
  [#717](https://github.com/realm/SwiftLint/issues/717)
  [#726](https://github.com/realm/SwiftLint/issues/726)

* Allow disabling custom rules in code.  
  [J. Cheyo Jimenez](https://github.com/masters3d)
  [#515](https://github.com/realm/SwiftLint/issues/515)

* Fix LegacyConstructorRule when using variables instead of numbers.  
  [Sarr Blaise](https://github.com/bsarr007)
  [#646](https://github.com/realm/SwiftLint/issues/646)

* Fix force_unwrapping false positive inside strings.  
  [Daniel Beard](https://github.com/daniel-beard)
  [#721](https://github.com/realm/SwiftLint/issues/721)

## 0.11.1: Cuddles... Or Else!

##### Breaking

* None.

##### Enhancements

* Added `statement_mode` configuration to  the `statement_position` rule. The   
  `default` mode keeps the current SwiftLint behavior of keeping `else` and
  `catch` statements on the same line as the closing brace before them. The
  `uncuddled_else`configuration requires the `else` and `catch` to be on a new
  line with the same leading whitespace as the brace.  
  [Mike Skiba](https://github.com/ateliercw)
  [#651](https://github.com/realm/SwiftLint/issues/651)

##### Bug Fixes

* Remove extraneous argument label added in LegacyCGGeometryFunctionsRule
  autocorrect.  
  [Sarr Blaise](https://github.com/bsarr007)
  [643](https://github.com/realm/SwiftLint/issues/643)

## 0.11.0: Laundromat Format

##### Breaking

* Now `type_name` allows lowercase enum values to match the Swift API Design
  Guidelines.  
  [Jorge Bernal](https://github.com/koke)
  [#654](https://github.com/realm/SwiftLint/issues/654)

* Embedding frameworks needed by `swiftlint` was moved from
  SwiftLintFramework Xcode target to the swiftlint target.
  The `SwiftLintFramework.framework` product built by the
  SwiftLintFramework target no longer contains unnecessary frameworks or
  multiple copies of the Swift libraries.  
  [Norio Nomura](https://github.com/norio-nomura)

##### Enhancements

* Add `--format` option to `autocorrect` command which re-indents Swift files
  much like pasting into Xcode would. This option isn't currently configurable,
  but that can change if users request it.  
  [JP Simard](https://github.com/jpsim)

* Improve error messages for invalid configuration files.  
  [Brian Hardy](https://github.com/lyricsboy)

* Added the user-configurable option `ignores_empty_lines` to the
  `trailing_whitespace` rule. It can be used to control whether the
  `TrailingWhitespaceRule` should report and correct whitespace-indented empty
  lines. Defaults to `false`. Added unit tests.  
  [Reimar Twelker](https://github.com/raginmari)

##### Bug Fixes

* Fix false positive in conditional binding cascade violation.  
  [Norio Nomura](https://github.com/norio-nomura)
  [#642](https://github.com/realm/SwiftLint/issues/642)

* Another conditional binding fix, this time for enum that has two parameters
  or an if statement with two case tests.  
  [Andrew Rahn](https://github.com/paddlefish)
  [#667](https://github.com/realm/SwiftLint/issues/667)

* Fix regression in CommaRule ignoring violations when the comma is followed
  by a comment.  
  [Norio Nomura](https://github.com/norio-nomura)
  [#683](https://github.com/realm/SwiftLint/issues/683)

## 0.10.0: `laundry-select` edition

##### Breaking

* None.

##### Enhancements

* Now `libclang.dylib` and `sourcekitd.framework` are dynamically loaded at
  runtime by SourceKittenFramework to use the versions included in the Xcode
  version specified by `xcode-select -p` or custom toolchains.  
  [Norio Nomura](https://github.com/norio-nomura)
  [#167](https://github.com/jpsim/SourceKitten/issues/167)

* Add `LegacyCGGeometryFunctionsRule` rule.  
  [Sarr Blaise](https://github.com/bsarr007)
  [#625](https://github.com/realm/SwiftLint/issues/625)

* SwiftLint no longer crashes when SourceKitService crashes.  
  [Norio Nomura](https://github.com/norio-nomura)

* Rewrite `conditional_binding_cascade` rule.  
  [Norio Nomura](https://github.com/norio-nomura)
  [#617](https://github.com/realm/SwiftLint/issues/617)

* Add autocorrect for `ReturnArrowWhitespaceRule`.  
  [Craig Siemens](https://github.com/CraigSiemens)

##### Bug Fixes

* Failed to launch swiftlint when Xcode.app was placed at non standard path.  
  [Norio Nomura](https://github.com/norio-nomura)
  [#593](https://github.com/realm/SwiftLint/issues/593)

* `ClosingBraceRule` no longer triggers across line breaks.  
  [Josh Friend](https://github.com/joshfriend)
  [#592](https://github.com/realm/SwiftLint/issues/592)

* `LegacyConstantRule` and `LegacyConstructorRule` failed to `autocorrect`.  
  [Norio Nomura](https://github.com/norio-nomura)
  [#623](https://github.com/realm/SwiftLint/issues/623)

## 0.9.2: Multiple Exhaust Codes

##### Breaking

* None.

##### Enhancements

* Return different exit codes to distinguish between types of errors:
  * 0: No errors, maybe warnings in non-strict mode
  * 1: Usage or system error
  * 2: Style violations of severity "Error"
  * 3: No style violations of severity "Error", but violations of severity
       "warning" with `--strict`  
  [JP Simard](https://github.com/jpsim)
  [#166](https://github.com/realm/SwiftLint/issues/166)

* `VariableNameRule` now accepts symbols starting with more than one uppercase
  letter to allow for names like XMLString or MIMEType.  
  [Erik Aigner](https://github.com/eaigner)
  [#566](https://github.com/realm/SwiftLint/issues/566)

##### Bug Fixes

* Avoid overwriting files whose contents have not changed.  
  [Neil Gall](https://github.com/neilgall)
  [#574](https://github.com/realm/SwiftLint/issues/574)

* Fix `CommaRule` mismatch between violations and corrections.  
  [Norio Nomura](https://github.com/norio-nomura)
  [#466](https://github.com/realm/SwiftLint/issues/466)

* Fix more false positives in `ForceUnwrappingRule`.  
  [Norio Nomura](https://github.com/norio-nomura)
  [#546](https://github.com/realm/SwiftLint/issues/546)
  [#547](https://github.com/realm/SwiftLint/issues/547)

## 0.9.1: Air Duct Cleaning

##### Breaking

* None.

##### Enhancements

* None.

##### Bug Fixes

* Fix force unwrap rule missed cases with quotes.  
  [Norio Nomura](https://github.com/norio-nomura)
  [#535](https://github.com/realm/SwiftLint/issues/535)

* Fix issues with nested `.swiftlint.yml` file resolution.  
  [Norio Nomura](https://github.com/norio-nomura)
  [#543](https://github.com/realm/SwiftLint/issues/543)

## 0.9.0: Appliance Maintenance

##### Breaking

* `Linter.reporter` has been removed and `Configuration.reporterFromString(_:)`
  has been renamed to a free function: `reporterFromString(_:)`.  
  [JP Simard](https://github.com/jpsim)

* `_ConfigProviderRule` & `ConfigurableRule` have been removed and their
  requirements have been moved to `Rule`.  
  [JP Simard](https://github.com/jpsim)

* `Configuration(path:optional:silent)` has been changed to
  `Configuration(path:rootPath:optional:quiet:)`.  
  [JP Simard](https://github.com/jpsim)

* The static function `Configuration.rulesFromDict(_:ruleList:)` has been moved
  to an instance method: `RuleList.configuredRulesWithDictionary(_:)`.  
  [JP Simard](https://github.com/jpsim)

* The `rules` parameter in the `Configuration` initializer has been renamed to
  `configuredRules`.  
  [JP Simard](https://github.com/jpsim)

* Removed a large number of declarations from the public SwiftLintFramework API.
  This is being done to minimize the API surface area in preparation of a 1.0
  release. See [#507](https://github.com/realm/SwiftLint/pull/507) for a
  complete record of this change.  
  [JP Simard](https://github.com/jpsim)
  [#479](https://github.com/realm/SwiftLint/issues/479)

* All instances of the abbreviation "config" in the API have been expanded to
  "configuration". The `--config` command line parameter and
  `use_nested_configs` configuration key are unaffected.  
  [JP Simard](https://github.com/jpsim)

* The `use_nested_configs` configuration key has been deprecated and its value
  is now ignored. Nested configuration files are now always considered.  
  [JP Simard](https://github.com/jpsim)

##### Enhancements

* `swiftlint lint` now accepts an optional `--reporter` parameter which
  overrides existing `reporter` values in the configuration file. Choose between
  `xcode` (default), `json`, `csv` or `checkstyle`.  
  [JP Simard](https://github.com/jpsim)
  [#440](https://github.com/realm/SwiftLint/issues/440)

* `swiftlint rules` now shows a configuration description for all rules.  
  [JP Simard](https://github.com/jpsim)

* `lint` and `autocorrect` commands now accept a `--quiet` flag that prevents
  status messages like 'Linting <file>' & 'Done linting' from being logged.  
  [JP Simard](https://github.com/jpsim)
  [#386](https://github.com/realm/SwiftLint/issues/386)

* All top-level keys in a configuration file that accept an array now also
  accept a single value.  
  e.g. `included: Source` is equivalent to `included:\n  - Source`.  
  [JP Simard](https://github.com/jpsim)
  [#120](https://github.com/realm/SwiftLint/issues/120)

* Improve performance of `FunctionParameterCountRule`.  
  [Norio Nomura](https://github.com/norio-nomura)

* Improve performance of `ColonRule`.  
  [Norio Nomura](https://github.com/norio-nomura)

##### Bug Fixes

* Fix case sensitivity of keywords for `valid_docs`.  
  [Ankit Aggarwal](https://github.com/aciidb0mb3r)
  [#298](https://github.com/realm/SwiftLint/issues/298)

* Fixed inconsistencies between violations & corrections in
  `StatementPositionRule`.  
  [JP Simard](https://github.com/jpsim)
  [#466](https://github.com/realm/SwiftLint/issues/466)

* A warning will now be logged when invalid top-level keys are included in the
  configuration file.  
  [JP Simard](https://github.com/jpsim)
  [#120](https://github.com/realm/SwiftLint/issues/120)

* Fixed `LegacyConstructorRule` from correcting legacy constructors in string
  literals.  
  [JP Simard](https://github.com/jpsim)
  [#466](https://github.com/realm/SwiftLint/issues/466)

* Fixed an issue where `variable_name` or `type_name` would always report a
  violation when configured with only a `warning` value on either `min_length`
  or `max_length`.  
  [JP Simard](https://github.com/jpsim)
  [#522](https://github.com/realm/SwiftLint/issues/522)

## 0.8.0: High Heat

##### Breaking

* Setting only warning on `SeverityLevelsConfig` rules now disables the error
  value.  
  [Robin Kunde](https://github.com/robinkunde)
  [#409](https://github.com/realm/SwiftLint/issues/409)

* `enabled_rules` has been renamed to `opt_in_rules`.  
  [Daniel Beard](https://github.com/daniel-beard)

##### Enhancements

* Add `whitelist_rules` rule whitelists in config files.  
  [Daniel Beard](https://github.com/daniel-beard)
  [#256](https://github.com/realm/SwiftLint/issues/256)

* Improve performance of `ColonRule`, `LineLengthRule` & `syntaxKindsByLine`.  
  [Norio Nomura](https://github.com/norio-nomura)

* Add command to display rule description:
  `swiftlint rules <rule identifier>`.  
  [Tony Li](https://github.com/crazytonyli)
  [#392](https://github.com/realm/SwiftLint/issues/392)

* Add `FunctionParameterCountRule`.  
  [Denis Lebedev](https://github.com/garnett)
  [#415](https://github.com/realm/SwiftLint/issues/415)

* Measure complexity of nested functions separately in
  `CyclomaticComplexityRule`.  
  [Denis Lebedev](https://github.com/garnett)
  [#424](https://github.com/realm/SwiftLint/issues/424)

* Added exception for multi-line `if`/`guard`/`while` conditions to allow
  opening brace to be on a new line in `OpeningBraceRule`.  
  [Scott Hoyt](https://github.com/scottrhoyt)
  [#355](https://github.com/realm/SwiftLint/issues/355)

* The `rules` command now prints a table containing values for: `identifier`,
  `opt-in`, `correctable`, `enabled in your config` & `configuration`.  
  [JP Simard](https://github.com/jpsim)
  [#392](https://github.com/realm/SwiftLint/issues/392)

* Reduce maximum memory usage.  
  [Norio Nomura](https://github.com/norio-nomura)

##### Bug Fixes

* Fix more false positives in `ValidDocsRule`.  
  [diogoguimaraes](https://github.com/diogoguimaraes)
  [#451](https://github.com/realm/SwiftLint/issues/451)

* Fix `trailing_newline` autocorrect to handle more than one violation per
  line.  
  [Daniel Beard](https://github.com/daniel-beard)
  [#465](https://github.com/realm/SwiftLint/issues/465)

* Fix complexity measurement for switch statements in `CyclomaticComplexityRule`.  
  [Denis Lebedev](https://github.com/garnett)
  [#461](https://github.com/realm/SwiftLint/issues/461)

## 0.7.2: Appliance Manual

##### Breaking

* None.

##### Enhancements

* None.

##### Bug Fixes

* Fix several false positives in `ValidDocsRule`.  
  [diogoguimaraes](https://github.com/diogoguimaraes)
  [#375](https://github.com/realm/SwiftLint/issues/375)

## 0.7.1: Delicate Cycle

##### Breaking

* None.

##### Enhancements

* Improve performance of `MissingDocsRule`.  
  [Norio Nomura](https://github.com/norio-nomura)

* Added `CustomRules`.  
  [Scott Hoyt](https://github.com/scottrhoyt)  
  [#123](https://github.com/realm/SwiftLint/issues/123)

* Added opt-in `ForceUnwrappingRule` to issue warnings for all forced
  unwrappings.  
  [Benjamin Otto](https://github.com/Argent)
  [#55](https://github.com/realm/SwiftLint/issues/55)

##### Bug Fixes

* Fix several false positives in `ValidDocsRule`.  
  [diogoguimaraes](https://github.com/diogoguimaraes)
  [#375](https://github.com/realm/SwiftLint/issues/375)

## 0.7.0: Automatic Permanent Press

##### Breaking

* Replaced all uses of `XPCDictionary` with
  `[String: SourceKitRepresentable]`.  
  [JP Simard](https://github.com/jpsim)

* `VariableNameMinLengthRule` and `VariableNameMaxLengthRule` have been
  removed. `VariableNameRule` now has this functionality.  
  [Scott Hoyt](https://github.com/scottrhoyt)

* `ViolationLevelRule` has been removed. This functionality is now provided
  by `ConfigProviderRule` and `SeverityLevelsConfig`.  
  [Scott Hoyt](https://github.com/scottrhoyt)

##### Enhancements

* `TypeBodyLengthRule` now does not count comment or whitespace lines.  
  [Marcelo Fabri](https://github.com/marcelofabri)
  [#369](https://github.com/realm/SwiftLint/issues/369)

* `FunctionBodyLengthRule` now does not count comment or whitespace lines.  
  [Marcelo Fabri](https://github.com/marcelofabri)
  [#258](https://github.com/realm/SwiftLint/issues/258)

* All `Rule`s are now configurable in at least their severity: `SeverityConfig`.  
  [Scott Hoyt](https://github.com/scottrhoyt)
  [#371](https://github.com/realm/SwiftLint/issues/371)
  [#130](https://github.com/realm/SwiftLint/issues/130)
  [#268](https://github.com/realm/SwiftLint/issues/268)

* `TypeNameRule` and `VariableNameRule` conform to `ConfigProviderRule` using
  `NameConfig` to support `min_length`, `max_length`, and `excluded` names.  
  [Scott Hoyt](https://github.com/scottrhoyt)
  [#388](https://github.com/realm/SwiftLint/issues/388)
  [#259](https://github.com/realm/SwiftLint/issues/259)
  [#191](https://github.com/realm/SwiftLint/issues/191)

* Add `CyclomaticComplexityRule`.  
  [Denis Lebedev](https://github.com/garnett)

##### Bug Fixes

* Fix crash caused by infinite recursion when using nested config files.  
  [JP Simard](https://github.com/jpsim)
  [#368](https://github.com/realm/SwiftLint/issues/368)

* Fix crash when file contains NULL character.  
  [Norio Nomura](https://github.com/norio-nomura)
  [#379](https://github.com/realm/SwiftLint/issues/379)

## 0.6.0: Steam Cycle

##### Breaking

* `ParameterizedRule` is removed. Use `ConfigurableRule` instead.  
  [Scott Hoyt](https://github.com/scottrhoyt)
  [#353](https://github.com/realm/SwiftLint/issues/353)

* To activate a `Rule`, it must be added to the global `masterRuleList`.  
  [Scott Hoyt](https://github.com/scottrhoyt)

##### Enhancements

* `ConfigurableRule` protocol allows for improved rule configuration. See
  `CONTRIBUTING` for more details.  
  [Scott Hoyt](https://github.com/scottrhoyt)
  [#303](https://github.com/realm/SwiftLint/issues/303)

* `VariableNameMinLengthRule` now supports excluding certain variable names
  (e.g. "id").  
  [Scott Hoyt](https://github.com/scottrhoyt)
  [#231](https://github.com/realm/SwiftLint/issues/231)

* `ViolationLevelRule` provides default `ConfigurableRule` implementation for
  rules that only need integer error and warning levels.  
  [Scott Hoyt](https://github.com/scottrhoyt)

* Add AutoCorrect for StatementPositionRule.  
  [Raphael Randschau](https://github.com/nicolai86)

* Add AutoCorrect for CommaRule.  
  [Raphael Randschau](https://github.com/nicolai86)

* Add AutoCorrect for LegacyConstructorRule.  
  [Raphael Randschau](https://github.com/nicolai86)

* Improve performance of `LineLengthRule`.  
  [Norio Nomura](https://github.com/norio-nomura)

* Add ConditionalBindingCascadeRule.  
  [Aaron McTavish](https://github.com/aamctustwo)
  [#202](https://github.com/realm/SwiftLint/issues/202)

* Opt-in rules are now supported.  
  [JP Simard](https://github.com/jpsim)
  [#256](https://github.com/realm/SwiftLint/issues/256)

* Add LegacyConstantRule.  
  [Aaron McTavish](https://github.com/aamctustwo)
  [#319](https://github.com/realm/SwiftLint/issues/319)

* Add opt-in rule to encourage checking `isEmpty` over comparing `count` to
  zero.  
  [JP Simard](https://github.com/jpsim)
  [#202](https://github.com/realm/SwiftLint/issues/202)

* Add opt-in "Missing Docs" rule to detect undocumented public declarations.  
  [JP Simard](https://github.com/jpsim)

##### Bug Fixes

* None.

## 0.5.6: Bug FixLint

##### Breaking

* None.

##### Enhancements

* Improve performance by reducing calls to SourceKit.  
  [Norio Nomura](https://github.com/norio-nomura)

##### Bug Fixes

* Fix homebrew deployment issues.  
  [Norio Nomura](https://github.com/norio-nomura)

* AutoCorrect for TrailingNewlineRule only removes at most one line.  
  [John Estropia](https://github.com/JohnEstropia)

* `valid_docs` did not detect tuple as return value.  
  [Norio Nomura](https://github.com/norio-nomura)
  [#324](https://github.com/realm/SwiftLint/issues/324)

* Escape strings when using CSV reporter.  
  [JP Simard](https://github.com/jpsim)

## 0.5.5: Magic Drying Fluff Balls™

<http://www.amazon.com/Magic-Drying-Fluff-Balls-Softening/dp/B001EIW1SG>

##### Breaking

* None.

##### Enhancements

* None.

##### Bug Fixes

* Always fail if a YAML configuration file was found but could not be parsed.  
  [JP Simard](https://github.com/jpsim)
  [#310](https://github.com/realm/SwiftLint/issues/310)

* Make commands with modifiers work for violations with line-only locations.  
  [JP Simard](https://github.com/jpsim)
  [#316](https://github.com/realm/SwiftLint/issues/316)


## 0.5.4: Bounce™

##### Breaking

* Remove `Location.init(file:offset:)` in favor of the more explicit
  `Location.init(file:byteOffset:)` & `Location.init(file:characterOffset:)`.  
  [JP Simard](https://github.com/jpsim)

##### Enhancements

* Add `checkstyle` reporter to generate XML reports in the Checkstyle 4.3
  format.
  [JP Simard](https://github.com/jpsim)
  [#277](https://github.com/realm/SwiftLint/issues/277)

* Support command comment modifiers (`previous`, `this` & `next`) to limit the
  command's scope to a single line.
  [JP Simard](https://github.com/jpsim)
  [#222](https://github.com/realm/SwiftLint/issues/222)

* Add nested `.swiftlint.yml` configuration support.  
  [Scott Hoyt](https://github.com/scottrhoyt)
  [#299](https://github.com/realm/SwiftLint/issues/299)

##### Bug Fixes

* Fix multibyte handling in many rules.  
  [JP Simard](https://github.com/jpsim)
  [#279](https://github.com/realm/SwiftLint/issues/279)

* Fix an `NSRangeException` crash.  
  [Norio Nomura](https://github.com/norio-nomura)
  [#294](https://github.com/realm/SwiftLint/issues/294)

* The `valid_docs` rule now handles multibyte characters.  
  [Norio Nomura](https://github.com/norio-nomura)
  [#295](https://github.com/realm/SwiftLint/issues/295)


## 0.5.3: Mountain Scent

##### Breaking

* None.

##### Enhancements

* Improve autocorrect for OpeningBraceRule.  
  [Yasuhiro Inami](https://github.com/inamiy)

* Add autocorrect for ColonRule.  
  [Brian Partridge](https://github.com/brianpartridge)

* Add ClosingBraceRule.  
  [Yasuhiro Inami](https://github.com/inamiy)

##### Bug Fixes

* Fix false positives in ValidDocsRule.  
  [JP Simard](https://github.com/jpsim)
  [#267](https://github.com/realm/SwiftLint/issues/267)

## 0.5.2: Snuggle™

##### Breaking

* None.

##### Enhancements

* Performance improvements & unicode fixes (via SourceKitten).  
  [Norio Nomura](https://github.com/norio-nomura)

##### Bug Fixes

* Fix `ValidDocsRule` false positive when documenting functions with closure
  parameters.  
  [diogoguimaraes](https://github.com/diogoguimaraes)
  [#267](https://github.com/realm/SwiftLint/issues/267)


## 0.5.1: Lint Tray Malfunction

##### Breaking

* None.

##### Enhancements

* None.

##### Bug Fixes

* Make linting faster than 0.5.0, but slower than 0.4.0  
  [Norio Nomura](https://github.com/norio-nomura)
  [#119](https://github.com/jpsim/SourceKitten/issues/119)

* Re-introduce `--use-script-input-files` option for `lint` & `autocorrect`
  commands. Should also fix some issues when running SwiftLint from an Xcode
  build phase.  
  [JP Simard](https://github.com/jpsim)
  [#264](https://github.com/realm/SwiftLint/issues/264)


## 0.5.0: Downy™

##### Breaking

* `init()` is no longer a member of the `Rule` protocol.

##### Enhancements

* Add legacy constructor rule.  
  [Marcelo Fabri](https://github.com/marcelofabri)
  [#202](https://github.com/realm/SwiftLint/issues/202)

* The `VariableNameRule` now allows variable names when the entire name is
  capitalized. This allows stylistic usage common in cases like `URL` and other
  acronyms.  
  [Marcelo Fabri](https://github.com/marcelofabri)
  [#161](https://github.com/realm/SwiftLint/issues/161)

* Add `autocorrect` command to automatically correct certain violations
  (currently only `trailing_newline`, `trailing_semicolon` &
  `trailing_whitespace`).  
  [JP Simard](https://github.com/jpsim)
  [#5](https://github.com/realm/SwiftLint/issues/5)

* Allow to exclude files from `included` directory with `excluded`.  
  [Michal Laskowski](https://github.com/michallaskowski)

##### Bug Fixes

* Statement position rule no longer triggers for non-keyword uses of `catch` and
  `else`.  
  [JP Simard](https://github.com/jpsim)
  [#237](https://github.com/realm/SwiftLint/issues/237)

* Fix issues with multi-byte characters.  
  [JP Simard](https://github.com/jpsim)
  [#234](https://github.com/realm/SwiftLint/issues/234)


## 0.4.0: Wrinkle Release

##### Breaking

* API: Rename RuleExample to RuleDescription, remove StyleViolationType and
  combine Rule().identifier and Rule().example into Rule.description.  
  [JP Simard](https://github.com/jpsim)
  [#183](https://github.com/realm/SwiftLint/issues/183)

##### Enhancements

* The `VariableNameRule` now allows capitalized variable names when they are
  declared static. This allows stylistic usage common in cases like
  `OptionSetType` subclasses.  
  [Will Fleming](https://github.com/wfleming)

* Add `VariableNameMaxLengthRule` and `VariableNameMinLengthRule` parameter
  rules. Remove length checks on `VariableNameRule`.  
  [Mickael Morier](https://github.com/mmorier)

* Add trailing semicolon rule.  
  [JP Simard](https://github.com/jpsim)

* Add force try rule.  
  [JP Simard](https://github.com/jpsim)

* Support linting from Input Files provided by Run Script Phase of Xcode with
  `--use-script-input-files`.  
  [Norio Nomura](https://github.com/norio-nomura)
  [#193](https://github.com/realm/SwiftLint/pull/193)

##### Bug Fixes

* All rules now print their identifiers in reports.  
  [JP Simard](https://github.com/jpsim)
  [#180](https://github.com/realm/SwiftLint/issues/180)

* `ControlStatementRule` now detects all violations.  
  [Mickael Morier](https://github.com/mmorier)
  [#187](https://github.com/realm/SwiftLint/issues/187)

* `ControlStatementRule` no longer triggers a violation for acceptable use of
  parentheses.  
  [Mickael Morier](https://github.com/mmorier)
  [#189](https://github.com/realm/SwiftLint/issues/189)

* Nesting rule no longer triggers a violation for enums nested one level deep.  
  [JP Simard](https://github.com/jpsim)
  [#190](https://github.com/realm/SwiftLint/issues/190)

* `ColonRule` now triggers a violation even if equal operator is collapse to
  type and value.  
  [Mickael Morier](https://github.com/mmorier)
  [#135](https://github.com/realm/SwiftLint/issues/135)

* Fix an issue where logs would be printed asynchronously over each other.  
  [JP Simard](https://github.com/jpsim)
  [#200](https://github.com/realm/SwiftLint/issues/200)


## 0.3.0: Wrinkly Rules

##### Breaking

* `swiftlint rules` now just prints a list of all available rules and their
  identifiers.

##### Enhancements

* Support for Swift 2.1.  
  [JP Simard](https://github.com/jpsim)

* Added `StatementPositionRule` to make sure that catch, else if and else
  statements are on the same line as closing brace preceding them and after one
  space.  
  [Alex Culeva](https://github.com/S2dentik)

* Added `Comma Rule` to ensure there is a single space after a comma.  
  [Alex Culeva](https://github.com/S2dentik)

* Add rule identifier to all linter reports.  
  [zippy1978](https://github.com/zippy1978)

* Add `OpeningBraceRule` to make sure there is exactly a space before opening
  brace and it is on the same line as declaration.
  [Alex Culeva](https://github.com/S2dentik)

* Print to stderr for all informational logs. Only reporter outputs is logged to
  stdout.  
  [JP Simard](https://github.com/jpsim)

* JSON and CSV reporters now only print at the very end of the linting
  process.  
  [JP Simard](https://github.com/jpsim)

* Add support for `guard` statements to ControlStatementRule.  
  [David Potter](https://github.com/Tableau-David-Potter)

* Lint parameter variables.  
  [JP Simard](https://github.com/jpsim)

##### Bug Fixes

* Custom reporters are now supported even when not running with `--use-stdin`.  
  [JP Simard](https://github.com/jpsim)
  [#151](https://github.com/realm/SwiftLint/issues/151)

* Deduplicate files in the current directory.  
  [JP Simard](https://github.com/jpsim)
  [#154](https://github.com/realm/SwiftLint/issues/154)


## 0.2.0: Tumble Dry

##### Breaking

* SwiftLint now exclusively supports Swift 2.0.  
  [JP Simard](https://github.com/jpsim)
  [#77](https://github.com/realm/SwiftLint/issues/77)

* `ViolationSeverity` now has an associated type of `String` and two members:
  `.Warning` and `.Error`.  
  [JP Simard](https://github.com/jpsim)
  [#113](https://github.com/realm/SwiftLint/issues/113)

##### Enhancements

* Configure SwiftLint via a YAML file:
  Supports `disabled_rules`, `included`, `excluded` and passing parameters to
  parameterized rules.
  Pass a configuration file path to `--config`, defaults to `.swiftlint.yml`.  
  [JP Simard](https://github.com/jpsim)
  [#1](https://github.com/realm/SwiftLint/issues/1)
  [#3](https://github.com/realm/SwiftLint/issues/3)
  [#20](https://github.com/realm/SwiftLint/issues/20)
  [#26](https://github.com/realm/SwiftLint/issues/26)

* Updated `TypeNameRule` and `VariableNameRule` to allow private type & variable
  names to start with an underscore.
  [JP Simard](https://github.com/jpsim)

* Disable and re-enable rules from within source code comments using
  `// swiftlint:disable $IDENTIFIER` and `// swiftlint:enable $IDENTIFIER`.  
  [JP Simard](https://github.com/jpsim)
  [#4](https://github.com/realm/SwiftLint/issues/4)

* Add `--strict` lint flag which makes the lint fail if there are any
  warnings.  
  [Keith Smiley](https://github.com/keith)

* Violations are now printed to stderr.  
  [Keith Smiley](https://github.com/keith)

* Custom reporters are now supported. Specify a value for the `reporter:` key in
  your configuration file. Available reporters are `xcode` (default), `json`,
  `csv`.  
  [JP Simard](https://github.com/jpsim)
  [#42](https://github.com/realm/SwiftLint/issues/42)

##### Bug Fixes

* Improve performance of `TrailingWhitespaceRule`.  
  [Keith Smiley](https://github.com/keith)

* Allow newlines in function return arrow.  
  [JP Simard](https://github.com/jpsim)


## 0.1.2: FabricSoftenerRule

##### Breaking

* None.

##### Enhancements

* Added `OperatorFunctionWhitespaceRule` to make sure that
  you use whitespace around operators when defining them.  
  [Akira Hirakawa](https://github.com/akirahrkw)
  [#60](https://github.com/realm/SwiftLint/issues/60)

* Added `ReturnArrowWhitespaceRule` to make sure that
  you have 1 space before return arrow and return type.  
  [Akira Hirakawa](https://github.com/akirahrkw)

* Support linting from standard input (use `--use-stdin`).  
  [JP Simard](https://github.com/jpsim)
  [#78](https://github.com/realm/SwiftLint/issues/78)

* Improve performance of `TrailingNewlineRule`.  
  [Keith Smiley](https://github.com/keith)

* Lint parentheses around switch statements.  
  [Keith Smiley](https://github.com/keith)

##### Bug Fixes

* None.


## 0.1.1: Top Loading

##### Breaking

* The `Rule` and `ASTRule` protocol members are now non-static.  
  [aarondaub](https://github.com/aarondaub)

* Split `Rule` into `Rule` and `ParameterizedRule` protocols.  
  [aarondaub](https://github.com/aarondaub)
  [#21](https://github.com/realm/SwiftLint/issues/21)

##### Enhancements

* Added a command line option `--path` to specify a path to lint.  
  [Lars Lockefeer](https://github.com/larslockefeer)
  [#16](https://github.com/realm/SwiftLint/issues/16)

* swiftlint now returns a non-zero error code when a warning of high-severity
  or above is found in the source files being linted.  
  [Pat Wallace](https://github.com/pawrsccouk)
  [#30](https://github.com/realm/SwiftLint/issues/30)

* Added `rules` command to display which rules are currently applied along
  with examples.  
  [Chris Eidhof](https://github.com/chriseidhof)

* Cache parsing to reduce execution time by more than 50%.  
  [Nikolaj Schumacher](https://github.com/nschum)

* Added `ControlStatementRule` to make sure that if/for/while/do statements
  do not wrap their conditionals in parentheses.  
  [Andrea Mazzini](https://github.com/andreamazz)

* Character position is now included in violation location where appropriate.  
  [JP Simard](https://github.com/jpsim)
  [#62](https://github.com/realm/SwiftLint/issues/62)

* The following rules now conform to `ASTRule`:
  FunctionBodyLength, Nesting, TypeBodyLength, TypeName, VariableName.  
  [JP Simard](https://github.com/jpsim)

##### Bug Fixes

* Trailing newline and file length violations are now displayed in Xcode.  
  [JP Simard](https://github.com/jpsim)
  [#43](https://github.com/realm/SwiftLint/issues/43)


## 0.1.0: Fresh Out Of The Dryer

First Version!<|MERGE_RESOLUTION|>--- conflicted
+++ resolved
@@ -93,15 +93,13 @@
   [Marcelo Fabri](https://github.com/marcelofabri)
   [#934](https://github.com/realm/SwiftLint/issues/934)
 
-<<<<<<< HEAD
+* Fix `traling_comma` rule reporting a violation for commas in comments.  
+  [Marcelo Fabri](https://github.com/marcelofabri)
+  [#940](https://github.com/realm/SwiftLint/issues/940)
+
 * Fix XML reporters not escaping characters.  
   [Fabian Ehrentraud](https://github.com/fabb)
   [#968](https://github.com/realm/SwiftLint/issues/968)
-=======
-* Fix `traling_comma` rule reporting a violation for commas in comments.  
-  [Marcelo Fabri](https://github.com/marcelofabri)
-  [#940](https://github.com/realm/SwiftLint/issues/940)
->>>>>>> 11bfa938
 
 ## 0.13.2: Light Cycle
 
