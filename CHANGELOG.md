--- conflicted
+++ resolved
@@ -6,18 +6,15 @@
 
 #### Enhancements
 
-<<<<<<< HEAD
 * Adds `--force-exclude` option to `lint` and `autocorrect` commands, which will
   force SwiftLint to exclude files specified in the config `excluded` even if
   they are explicitly specified with `--path`.
   [Ash Furrow](https://github.com/ashfurrow)
   [#2051](https://github.com/realm/SwiftLint/issues/2051)
-=======
 * Add a new `excluded` config parameter to the `explicit_type_interface` rule
   to exempt certain types of variables from the rule.  
   [Rounak Jain](https://github.com/rounak)
   [#2028](https://github.com/realm/SwiftLint/issues/2028)
->>>>>>> 52274dea
 
 #### Bug Fixes
 
