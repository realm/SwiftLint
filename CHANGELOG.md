--- conflicted
+++ resolved
@@ -6,7 +6,10 @@
 
 ##### Enhancements
 
-* None.
+* Add `switch_case_alignment` rule checking that case and default statements
+  should vertically align with the enclosing switch statement itself. 
+  [Austin Lu](https://github.com/austinlu)
+  [#1833](https://github.com/realm/SwiftLint/issues/1833)
 
 ##### Bug Fixes
 
@@ -19,21 +22,11 @@
   [Marcelo Fabri](https://github.com/marcelofabri)
   [#1817](https://github.com/realm/SwiftLint/issues/1817)
 
-<<<<<<< HEAD
-##### Enhancements
-
-* Add `switch_case_alignment` rule checking that case and default statements
-  should vertically align with the enclosing switch statement itself.
- 
-[Austin Lu](https://github.com/austinlu)
-[#1833](https://github.com/realm/SwiftLint/issues/1833)
-=======
 * Fix handling of attributes (`lazy`, `objc`, etc.) for the `let_var_whitespace`
   rule.  
   [David Catmull](https://github.com/Uncommon)
   [#1770](https://github.com/realm/SwiftLint/issues/1770)
   [#1812](https://github.com/realm/SwiftLint/issues/1812)
->>>>>>> 5993f6cc
 
 ## 0.22.0: Wrinkle-free
 
