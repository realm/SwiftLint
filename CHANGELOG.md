## Master

##### Breaking

* Replace YamlSwift with Yams. SwiftLint no longer includes YamlSwift. If your
  project implicitly depends on YamlSwift, you need to modify it to depend on
  YamlSwift explicitly.  
  [norio-nomura](https://github.com/norio-nomura)
  [#1412](https://github.com/realm/SwiftLint/issues/1412)

* Yams interprets YAML more strictly than YamlSwift, so if your YAML
  configurations previously worked with SwiftLint but didn't fully conform to
  the YAML 1.2 standard, you'll need to fix those validation errors.
  For example:
  ```yaml
  custom_rules:
    wrong_regex:
      name: "wrong regex"
      regex: "((assert|precondition)\(false)" # '\' in "" means escape sequence
    strict_regex:
      name: "strict regex"
      regex: '((assert|precondition)\(false)' # Use single quotes
  ```

##### Enhancements

* Support compiling with Xcode 8.3 and Swift 3.1.  
  [Keith Smiley](https://github.com/keith)

* Fix false positives on `for_where` rule and skip violation on
  complex conditions.  
  [Marcelo Fabri](https://github.com/marcelofabri)
  [#1387](https://github.com/realm/SwiftLint/issues/1387)

* Print YAML configuration errors in locatable format compatible with Xcode's
  Issue Navigator.  
  ![](https://cloud.githubusercontent.com/assets/33430/24688866/f18d40f4-19fd-11e7-8f17-72f1fca20406.png)

##### Bug Fixes

<<<<<<< HEAD
* Fix false positives on `redundant_discardable_let` rule.  
  [Jeremy David Giesbrecht](https://github.com/SDGGiesbrecht)
  [#1415](https://github.com/realm/SwiftLint/issues/1415)
=======
* Fix `--lenient` reports errors before lint completion.  
  [aaroncrespo](https://github.com/aaroncrespo)
  [#1391](https://github.com/realm/SwiftLint/issues/1391)

* Fix false positives in `unused_optional_binding` rule.  
  [Daniel Rodríguez Troitiño](https://github.com/drodriguez)
  [#1376](https://github.com/realm/SwiftLint/issues/1376)
>>>>>>> c29cf9a4

## 0.17.0: Extra Rinse Cycle

##### Breaking

* `variable_name` rule (`VariableNameRule`) is now `identifier_name`
  (`IdentifierNameRule`) as it validates other identifiers as well.  
  [Marcelo Fabri](https://github.com/marcelofabri)
  [#663](https://github.com/realm/SwiftLint/issues/663)

* Fix `sorted_imports` rule to sort ignoring case.  
  [Keith Smiley](https://github.com/keith)
  [#1185](https://github.com/realm/SwiftLint/issues/1185)

* Temporarily disable cache when linting. This will be re-enabled in a future
  version after important cache-related issues have been addressed.  
  [Marcelo Fabri](https://github.com/marcelofabri)

##### Enhancements

* Add `implicitly_unwrapped_optional` opt-in rule that warns against using
  implicitly unwrapped optionals, except cases when this IUO is an IBOutlet.  
  [Siarhei Fedartsou](https://github.com/SiarheiFedartsou)
  [#56](https://github.com/realm/SwiftLint/issues/56)

* Performance improvements to `generic_type_name`, `redundant_nil_coalescing`,
  `mark`, `first_where` and `vertical_whitespace` rules.  
  [Marcelo Fabri](https://github.com/marcelofabri)

* Add `discarded_notification_center_observer` rule that warns when the result
  of `NotificationCenter.addObserver(forName:object:queue:using:)` is not stored
  so it can be removed later.  
  [Marcelo Fabri](https://github.com/marcelofabri)
  [#1062](https://github.com/realm/SwiftLint/issues/1062)

* Add `notification_center_detachment` rule that warns against an object
  removing itself from `NotificationCenter` in an unsafe location.  
  [Marcelo Fabri](https://github.com/marcelofabri)
  [#1061](https://github.com/realm/SwiftLint/issues/1061)

* Accept `AnyObject` and `NSObjectProtocol` in `class_delegate_protocol`.  
  [Jon Shier](https://github.com/jshier)
  [#1261](https://github.com/realm/SwiftLint/issues/1261)

* Add `ignores_function_declarations` and `ignores_comments` as options to
  `LineLengthRule`.  
  [Michael L. Welles](https://github.com/mlwelles)
  [#598](https://github.com/realm/SwiftLint/issues/598)
  [#975](https://github.com/realm/SwiftLint/issues/975)

* Add `for_where` rule that validates that `where` is used in a `for` loop
  instead of a single `if` expression inside the loop.  
  [Marcelo Fabri](https://github.com/marcelofabri)
  [#1228](https://github.com/realm/SwiftLint/issues/1228)

* `unused_enumerated` rule now warns when only the index is being used.
  You should use `.indices` instead of `.enumerated()` in this case.  
  [Marcelo Fabri](https://github.com/marcelofabri)
  [#1278](https://github.com/realm/SwiftLint/issues/1278)

* Add `ignores_case_statements` as option to `CyclomaticComplexityRule`.  
  [Michael L. Welles](https://github.com/mlwelles)
  [#1298](https://github.com/realm/SwiftLint/issues/1298)

* Add correctable `redundant_discardable_let` rule that warns when
  `let _ = foo()` is used to discard a result from a function instead of
  `_ = foo()`.  
  [Marcelo Fabri](https://github.com/marcelofabri)
  [#1232](https://github.com/realm/SwiftLint/issues/1232)

* Accept global and local variables in `implicit_getter` rule.  
  [Marcelo Fabri](https://github.com/marcelofabri)

* Add `--enabled` (or `-e`) switch to the `rules` CLI command, to only display
  enabled rules.  
  [Natan Rolnik](https://github.com/NatanRolnik)
  [#1270](https://github.com/realm/SwiftLint/issues/1270)

* Now `nesting` rule can be configured with a type and statement level.  
  [Hayashi Tatsuya](https://github.com/sora0077)
  [#1318](https://github.com/realm/SwiftLint/issues/1318)

* Add `explicit_type_interface` opt-in rule that validates that the properties
  have an explicit type interface.  
  [Kim de Vos](https://github.com/kimdv)

* Add `--lenient` CLI option to `lint` command. Facilitates running a lint task
  that doesn't fail a pipeline of other tasks.  
  [aaroncrespo](https://github.com/aaroncrespo)
  [#1322](https://github.com/realm/SwiftLint/issues/1322)

* Add `fatal_error_message` opt-in rule that validates that `fatalError()` calls
  have a message.  
  [Kim de Vos](https://github.com/kimdv)
  [#1348](https://github.com/realm/SwiftLint/issues/1348)

##### Bug Fixes

* Fix crashes when accessing cached regular expressions when linting in
  parallel.  
  [JP Simard](https://github.com/jpsim)
  [#1344](https://github.com/realm/SwiftLint/issues/1344)

* Fix a false positive on `large_tuple` rule when using closures.  
  [Marcelo Fabri](https://github.com/marcelofabri)
  [#1234](https://github.com/realm/SwiftLint/issues/1234)

* Fix `force_unwrap` false positive for bool negation.  
  [Aaron McTavish](https://github.com/aamctustwo)
  [#918](https://github.com/realm/SwiftLint/issues/918)

* Fix false positive and wrong correction on `number_separator` rule.  
  [Marcelo Fabri](https://github.com/marcelofabri)
  [#1242](https://github.com/realm/SwiftLint/issues/1242)

* Retain closure parameter types when they are specified during autocorrect.  
  [Allen Zeng](https://github.com/allen-zeng)
  [#1175](https://github.com/realm/SwiftLint/issues/1175)

* Fix `redundant_void_return` matches if return type starts with Void~.  
  [Hayashi Tatsuya](https://github.com/sora0077)

* Ignore `unused_closure_parameter` rule on closures that are called inline.  
  [Marcelo Fabri](https://github.com/marcelofabri)
  [#1161](https://github.com/realm/SwiftLint/issues/1161)

* Disable `valid_docs` and `missing_docs` rules when running in Swift 2.3 or
  later as they have not been updated to work with those versions of Swift.
  Both rules are now opt-in because of this.  
  [JP Simard](https://github.com/jpsim)
  [#728](https://github.com/realm/SwiftLint/issues/728)

* Fix false positive on `large_tuple` rule when using generics inside a tuple.  
  [Marcelo Fabri](https://github.com/marcelofabri)
  [#1257](https://github.com/realm/SwiftLint/issues/1257)

* Make `ASTRule` default implementation to navigate through the substructure
  even if its children are from a different kind. This fixes some violations not
  being reported in some contexts.  
  [Marcelo Fabri](https://github.com/marcelofabri)
  [#1237](https://github.com/realm/SwiftLint/issues/1237)

* Reimplement `switch_case_on_newline` rule to be an `ASTRule` and be more
  reliable, fixing some false negatives and false positives.  
  [Marcelo Fabri](https://github.com/marcelofabri)
  [#1268](https://github.com/realm/SwiftLint/issues/1268)

* Fix `closure_end_indentation` rule false positive when using single-line
  closures.  
  [Marcelo Fabri](https://github.com/marcelofabri)
  [#1216](https://github.com/realm/SwiftLint/issues/1216)

* Fix `todo` rule messages when the comment is not on a new line.  
  [Marcelo Fabri](https://github.com/marcelofabri)
  [#1304](https://github.com/realm/SwiftLint/issues/1304)

* Fix false negative on `unused_closure_parameter` rule.  
  [Hayashi Tatsuya](https://github.com/sora0077)

* Fix `checkstyle` report format.  
  [Yuki Oya](https://github.com/YukiOya)

## 0.16.1: Commutative Fabric Sheets

##### Breaking

* None.

##### Enhancements

* Improve `unused_optional_binding` rule on tuples check.  
  [Rafael Machado](https://github.com/rakaramos)

* Update `variable_name` to ignore overrides.  
  [Aaron McTavish](https://github.com/aamctustwo)
  [#1169](https://github.com/realm/SwiftLint/issues/1169)

* Update `number_separator` rule to allow for specifying
  minimum length of fraction.  
  [Bjarke Søndergaard](https://github.com/bjarkehs)
  [#1200](https://github.com/realm/SwiftLint/issues/1200)

* Update `legacy_constant` rule to support `CGFloat.pi` and `Float.pi`.  
  [Aaron McTavish](https://github.com/aamctustwo)
  [#1198](https://github.com/realm/SwiftLint/issues/1198)

##### Bug Fixes

* Fix false positives on `shorthand_operator` rule.  
  [Marcelo Fabri](https://github.com/marcelofabri)
  [#1156](https://github.com/realm/SwiftLint/issues/1156)
  [#1163](https://github.com/realm/SwiftLint/issues/1163)

* Fix false positive on `redundant_optional_initialization` rule.  
  [Marcelo Fabri](https://github.com/marcelofabri)
  [#1159](https://github.com/realm/SwiftLint/issues/1159)

* Fix false positive on `operator_usage_whitespace` rule with decimal
  literals in exponent format.  
  [Marcelo Fabri](https://github.com/marcelofabri)
  [#1153](https://github.com/realm/SwiftLint/issues/1153)

* Fix `excluded` configuration not excluding files.  
  [Marcelo Fabri](https://github.com/marcelofabri)
  [#1166](https://github.com/realm/SwiftLint/issues/1166)

* Disable commutative operations on `shorthand_operator` rule.  
  [Marcelo Fabri](https://github.com/marcelofabri)
  [#1182](https://github.com/realm/SwiftLint/issues/1182)
  [#1183](https://github.com/realm/SwiftLint/issues/1183)
  [#1211](https://github.com/realm/SwiftLint/issues/1211)

* Fix crash when running in a Sandboxed environment, which also fixes Homebrew
  distribution. Set the `SWIFTLINT_SWIFT_VERSION` environment variable to either
  `2` or `3` to force that operation mode, bypassing the Swift version
  determined from SourceKit.  
  [JP Simard](https://github.com/jpsim)

## 0.16.0: Maximum Energy Efficiency Setting

##### Breaking

* Several API breaking changes were made to conform to the Swift 3 API Design
  Guidelines. We apologize for any inconvenience this may have caused.

##### Enhancements

* Speed up linting by caching linter results across invocations.  
  [Marcelo Fabri](https://github.com/marcelofabri)
  [#868](https://github.com/realm/SwiftLint/issues/868)

* Speed up linting by processing multiple files and rules concurrently.  
  [JP Simard](https://github.com/jpsim)
  [#1077](https://github.com/realm/SwiftLint/issues/1077)

* Make many operations in SwiftLintFramework safe to call in multithreaded
  scenarios, including accessing `Linter.styleViolations`.  
  [JP Simard](https://github.com/jpsim)
  [#1077](https://github.com/realm/SwiftLint/issues/1077)

* Permit unsigned and explicitly-sized integer types in `valid_ibinspectable`  
  [Daniel Duan](https://github.com/dduan)

* Make `nimble_operator` rule correctable.  
  [Vojta Stavik](https://github.com/VojtaStavik)

* Add `vertical_parameter_alignment` rule that checks if parameters are
  vertically aligned for multi-line function declarations.  
  [Marcelo Fabri](https://github.com/marcelofabri)
  [#1033](https://github.com/realm/SwiftLint/issues/1033)

* Add more helpful reason strings to TrailingCommaRule.  
  [Matt Rubin](https://github.com/mattrubin)

* Add `class_delegate_protocol` rule that warns against protocol declarations
  that aren't marked as `: class` or `@objc`.  
  [Marcelo Fabri](https://github.com/marcelofabri)
  [#1039](https://github.com/realm/SwiftLint/issues/1039)

* Add correctable `redundant_optional_initialization` rule that warns against
  initializing optional variables with `nil`.  
  [Marcelo Fabri](https://github.com/marcelofabri)
  [#1052](https://github.com/realm/SwiftLint/issues/1052)

* `redundant_nil_coalescing` rule is now correctable.  
  [Marcelo Fabri](https://github.com/marcelofabri)

* Make `number_separator` rule correctable.  
  [Marcelo Fabri](https://github.com/marcelofabri)

* `empty_parentheses_with_trailing_closure` rule is now correctable.  
  [Marcelo Fabri](https://github.com/marcelofabri)

* Add correctable `redundant_void_return` rule that warns against
  explicitly adding `-> Void` to functions.  
  [Marcelo Fabri](https://github.com/marcelofabri)
  [#1066](https://github.com/realm/SwiftLint/issues/1066)

* Add an opt-in rule that enforces alphabetical sorting of imports.  
  [Scott Berrevoets](https://github.com/sberrevoets)
  [#900](https://github.com/realm/SwiftLint/issues/900)

* `type_name` rule forces enum values to be UpperCamelCase again
  when used with Swift 2.3.  
  [Marcelo Fabri](https://github.com/marcelofabri)
  [#1090](https://github.com/realm/SwiftLint/issues/1090)

* Make `weak_delegate` rule ignore computed properties.  
  [Rafael Machado](https://github.com/rakaramos)
  [#1089](https://github.com/realm/SwiftLint/issues/1089)

* Add `object_literal` opt-in rule that warns against using image and color
  inits that can be replaced for `#imageLiteral` or `#colorLiteral` in
  Swift 3.  
  [Marcelo Fabri](https://github.com/marcelofabri)
  [#1060](https://github.com/realm/SwiftLint/issues/1060)

* Now `number_separator` rule can be configured with a minimum length.  
  [Marcelo Fabri](https://github.com/marcelofabri)
  [#1109](https://github.com/realm/SwiftLint/issues/1109)

* Add `compiler_protocol_init` rule that flags usage of initializers
  declared in protocols used by the compiler such as `ExpressibleByArrayLiteral`
  that shouldn't be called directly. Instead, you should use a literal anywhere
  a concrete type conforming to the protocol is expected by the context.  
  [Marcelo Fabri](https://github.com/marcelofabri)
  [#1096](https://github.com/realm/SwiftLint/issues/1096)

* Add `large_tuple` configurable rule that validates that tuples shouldn't
  have too many members.  
  [Marcelo Fabri](https://github.com/marcelofabri)
  [#1065](https://github.com/realm/SwiftLint/issues/1065)

* Add `generic_type_name` rule that validates generic constraint type names.  
  [Marcelo Fabri](https://github.com/marcelofabri)
  [#51](https://github.com/realm/SwiftLint/issues/51)

* Update `vertical_whitespace` rule to allow configuration of the number of
  consecutive empty lines before a violation using `max_empty_lines`.
  The default value is still 1 line.  
  [Aaron McTavish](https://github.com/aamctustwo)
  [#769](https://github.com/realm/SwiftLint/issues/769)

* Add check to ignore urls in `line_length` rule when `ignores_urls`
  configuration is enabled.  
  [Javier Hernández](https://github.com/jaherhi)
  [#384](https://github.com/realm/SwiftLint/issues/384)

* Add `shorthand_operator` rule that validates that shorthand operators should
  be used when possible.  
  [Marcelo Fabri](https://github.com/marcelofabri)
  [#902](https://github.com/realm/SwiftLint/issues/902)

* Allow specifying a `swiftlint_version` configuration key which will log a
  warning if the current running version of SwiftLint is different than this
  value.  
  [JP Simard](https://github.com/jpsim)
  [#221](https://github.com/realm/SwiftLint/issues/221)

* Add internal support for deprecated rule aliases.  
  [Marcelo Fabri](https://github.com/marcelofabri)
  [#973](https://github.com/realm/SwiftLint/issues/973)

* Add `unused_optional_binding` rule that will check for optional bindings
  not being used.  
  [Rafael Machado](https://github.com/rakaramos)
  [#1116](https://github.com/realm/SwiftLint/issues/1116)

##### Bug Fixes

* Ignore close parentheses on `vertical_parameter_alignment` rule.  
  [Marcelo Fabri](https://github.com/marcelofabri)
  [#1042](https://github.com/realm/SwiftLint/issues/1042)

* `syntactic_sugar` rule now doesn't flag declarations that can't be fixed.  
  [Marcelo Fabri](https://github.com/marcelofabri)
  [#928](https://github.com/realm/SwiftLint/issues/928)

* Fix false positives on `closure_parameter_position` and
  `unused_closure_parameter` rules with Swift 2.3.  
  [Marcelo Fabri](https://github.com/marcelofabri)
  [#1019](https://github.com/realm/SwiftLint/issues/1019)

* Fix crash on `trailing_comma` rule with Swift 2.3.  
  [Marcelo Fabri](https://github.com/marcelofabri)
  [#921](https://github.com/realm/SwiftLint/issues/921)

* Fix out of range exception in `AttributesRule`.  
  [JP Simard](https://github.com/jpsim)
  [#1105](https://github.com/realm/SwiftLint/issues/1105)

* Fix `variable_name` and `type_name` rules on Linux.  
  [Marcelo Fabri](https://github.com/marcelofabri)

* Fix linting directories with names ending with `.swift`.  
  [JP Simard](https://github.com/jpsim)

* Fix running `swiftlint version` when building with Swift Package Manager.  
  [Marcelo Fabri](https://github.com/marcelofabri)
  [#1045](https://github.com/realm/SwiftLint/issues/1045)

* Fix false positive on `vertical_parameter_alignment` rule when breaking line
  in a default parameter declaration.  
  [Marcelo Fabri](https://github.com/marcelofabri)
  [#1129](https://github.com/realm/SwiftLint/issues/1129)

## 0.15.0: Hand Washable Holiday Linens 🎄

##### Breaking

* `line_length` rule now has a default value of `120` for warnings.  
  [Marcelo Fabri](https://github.com/marcelofabri)
  [#1008](https://github.com/realm/SwiftLint/issues/1008)

##### Enhancements

* Add `closure_end_indentation` opt-in rule that validates closure closing
  braces according to these rules:
  * If the method call has chained breaking lines on each method
    (`.` is on a new line), the closing brace should be vertically aligned
    with the `.`.
  * Otherwise, the closing brace should be vertically aligned with
    the beginning of the statement in the first line.  

  [Marcelo Fabri](https://github.com/marcelofabri)
  [#326](https://github.com/realm/SwiftLint/issues/326)

* `operator_usage_whitespace` rule is now correctable.  
  [Marcelo Fabri](https://github.com/marcelofabri)

* `implicit_getter` and `mark` rule performance improvements.  
  [Marcelo Fabri](https://github.com/marcelofabri)

* HTML reports now display a relative path to files.  
  [Jamie Edge](https://github.com/JamieEdge)

* `colon` rule now validates colon position in dictionaries too. You can disable
  this new validation with the `apply_to_dictionaries` configuration.  
  [Marcelo Fabri](https://github.com/marcelofabri)
  [#603](https://github.com/realm/SwiftLint/issues/603)

* Add `first_where` opt-in rule that warns against using
  `.filter { /* ... */ }.first` in collections, as
  `.first(where: { /* ... */ })` is often more efficient.  
  [Marcelo Fabri](https://github.com/marcelofabri)
  [#1005](https://github.com/realm/SwiftLint/issues/1005)

##### Bug Fixes

* `FunctionParameterCountRule` also ignores generic initializers.  
  [Mauricio Hanika](https://github.com/mAu888)

* Grammar checks.  
  [Michael Helmbrecht](https://github.com/mrh-is)

* Fix the validity and styling of the HTML reporter.  
  [Jamie Edge](https://github.com/JamieEdge)

* Fix false positive in `empty_parentheses_with_trailing_closure` rule.  
  [Marcelo Fabri](https://github.com/marcelofabri)
  [#1021](https://github.com/realm/SwiftLint/issues/1021)

* Fix false positive in `switch_case_on_newline` when switching
  over a selector.  
  [Marcelo Fabri](https://github.com/marcelofabri)
  [#1020](https://github.com/realm/SwiftLint/issues/1020)

* Fix crash in `closure_parameter_position` rule.  
  [Marcelo Fabri](https://github.com/marcelofabri)
  [#1026](https://github.com/realm/SwiftLint/issues/1026)

* Fix false positive in `operator_usage_whitespace` rule when
  using image literals.  
  [Marcelo Fabri](https://github.com/marcelofabri)
  [#1028](https://github.com/realm/SwiftLint/issues/1028)

## 0.14.0: Super Awesome Retractable Drying Rack

##### Breaking

* SwiftLint now requires Xcode 8.x and Swift 3.x to build.
  APIs have not yet been adapted to conform to the Swift 3 API Design
  Guidelines but will shortly.  
  [JP Simard](https://github.com/jpsim)
  [Norio Nomura](https://github.com/norio-nomura)

##### Enhancements

* Now builds and passes most tests on Linux using the Swift Package Manager with
  Swift 3. This requires `libsourcekitdInProc.so` to be built and located in
  `/usr/lib`, or in another location specified by the `LINUX_SOURCEKIT_LIB_PATH`
  environment variable. A preconfigured Docker image is available on Docker Hub
  by the ID of `norionomura/sourcekit:302`.  
  [JP Simard](https://github.com/jpsim)
  [Norio Nomura](https://github.com/norio-nomura)
  [#732](https://github.com/realm/SwiftLint/issues/732)

* Add `dynamic_inline` rule to discourage combination of `@inline(__always)`
  and `dynamic` function attributes.  
  [Daniel Duan](https://github.com/dduan)

* Add `number_separator` opt-in rule that enforces that underscores are
  used as thousand separators in large numbers.  
  [Marcelo Fabri](https://github.com/marcelofabri)
  [#924](https://github.com/realm/SwiftLint/issues/924)

* Add `file_header` opt-in rule that warns when a file contains a
  copyright comment header, such as the one Xcode adds by default.  
  [Marcelo Fabri](https://github.com/marcelofabri)
  [#844](https://github.com/realm/SwiftLint/issues/844)

* `FunctionParameterCountRule` now ignores initializers.  
  [Denis Lebedev](https://github.com/garnett)
  [#544](https://github.com/realm/SwiftLint/issues/544)

* Add `EmojiReporter`: a human friendly reporter.  
  [Michał Kałużny](https://github.com/justMaku)

* Add `redundant_string_enum_value` rule that warns against String enums
  with redundant value assignments.  
  [Marcelo Fabri](https://github.com/marcelofabri)
  [#946](https://github.com/realm/SwiftLint/issues/946)

* Add `attributes` opt-in rule which validates if an attribute (`@objc`,
  `@IBOutlet`, `@discardableResult`, etc) is in the right position:
    - If the attribute is `@IBAction` or `@NSManaged`, it should always be on
    the same line as the declaration
    - If the attribute has parameters, it should always be on the line above
    the declaration
    - Otherwise:
      - if the attribute is applied to a variable, it should be on the same line
      - if it's applied to a type or function, it should be on the line above
      - if it's applied to an import (the only option is `@testable import`),
      it should be on the same line.
  You can also configure what attributes should be always on a new line or on
  the same line as the declaration with the `always_on_same_line` and
  `always_on_line_above` keys.  

  [Marcelo Fabri](https://github.com/marcelofabri)
  [#846](https://github.com/realm/SwiftLint/issues/846)

* Add `empty_parentheses_with_trailing_closure` rule that checks for
  empty parentheses after method call when using trailing closures.  
  [Marcelo Fabri](https://github.com/marcelofabri)
  [#885](https://github.com/realm/SwiftLint/issues/885)

* Add `closure_parameter_position` rule that validates that closure
  parameters are in the same line as the opening brace.  
  [Marcelo Fabri](https://github.com/marcelofabri)
  [#931](https://github.com/realm/SwiftLint/issues/931)

* `type_name` rule now validates `typealias` and `associatedtype` too.  
  [Marcelo Fabri](https://github.com/marcelofabri)
  [#49](https://github.com/realm/SwiftLint/issues/49)
  [#956](https://github.com/realm/SwiftLint/issues/956)

* Add `ProhibitedSuperRule` opt-in rule that warns about methods calling
  to super that should not, for example `UIViewController.loadView()`.  
  [Aaron McTavish](https://github.com/aamctustwo)
  [#970](https://github.com/realm/SwiftLint/issues/970)

* Add correctable `void_return` rule to validate usage of `-> Void`
  over `-> ()`.  
  [Marcelo Fabri](https://github.com/marcelofabri)
  [JP Simard](https://github.com/jpsim)
  [#964](https://github.com/realm/SwiftLint/issues/964)

* Add correctable `empty_parameters` rule to validate usage of `() -> `
  over `Void -> `.  
  [Marcelo Fabri](https://github.com/marcelofabri)
  [#573](https://github.com/realm/SwiftLint/issues/573)

* Add `operator_usage_whitespace` opt-in rule to validate that operators are
  surrounded by a single whitespace when they are being used.  
  [Marcelo Fabri](https://github.com/marcelofabri)
  [#626](https://github.com/realm/SwiftLint/issues/626)

* Add `unused_closure_parameter` correctable rule that validates if all closure
  parameters are being used. If a parameter is unused, it should be replaced by
  `_`.  
  [Marcelo Fabri](https://github.com/marcelofabri)
  [JP Simard](https://github.com/jpsim)
  [#982](https://github.com/realm/SwiftLint/issues/982)

* Add `unused_enumerated` rule that warns against unused indexes when using
  `.enumerated()` on a for loop, e.g. `for (_, foo) in bar.enumerated()`.  
  [Marcelo Fabri](https://github.com/marcelofabri)
  [#619](https://github.com/realm/SwiftLint/issues/619)

##### Bug Fixes

* Fix `weak_delegate` rule reporting a violation for variables containing
  but not ending in `delegate`.  
  [Phil Webster](https://github.com/philwebster)

* Fix `weak_delegate` rule reporting a violation for variables in protocol
  declarations.  
  [Marcelo Fabri](https://github.com/marcelofabri)
  [#934](https://github.com/realm/SwiftLint/issues/934)

* Fix `trailing_comma` rule reporting a violation for commas in comments.  
  [Marcelo Fabri](https://github.com/marcelofabri)
  [#940](https://github.com/realm/SwiftLint/issues/940)

* Fix XML reporters not escaping characters.  
  [Fabian Ehrentraud](https://github.com/fabb)
  [#968](https://github.com/realm/SwiftLint/issues/968)

* Fix specifying multiple rule identifiers in comment commands.  
  [JP Simard](https://github.com/jpsim)
  [#976](https://github.com/realm/SwiftLint/issues/976)

* Fix invalid CSS in HTML reporter template.  
  [Aaron McTavish](https://github.com/aamctustwo)
  [#981](https://github.com/realm/SwiftLint/issues/981)

* Fix crash when correcting `statement_position` rule when there are
  multi-byte characters in the file.  
  [Marcelo Fabri](https://github.com/marcelofabri)

## 0.13.2: Light Cycle

##### Breaking

* None.

##### Enhancements

* `TrailingCommaRule` now only triggers when a declaration is multi-line
  when using `mandatory_comma: true`.  
  [Marcelo Fabri](https://github.com/marcelofabri)
  [#910](https://github.com/realm/SwiftLint/issues/910)
  [#911](https://github.com/realm/SwiftLint/issues/911)

##### Bug Fixes

* Fix `MarkRule` reporting a violation for `// MARK: -`, which is valid.  
  [JP Simard](https://github.com/jpsim)
  [#778](https://github.com/realm/SwiftLint/issues/778)

## 0.13.1: Heavy Cycle

##### Breaking

* None.

##### Enhancements

* Add `ImplicitGetterRule` to warn against using `get` on computed read-only
  properties.  
  [Marcelo Fabri](https://github.com/marcelofabri)
  [#57](https://github.com/realm/SwiftLint/issues/57)

* Add `WeakDelegateRule` rule to enforce delegate instance variables to be
  marked as `weak`.  
  [Olivier Halligon](https://github.com/AliSoftware)

* Add `SyntacticSugar` rule that enforces that shorthanded syntax should be
  used when possible, for example `[Int]` instead of `Array<Int>`.  
  [Marcelo Fabri](https://github.com/marcelofabri)
  [#319](https://github.com/realm/SwiftLint/issues/319)

* Allow specifying multiple rule identifiers in comment commands. For example,
  `// swiftlint:disable:next force_cast force_try`. Works with all command types
  (`disable`/`enable`) and modifiers (`next`, `this`, `previous` or blank).  
  [JP Simard](https://github.com/jpsim)
  [#861](https://github.com/realm/SwiftLint/issues/861)

* Add `NimbleOperatorRule` opt-in rule that enforces using
  [operator overloads](https://github.com/Quick/Nimble/#operator-overloads)
  instead of free matcher functions when using
  [Nimble](https://github.com/Quick/Nimble).  
  [Marcelo Fabri](https://github.com/marcelofabri)
  [#881](https://github.com/realm/SwiftLint/issues/881)

* `closure_spacing` rule now accepts empty bodies with a space.  
  [Marcelo Fabri](https://github.com/marcelofabri)
  [#875](https://github.com/realm/SwiftLint/issues/875)

* Add `TrailingCommaRule` to enforce/forbid trailing commas in arrays and
  dictionaries. The default is to forbid them, but this can be changed with
  the `mandatory_comma` configuration.  
  [Marcelo Fabri](https://github.com/marcelofabri)
  [#883](https://github.com/realm/SwiftLint/issues/883)

* Add support for `fileprivate` in `PrivateOutletRule` and
  `PrivateUnitTestRule`.  
  [Marcelo Fabri](https://github.com/marcelofabri)
  [#781](https://github.com/realm/SwiftLint/issues/781)
  [#831](https://github.com/realm/SwiftLint/issues/831)

* Make `MarkRule` correctable.  
  [kohtenko](https://github.com/kohtenko)

##### Bug Fixes

* Rule out a few invalid `@IBInspectable` cases in `valid_ibinspectable`.  
  [Daniel Duan](https://github.com/dduan)

* Fix a few edge cases where malformed `MARK:` comments wouldn't trigger a
  violation.  
  [JP Simard](https://github.com/jpsim)
  [#805](https://github.com/realm/SwiftLint/issues/805)

* Now lints single files passed to `--path` even if this file is excluded
  from the configuration file (`.swiftlint.yml`).  
  [JP Simard](https://github.com/jpsim)

* Fixed error severity configuration in `colon` rule.  
  [Marcelo Fabri](https://github.com/marcelofabri)
  [#863](https://github.com/realm/SwiftLint/issues/863)

* `switch_case_on_newline` rule should ignore trailing comments.  
  [Marcelo Fabri](https://github.com/marcelofabri)
  [#874](https://github.com/realm/SwiftLint/issues/874)

* `switch_case_on_newline` rule shouldn't trigger on enums.  
  [Marcelo Fabri](https://github.com/marcelofabri)
  [#878](https://github.com/realm/SwiftLint/issues/878)

* Fix regex bug in Comma Rule causing some violations to not be triggered
  when there were consecutive violations in the same expression.  
  [Savio Figueiredo](https://github.com/sadefigu)
  [#872](https://github.com/realm/SwiftLint/issues/872)

## 0.13.0: MakeYourClothesCleanAgain

##### Breaking

* None.

##### Enhancements

* Add `ignores_comment` configuration for `trailing_whitespace` rule.  
  [Javier Hernández](https://github.com/jaherhi)
  [#576](https://github.com/realm/SwiftLint/issues/576)

* Added HTML reporter, identifier is `html`.  
  [Johnykutty Mathew](https://github.com/Johnykutty)

* Add `SuperCallRule` opt-in rule that warns about methods not calling to super.  
  [Angel G. Olloqui](https://github.com/angelolloqui)
  [#803](https://github.com/realm/SwiftLint/issues/803)

* Add `RedundantNilCoalesingRule` opt-in rule that warns against `?? nil`.  
  [Daniel Beard](https://github.com/daniel-beard)
  [#764](https://github.com/realm/SwiftLint/issues/764)

* Added opt-in rule to makes closure expressions spacing consistent.  
  [J. Cheyo Jimenez](https://github.com/masters3d)
  [#770](https://github.com/realm/SwiftLint/issues/770)

* Adds `allow_private_set` configuration for the `private_outlet` rule.  
  [Rohan Dhaimade](https://github.com/HaloZero)

* Swift 2.3 support.  
  [Norio Nomura](https://github.com/norio-nomura),
  [Syo Ikeda](https://github.com/ikesyo)

* Color literals count as single characters to avoid unintentional line length
  violations.  
  [Jonas](https://github.com/VFUC)
  [#742](https://github.com/realm/SwiftLint/issues/742)

* Add `SwitchCaseOnNewlineRule` opt-in rule that enforces a newline after
  `case pattern:` in a `switch`.  
  [Marcelo Fabri](https://github.com/marcelofabri)
  [#681](https://github.com/realm/SwiftLint/issues/681)

* Add `ValidIBInspectableRule` rule that checks if `@IBInspectable` declarations
  are valid. An `@IBInspectable` is valid if:
  * It's declared as a `var` (not `let`)
  * Its type is explicit (not inferred)
  * Its type is one of the
  [supported types](http://help.apple.com/xcode/mac/8.0/#/devf60c1c514)  

  [Marcelo Fabri](https://github.com/marcelofabri)
  [#756](https://github.com/realm/SwiftLint/issues/756)

* Add `ExplicitInitRule` opt-in rule to discourage calling `init` directly.  
  [Matt Taube](https://github.com/mtaube)
  [#715](https://github.com/realm/SwiftLint/pull/715)

##### Bug Fixes

* Fixed whitespace being added to TODO messages.  
  [W. Bagdon](https://github.com/wbagdon)
  [#792](https://github.com/realm/SwiftLint/issues/792)

* Fixed regex bug in Vertical Whitespace Rule by using SourceKitten instead.
  The rule now enabled by default again (no longer opt-in).  
  [J. Cheyo Jimenez](https://github.com/masters3d)
  [#772](https://github.com/realm/SwiftLint/issues/772)

* Correctable rules no longer apply corrections if the rule is locally disabled.  
  [J. Cheyo Jimenez](https://github.com/masters3d)  
  [#601](https://github.com/realm/SwiftLint/issues/601)

* Fixed regex bug in Mark Rule where MARK could not be used with only a hyphen
  but no descriptive text: `// MARK: -`.  
  [Ruotger Deecke](https://github.com/roddi)
  [#778](https://github.com/realm/SwiftLint/issues/778)

* Fixed: Private unit test rule not scoped to test classes.  
  Fixed: Private unit test rule config is ignored if regex is missing.  
  [Cristian Filipov](https://github.com/cfilipov)
  [#786](https://github.com/realm/SwiftLint/issues/786)

* Fixed: `ConditionalReturnsOnNewline` now respects severity configuration.  
  [Rohan Dhaimade](https://github.com/HaloZero)
  [#783](https://github.com/realm/SwiftLint/issues/783)

* Fixed: `ConditionalReturnsOnNewline` now checks if `return` is a keyword,
  avoiding false positives.  
  [Marcelo Fabri](https://github.com/marcelofabri)
  [#784](https://github.com/realm/SwiftLint/issues/784)

* `ForceUnwrappingRule` did not recognize force unwraps in return statements
  using subscript.  
  [Norio Nomura](https://github.com/norio-nomura)
  [#813](https://github.com/realm/SwiftLint/issues/813)  

## 0.12.0: Vertical Laundry

##### Breaking

* Fixed: SwiftLint assumes paths in the YAML config file are relative to the
  current directory even when `--path` is passed as an argument.  
  [Cristian Filipov](https://github.com/cfilipov)

##### Enhancements

* Add `--enable-all-rules` CLI option to `lint` command to facilitate running
  all rules, even opt-in and disabled ones, ignoring `whitelist_rules`.  
  [JP Simard](https://github.com/jpsim)
  [#1170](https://github.com/realm/SwiftLint/issues/1170)

##### Bug Fixes

* Made Vertical Whitespace Rule added in 0.11.2 opt-in due to performance
  issues.  
  [JP Simard](https://github.com/jpsim)
  [#772](https://github.com/realm/SwiftLint/issues/772)

## 0.11.2: Communal Clothesline

This release has seen a phenomenal uptake in community contributions!

##### Breaking

* None.

##### Enhancements

* Add `MarkRule` rule to enforce `// MARK` syntax.  
  [Krzysztof Rodak](https://github.com/krodak)
  [#749](https://github.com/realm/SwiftLint/issues/749)

* Add `PrivateOutletRule` opt-in rule to enforce `@IBOutlet`
  instance variables to be `private`.  
  [Olivier Halligon](https://github.com/AliSoftware)

* Add content of the todo statement to message.  
  [J. Cheyo Jimenez](https://github.com/masters3d)
  [#478](https://github.com/realm/SwiftLint/issues/478)

* Add `LegacyNSGeometryFunctionsRule` rule. Add `NSSize`, `NSPoint`, and
  `NSRect` constants and constructors to existing rules.  
  [David Rönnqvist](https://github.com/d-ronnqvist)

* Added Vertical Whitespace Rule.  
  [J. Cheyo Jimenez](https://github.com/masters3d)
  [#548](https://github.com/realm/SwiftLint/issues/548)

* Removed ConditionalBindingCascadeRule.  
  [J. Cheyo Jimenez](https://github.com/masters3d)
  [#701](https://github.com/realm/SwiftLint/issues/701)

* Allow setting `flexible_right_spacing` configuration for the `colon` rule.  
  [Shai Mishali](https://github.com/freak4pc)
  [#730](https://github.com/realm/SwiftLint/issues/730)

* Add Junit reporter.  
  [Matthew Ellis](https://github.com/matthewellis)

* LeadingWhitespaceRule is now auto correctable.  
  [masters3d](https://github.com/masters3d)

* Add included regex for custom rules to control what files are processed.  
  [bootstraponline](https://github.com/bootstraponline)
  [#689](https://github.com/realm/SwiftLint/issues/689)

* Add rule to check for private unit tests (private unit tests don't get run
  by XCTest).  
  [Cristian Filipov](https://github.com/cfilipov)

* Add configuration for setting a warning threshold.  
  [woodhamgh](https://github.com/woodhamgh)
  [696](https://github.com/realm/SwiftLint/issues/696)

* Adds 'ConditionalReturnsOnNewLineRule' rule.  
  [Rohan Dhaimade](https://github.com/HaloZero)

* Made `- returns:` doc optional for initializers.  
  [Mohpor](https://github.com/mohpor)
  [#557](https://github.com/realm/SwiftLint/issues/557)

##### Bug Fixes

* Fixed CustomRule Regex.  
  [J. Cheyo Jimenez](https://github.com/masters3d)
  [#717](https://github.com/realm/SwiftLint/issues/717)
  [#726](https://github.com/realm/SwiftLint/issues/726)

* Allow disabling custom rules in code.  
  [J. Cheyo Jimenez](https://github.com/masters3d)
  [#515](https://github.com/realm/SwiftLint/issues/515)

* Fix LegacyConstructorRule when using variables instead of numbers.  
  [Sarr Blaise](https://github.com/bsarr007)
  [#646](https://github.com/realm/SwiftLint/issues/646)

* Fix force_unwrapping false positive inside strings.  
  [Daniel Beard](https://github.com/daniel-beard)
  [#721](https://github.com/realm/SwiftLint/issues/721)

## 0.11.1: Cuddles... Or Else!

##### Breaking

* None.

##### Enhancements

* Added `statement_mode` configuration to  the `statement_position` rule. The   
  `default` mode keeps the current SwiftLint behavior of keeping `else` and
  `catch` statements on the same line as the closing brace before them. The
  `uncuddled_else`configuration requires the `else` and `catch` to be on a new
  line with the same leading whitespace as the brace.  
  [Mike Skiba](https://github.com/ateliercw)
  [#651](https://github.com/realm/SwiftLint/issues/651)

##### Bug Fixes

* Remove extraneous argument label added in LegacyCGGeometryFunctionsRule
  autocorrect.  
  [Sarr Blaise](https://github.com/bsarr007)
  [643](https://github.com/realm/SwiftLint/issues/643)

## 0.11.0: Laundromat Format

##### Breaking

* Now `type_name` allows lowercase enum values to match the Swift API Design
  Guidelines.  
  [Jorge Bernal](https://github.com/koke)
  [#654](https://github.com/realm/SwiftLint/issues/654)

* Embedding frameworks needed by `swiftlint` was moved from
  SwiftLintFramework Xcode target to the swiftlint target.
  The `SwiftLintFramework.framework` product built by the
  SwiftLintFramework target no longer contains unnecessary frameworks or
  multiple copies of the Swift libraries.  
  [Norio Nomura](https://github.com/norio-nomura)

##### Enhancements

* Add `--format` option to `autocorrect` command which re-indents Swift files
  much like pasting into Xcode would. This option isn't currently configurable,
  but that can change if users request it.  
  [JP Simard](https://github.com/jpsim)

* Improve error messages for invalid configuration files.  
  [Brian Hardy](https://github.com/lyricsboy)

* Added the user-configurable option `ignores_empty_lines` to the
  `trailing_whitespace` rule. It can be used to control whether the
  `TrailingWhitespaceRule` should report and correct whitespace-indented empty
  lines. Defaults to `false`. Added unit tests.  
  [Reimar Twelker](https://github.com/raginmari)

##### Bug Fixes

* Fix false positive in conditional binding cascade violation.  
  [Norio Nomura](https://github.com/norio-nomura)
  [#642](https://github.com/realm/SwiftLint/issues/642)

* Another conditional binding fix, this time for enum that has two parameters
  or an if statement with two case tests.  
  [Andrew Rahn](https://github.com/paddlefish)
  [#667](https://github.com/realm/SwiftLint/issues/667)

* Fix regression in CommaRule ignoring violations when the comma is followed
  by a comment.  
  [Norio Nomura](https://github.com/norio-nomura)
  [#683](https://github.com/realm/SwiftLint/issues/683)

## 0.10.0: `laundry-select` edition

##### Breaking

* None.

##### Enhancements

* Now `libclang.dylib` and `sourcekitd.framework` are dynamically loaded at
  runtime by SourceKittenFramework to use the versions included in the Xcode
  version specified by `xcode-select -p` or custom toolchains.  
  [Norio Nomura](https://github.com/norio-nomura)
  [#167](https://github.com/jpsim/SourceKitten/issues/167)

* Add `LegacyCGGeometryFunctionsRule` rule.  
  [Sarr Blaise](https://github.com/bsarr007)
  [#625](https://github.com/realm/SwiftLint/issues/625)

* SwiftLint no longer crashes when SourceKitService crashes.  
  [Norio Nomura](https://github.com/norio-nomura)

* Rewrite `conditional_binding_cascade` rule.  
  [Norio Nomura](https://github.com/norio-nomura)
  [#617](https://github.com/realm/SwiftLint/issues/617)

* Add autocorrect for `ReturnArrowWhitespaceRule`.  
  [Craig Siemens](https://github.com/CraigSiemens)

##### Bug Fixes

* Failed to launch swiftlint when Xcode.app was placed at non standard path.  
  [Norio Nomura](https://github.com/norio-nomura)
  [#593](https://github.com/realm/SwiftLint/issues/593)

* `ClosingBraceRule` no longer triggers across line breaks.  
  [Josh Friend](https://github.com/joshfriend)
  [#592](https://github.com/realm/SwiftLint/issues/592)

* `LegacyConstantRule` and `LegacyConstructorRule` failed to `autocorrect`.  
  [Norio Nomura](https://github.com/norio-nomura)
  [#623](https://github.com/realm/SwiftLint/issues/623)

## 0.9.2: Multiple Exhaust Codes

##### Breaking

* None.

##### Enhancements

* Return different exit codes to distinguish between types of errors:
  * 0: No errors, maybe warnings in non-strict mode
  * 1: Usage or system error
  * 2: Style violations of severity "Error"
  * 3: No style violations of severity "Error", but violations of severity
       "warning" with `--strict`  
  [JP Simard](https://github.com/jpsim)
  [#166](https://github.com/realm/SwiftLint/issues/166)

* `VariableNameRule` now accepts symbols starting with more than one uppercase
  letter to allow for names like XMLString or MIMEType.  
  [Erik Aigner](https://github.com/eaigner)
  [#566](https://github.com/realm/SwiftLint/issues/566)

##### Bug Fixes

* Avoid overwriting files whose contents have not changed.  
  [Neil Gall](https://github.com/neilgall)
  [#574](https://github.com/realm/SwiftLint/issues/574)

* Fix `CommaRule` mismatch between violations and corrections.  
  [Norio Nomura](https://github.com/norio-nomura)
  [#466](https://github.com/realm/SwiftLint/issues/466)

* Fix more false positives in `ForceUnwrappingRule`.  
  [Norio Nomura](https://github.com/norio-nomura)
  [#546](https://github.com/realm/SwiftLint/issues/546)
  [#547](https://github.com/realm/SwiftLint/issues/547)

## 0.9.1: Air Duct Cleaning

##### Breaking

* None.

##### Enhancements

* None.

##### Bug Fixes

* Fix force unwrap rule missed cases with quotes.  
  [Norio Nomura](https://github.com/norio-nomura)
  [#535](https://github.com/realm/SwiftLint/issues/535)

* Fix issues with nested `.swiftlint.yml` file resolution.  
  [Norio Nomura](https://github.com/norio-nomura)
  [#543](https://github.com/realm/SwiftLint/issues/543)

## 0.9.0: Appliance Maintenance

##### Breaking

* `Linter.reporter` has been removed and `Configuration.reporterFromString(_:)`
  has been renamed to a free function: `reporterFromString(_:)`.  
  [JP Simard](https://github.com/jpsim)

* `_ConfigProviderRule` & `ConfigurableRule` have been removed and their
  requirements have been moved to `Rule`.  
  [JP Simard](https://github.com/jpsim)

* `Configuration(path:optional:silent)` has been changed to
  `Configuration(path:rootPath:optional:quiet:)`.  
  [JP Simard](https://github.com/jpsim)

* The static function `Configuration.rulesFromDict(_:ruleList:)` has been moved
  to an instance method: `RuleList.configuredRulesWithDictionary(_:)`.  
  [JP Simard](https://github.com/jpsim)

* The `rules` parameter in the `Configuration` initializer has been renamed to
  `configuredRules`.  
  [JP Simard](https://github.com/jpsim)

* Removed a large number of declarations from the public SwiftLintFramework API.
  This is being done to minimize the API surface area in preparation of a 1.0
  release. See [#507](https://github.com/realm/SwiftLint/pull/507) for a
  complete record of this change.  
  [JP Simard](https://github.com/jpsim)
  [#479](https://github.com/realm/SwiftLint/issues/479)

* All instances of the abbreviation "config" in the API have been expanded to
  "configuration". The `--config` command line parameter and
  `use_nested_configs` configuration key are unaffected.  
  [JP Simard](https://github.com/jpsim)

* The `use_nested_configs` configuration key has been deprecated and its value
  is now ignored. Nested configuration files are now always considered.  
  [JP Simard](https://github.com/jpsim)

##### Enhancements

* `swiftlint lint` now accepts an optional `--reporter` parameter which
  overrides existing `reporter` values in the configuration file. Choose between
  `xcode` (default), `json`, `csv` or `checkstyle`.  
  [JP Simard](https://github.com/jpsim)
  [#440](https://github.com/realm/SwiftLint/issues/440)

* `swiftlint rules` now shows a configuration description for all rules.  
  [JP Simard](https://github.com/jpsim)

* `lint` and `autocorrect` commands now accept a `--quiet` flag that prevents
  status messages like 'Linting <file>' & 'Done linting' from being logged.  
  [JP Simard](https://github.com/jpsim)
  [#386](https://github.com/realm/SwiftLint/issues/386)

* All top-level keys in a configuration file that accept an array now also
  accept a single value.  
  e.g. `included: Source` is equivalent to `included:\n  - Source`.  
  [JP Simard](https://github.com/jpsim)
  [#120](https://github.com/realm/SwiftLint/issues/120)

* Improve performance of `FunctionParameterCountRule`.  
  [Norio Nomura](https://github.com/norio-nomura)

* Improve performance of `ColonRule`.  
  [Norio Nomura](https://github.com/norio-nomura)

##### Bug Fixes

* Fix case sensitivity of keywords for `valid_docs`.  
  [Ankit Aggarwal](https://github.com/aciidb0mb3r)
  [#298](https://github.com/realm/SwiftLint/issues/298)

* Fixed inconsistencies between violations & corrections in
  `StatementPositionRule`.  
  [JP Simard](https://github.com/jpsim)
  [#466](https://github.com/realm/SwiftLint/issues/466)

* A warning will now be logged when invalid top-level keys are included in the
  configuration file.  
  [JP Simard](https://github.com/jpsim)
  [#120](https://github.com/realm/SwiftLint/issues/120)

* Fixed `LegacyConstructorRule` from correcting legacy constructors in string
  literals.  
  [JP Simard](https://github.com/jpsim)
  [#466](https://github.com/realm/SwiftLint/issues/466)

* Fixed an issue where `variable_name` or `type_name` would always report a
  violation when configured with only a `warning` value on either `min_length`
  or `max_length`.  
  [JP Simard](https://github.com/jpsim)
  [#522](https://github.com/realm/SwiftLint/issues/522)

## 0.8.0: High Heat

##### Breaking

* Setting only warning on `SeverityLevelsConfig` rules now disables the error
  value.  
  [Robin Kunde](https://github.com/robinkunde)
  [#409](https://github.com/realm/SwiftLint/issues/409)

* `enabled_rules` has been renamed to `opt_in_rules`.  
  [Daniel Beard](https://github.com/daniel-beard)

##### Enhancements

* Add `whitelist_rules` rule whitelists in config files.  
  [Daniel Beard](https://github.com/daniel-beard)
  [#256](https://github.com/realm/SwiftLint/issues/256)

* Improve performance of `ColonRule`, `LineLengthRule` & `syntaxKindsByLine`.  
  [Norio Nomura](https://github.com/norio-nomura)

* Add command to display rule description:
  `swiftlint rules <rule identifier>`.  
  [Tony Li](https://github.com/crazytonyli)
  [#392](https://github.com/realm/SwiftLint/issues/392)

* Add `FunctionParameterCountRule`.  
  [Denis Lebedev](https://github.com/garnett)
  [#415](https://github.com/realm/SwiftLint/issues/415)

* Measure complexity of nested functions separately in
  `CyclomaticComplexityRule`.  
  [Denis Lebedev](https://github.com/garnett)
  [#424](https://github.com/realm/SwiftLint/issues/424)

* Added exception for multi-line `if`/`guard`/`while` conditions to allow
  opening brace to be on a new line in `OpeningBraceRule`.  
  [Scott Hoyt](https://github.com/scottrhoyt)
  [#355](https://github.com/realm/SwiftLint/issues/355)

* The `rules` command now prints a table containing values for: `identifier`,
  `opt-in`, `correctable`, `enabled in your config` & `configuration`.  
  [JP Simard](https://github.com/jpsim)
  [#392](https://github.com/realm/SwiftLint/issues/392)

* Reduce maximum memory usage.  
  [Norio Nomura](https://github.com/norio-nomura)

##### Bug Fixes

* Fix more false positives in `ValidDocsRule`.  
  [diogoguimaraes](https://github.com/diogoguimaraes)
  [#451](https://github.com/realm/SwiftLint/issues/451)

* Fix `trailing_newline` autocorrect to handle more than one violation per
  line.  
  [Daniel Beard](https://github.com/daniel-beard)
  [#465](https://github.com/realm/SwiftLint/issues/465)

* Fix complexity measurement for switch statements in `CyclomaticComplexityRule`.  
  [Denis Lebedev](https://github.com/garnett)
  [#461](https://github.com/realm/SwiftLint/issues/461)

## 0.7.2: Appliance Manual

##### Breaking

* None.

##### Enhancements

* None.

##### Bug Fixes

* Fix several false positives in `ValidDocsRule`.  
  [diogoguimaraes](https://github.com/diogoguimaraes)
  [#375](https://github.com/realm/SwiftLint/issues/375)

## 0.7.1: Delicate Cycle

##### Breaking

* None.

##### Enhancements

* Improve performance of `MissingDocsRule`.  
  [Norio Nomura](https://github.com/norio-nomura)

* Added `CustomRules`.  
  [Scott Hoyt](https://github.com/scottrhoyt)  
  [#123](https://github.com/realm/SwiftLint/issues/123)

* Added opt-in `ForceUnwrappingRule` to issue warnings for all forced
  unwrappings.  
  [Benjamin Otto](https://github.com/Argent)
  [#55](https://github.com/realm/SwiftLint/issues/55)

##### Bug Fixes

* Fix several false positives in `ValidDocsRule`.  
  [diogoguimaraes](https://github.com/diogoguimaraes)
  [#375](https://github.com/realm/SwiftLint/issues/375)

## 0.7.0: Automatic Permanent Press

##### Breaking

* Replaced all uses of `XPCDictionary` with
  `[String: SourceKitRepresentable]`.  
  [JP Simard](https://github.com/jpsim)

* `VariableNameMinLengthRule` and `VariableNameMaxLengthRule` have been
  removed. `VariableNameRule` now has this functionality.  
  [Scott Hoyt](https://github.com/scottrhoyt)

* `ViolationLevelRule` has been removed. This functionality is now provided
  by `ConfigProviderRule` and `SeverityLevelsConfig`.  
  [Scott Hoyt](https://github.com/scottrhoyt)

##### Enhancements

* `TypeBodyLengthRule` now does not count comment or whitespace lines.  
  [Marcelo Fabri](https://github.com/marcelofabri)
  [#369](https://github.com/realm/SwiftLint/issues/369)

* `FunctionBodyLengthRule` now does not count comment or whitespace lines.  
  [Marcelo Fabri](https://github.com/marcelofabri)
  [#258](https://github.com/realm/SwiftLint/issues/258)

* All `Rule`s are now configurable in at least their severity: `SeverityConfig`.  
  [Scott Hoyt](https://github.com/scottrhoyt)
  [#371](https://github.com/realm/SwiftLint/issues/371)
  [#130](https://github.com/realm/SwiftLint/issues/130)
  [#268](https://github.com/realm/SwiftLint/issues/268)

* `TypeNameRule` and `VariableNameRule` conform to `ConfigProviderRule` using
  `NameConfig` to support `min_length`, `max_length`, and `excluded` names.  
  [Scott Hoyt](https://github.com/scottrhoyt)
  [#388](https://github.com/realm/SwiftLint/issues/388)
  [#259](https://github.com/realm/SwiftLint/issues/259)
  [#191](https://github.com/realm/SwiftLint/issues/191)

* Add `CyclomaticComplexityRule`.  
  [Denis Lebedev](https://github.com/garnett)

##### Bug Fixes

* Fix crash caused by infinite recursion when using nested config files.  
  [JP Simard](https://github.com/jpsim)
  [#368](https://github.com/realm/SwiftLint/issues/368)

* Fix crash when file contains NULL character.  
  [Norio Nomura](https://github.com/norio-nomura)
  [#379](https://github.com/realm/SwiftLint/issues/379)

## 0.6.0: Steam Cycle

##### Breaking

* `ParameterizedRule` is removed. Use `ConfigurableRule` instead.  
  [Scott Hoyt](https://github.com/scottrhoyt)
  [#353](https://github.com/realm/SwiftLint/issues/353)

* To activate a `Rule`, it must be added to the global `masterRuleList`.  
  [Scott Hoyt](https://github.com/scottrhoyt)

##### Enhancements

* `ConfigurableRule` protocol allows for improved rule configuration. See
  `CONTRIBUTING` for more details.  
  [Scott Hoyt](https://github.com/scottrhoyt)
  [#303](https://github.com/realm/SwiftLint/issues/303)

* `VariableNameMinLengthRule` now supports excluding certain variable names
  (e.g. "id").  
  [Scott Hoyt](https://github.com/scottrhoyt)
  [#231](https://github.com/realm/SwiftLint/issues/231)

* `ViolationLevelRule` provides default `ConfigurableRule` implementation for
  rules that only need integer error and warning levels.  
  [Scott Hoyt](https://github.com/scottrhoyt)

* Add AutoCorrect for StatementPositionRule.  
  [Raphael Randschau](https://github.com/nicolai86)

* Add AutoCorrect for CommaRule.  
  [Raphael Randschau](https://github.com/nicolai86)

* Add AutoCorrect for LegacyConstructorRule.  
  [Raphael Randschau](https://github.com/nicolai86)

* Improve performance of `LineLengthRule`.  
  [Norio Nomura](https://github.com/norio-nomura)

* Add ConditionalBindingCascadeRule.  
  [Aaron McTavish](https://github.com/aamctustwo)
  [#202](https://github.com/realm/SwiftLint/issues/202)

* Opt-in rules are now supported.  
  [JP Simard](https://github.com/jpsim)
  [#256](https://github.com/realm/SwiftLint/issues/256)

* Add LegacyConstantRule.  
  [Aaron McTavish](https://github.com/aamctustwo)
  [#319](https://github.com/realm/SwiftLint/issues/319)

* Add opt-in rule to encourage checking `isEmpty` over comparing `count` to
  zero.  
  [JP Simard](https://github.com/jpsim)
  [#202](https://github.com/realm/SwiftLint/issues/202)

* Add opt-in "Missing Docs" rule to detect undocumented public declarations.  
  [JP Simard](https://github.com/jpsim)

##### Bug Fixes

* None.

## 0.5.6: Bug FixLint

##### Breaking

* None.

##### Enhancements

* Improve performance by reducing calls to SourceKit.  
  [Norio Nomura](https://github.com/norio-nomura)

##### Bug Fixes

* Fix homebrew deployment issues.  
  [Norio Nomura](https://github.com/norio-nomura)

* AutoCorrect for TrailingNewlineRule only removes at most one line.  
  [John Estropia](https://github.com/JohnEstropia)

* `valid_docs` did not detect tuple as return value.  
  [Norio Nomura](https://github.com/norio-nomura)
  [#324](https://github.com/realm/SwiftLint/issues/324)

* Escape strings when using CSV reporter.  
  [JP Simard](https://github.com/jpsim)

## 0.5.5: Magic Drying Fluff Balls™

<http://www.amazon.com/Magic-Drying-Fluff-Balls-Softening/dp/B001EIW1SG>

##### Breaking

* None.

##### Enhancements

* None.

##### Bug Fixes

* Always fail if a YAML configuration file was found but could not be parsed.  
  [JP Simard](https://github.com/jpsim)
  [#310](https://github.com/realm/SwiftLint/issues/310)

* Make commands with modifiers work for violations with line-only locations.  
  [JP Simard](https://github.com/jpsim)
  [#316](https://github.com/realm/SwiftLint/issues/316)


## 0.5.4: Bounce™

##### Breaking

* Remove `Location.init(file:offset:)` in favor of the more explicit
  `Location.init(file:byteOffset:)` & `Location.init(file:characterOffset:)`.  
  [JP Simard](https://github.com/jpsim)

##### Enhancements

* Add `checkstyle` reporter to generate XML reports in the Checkstyle 4.3
  format.  
  [JP Simard](https://github.com/jpsim)
  [#277](https://github.com/realm/SwiftLint/issues/277)

* Support command comment modifiers (`previous`, `this` & `next`) to limit the
  command's scope to a single line.  
  [JP Simard](https://github.com/jpsim)
  [#222](https://github.com/realm/SwiftLint/issues/222)

* Add nested `.swiftlint.yml` configuration support.  
  [Scott Hoyt](https://github.com/scottrhoyt)
  [#299](https://github.com/realm/SwiftLint/issues/299)

##### Bug Fixes

* Fix multibyte handling in many rules.  
  [JP Simard](https://github.com/jpsim)
  [#279](https://github.com/realm/SwiftLint/issues/279)

* Fix an `NSRangeException` crash.  
  [Norio Nomura](https://github.com/norio-nomura)
  [#294](https://github.com/realm/SwiftLint/issues/294)

* The `valid_docs` rule now handles multibyte characters.  
  [Norio Nomura](https://github.com/norio-nomura)
  [#295](https://github.com/realm/SwiftLint/issues/295)


## 0.5.3: Mountain Scent

##### Breaking

* None.

##### Enhancements

* Improve autocorrect for OpeningBraceRule.  
  [Yasuhiro Inami](https://github.com/inamiy)

* Add autocorrect for ColonRule.  
  [Brian Partridge](https://github.com/brianpartridge)

* Add ClosingBraceRule.  
  [Yasuhiro Inami](https://github.com/inamiy)

##### Bug Fixes

* Fix false positives in ValidDocsRule.  
  [JP Simard](https://github.com/jpsim)
  [#267](https://github.com/realm/SwiftLint/issues/267)

## 0.5.2: Snuggle™

##### Breaking

* None.

##### Enhancements

* Performance improvements & unicode fixes (via SourceKitten).  
  [Norio Nomura](https://github.com/norio-nomura)

##### Bug Fixes

* Fix `ValidDocsRule` false positive when documenting functions with closure
  parameters.  
  [diogoguimaraes](https://github.com/diogoguimaraes)
  [#267](https://github.com/realm/SwiftLint/issues/267)


## 0.5.1: Lint Tray Malfunction

##### Breaking

* None.

##### Enhancements

* None.

##### Bug Fixes

* Make linting faster than 0.5.0, but slower than 0.4.0  
  [Norio Nomura](https://github.com/norio-nomura)
  [#119](https://github.com/jpsim/SourceKitten/issues/119)

* Re-introduce `--use-script-input-files` option for `lint` & `autocorrect`
  commands. Should also fix some issues when running SwiftLint from an Xcode
  build phase.  
  [JP Simard](https://github.com/jpsim)
  [#264](https://github.com/realm/SwiftLint/issues/264)


## 0.5.0: Downy™

##### Breaking

* `init()` is no longer a member of the `Rule` protocol.

##### Enhancements

* Add legacy constructor rule.  
  [Marcelo Fabri](https://github.com/marcelofabri)
  [#202](https://github.com/realm/SwiftLint/issues/202)

* The `VariableNameRule` now allows variable names when the entire name is
  capitalized. This allows stylistic usage common in cases like `URL` and other
  acronyms.  
  [Marcelo Fabri](https://github.com/marcelofabri)
  [#161](https://github.com/realm/SwiftLint/issues/161)

* Add `autocorrect` command to automatically correct certain violations
  (currently only `trailing_newline`, `trailing_semicolon` &
  `trailing_whitespace`).  
  [JP Simard](https://github.com/jpsim)
  [#5](https://github.com/realm/SwiftLint/issues/5)

* Allow to exclude files from `included` directory with `excluded`.  
  [Michal Laskowski](https://github.com/michallaskowski)

##### Bug Fixes

* Statement position rule no longer triggers for non-keyword uses of `catch` and
  `else`.  
  [JP Simard](https://github.com/jpsim)
  [#237](https://github.com/realm/SwiftLint/issues/237)

* Fix issues with multi-byte characters.  
  [JP Simard](https://github.com/jpsim)
  [#234](https://github.com/realm/SwiftLint/issues/234)


## 0.4.0: Wrinkle Release

##### Breaking

* API: Rename RuleExample to RuleDescription, remove StyleViolationType and
  combine Rule().identifier and Rule().example into Rule.description.  
  [JP Simard](https://github.com/jpsim)
  [#183](https://github.com/realm/SwiftLint/issues/183)

##### Enhancements

* The `VariableNameRule` now allows capitalized variable names when they are
  declared static. This allows stylistic usage common in cases like
  `OptionSetType` subclasses.  
  [Will Fleming](https://github.com/wfleming)

* Add `VariableNameMaxLengthRule` and `VariableNameMinLengthRule` parameter
  rules. Remove length checks on `VariableNameRule`.  
  [Mickael Morier](https://github.com/mmorier)

* Add trailing semicolon rule.  
  [JP Simard](https://github.com/jpsim)

* Add force try rule.  
  [JP Simard](https://github.com/jpsim)

* Support linting from Input Files provided by Run Script Phase of Xcode with
  `--use-script-input-files`.  
  [Norio Nomura](https://github.com/norio-nomura)
  [#193](https://github.com/realm/SwiftLint/pull/193)

##### Bug Fixes

* All rules now print their identifiers in reports.  
  [JP Simard](https://github.com/jpsim)
  [#180](https://github.com/realm/SwiftLint/issues/180)

* `ControlStatementRule` now detects all violations.  
  [Mickael Morier](https://github.com/mmorier)
  [#187](https://github.com/realm/SwiftLint/issues/187)

* `ControlStatementRule` no longer triggers a violation for acceptable use of
  parentheses.  
  [Mickael Morier](https://github.com/mmorier)
  [#189](https://github.com/realm/SwiftLint/issues/189)

* Nesting rule no longer triggers a violation for enums nested one level deep.  
  [JP Simard](https://github.com/jpsim)
  [#190](https://github.com/realm/SwiftLint/issues/190)

* `ColonRule` now triggers a violation even if equal operator is collapse to
  type and value.  
  [Mickael Morier](https://github.com/mmorier)
  [#135](https://github.com/realm/SwiftLint/issues/135)

* Fix an issue where logs would be printed asynchronously over each other.  
  [JP Simard](https://github.com/jpsim)
  [#200](https://github.com/realm/SwiftLint/issues/200)


## 0.3.0: Wrinkly Rules

##### Breaking

* `swiftlint rules` now just prints a list of all available rules and their
  identifiers.

##### Enhancements

* Support for Swift 2.1.  
  [JP Simard](https://github.com/jpsim)

* Added `StatementPositionRule` to make sure that catch, else if and else
  statements are on the same line as closing brace preceding them and after one
  space.  
  [Alex Culeva](https://github.com/S2dentik)

* Added `Comma Rule` to ensure there is a single space after a comma.  
  [Alex Culeva](https://github.com/S2dentik)

* Add rule identifier to all linter reports.  
  [zippy1978](https://github.com/zippy1978)

* Add `OpeningBraceRule` to make sure there is exactly a space before opening
  brace and it is on the same line as declaration.  
  [Alex Culeva](https://github.com/S2dentik)

* Print to stderr for all informational logs. Only reporter outputs is logged to
  stdout.  
  [JP Simard](https://github.com/jpsim)

* JSON and CSV reporters now only print at the very end of the linting
  process.  
  [JP Simard](https://github.com/jpsim)

* Add support for `guard` statements to ControlStatementRule.  
  [David Potter](https://github.com/Tableau-David-Potter)

* Lint parameter variables.  
  [JP Simard](https://github.com/jpsim)

##### Bug Fixes

* Custom reporters are now supported even when not running with `--use-stdin`.  
  [JP Simard](https://github.com/jpsim)
  [#151](https://github.com/realm/SwiftLint/issues/151)

* Deduplicate files in the current directory.  
  [JP Simard](https://github.com/jpsim)
  [#154](https://github.com/realm/SwiftLint/issues/154)


## 0.2.0: Tumble Dry

##### Breaking

* SwiftLint now exclusively supports Swift 2.0.  
  [JP Simard](https://github.com/jpsim)
  [#77](https://github.com/realm/SwiftLint/issues/77)

* `ViolationSeverity` now has an associated type of `String` and two members:
  `.Warning` and `.Error`.  
  [JP Simard](https://github.com/jpsim)
  [#113](https://github.com/realm/SwiftLint/issues/113)

##### Enhancements

* Configure SwiftLint via a YAML file:
  Supports `disabled_rules`, `included`, `excluded` and passing parameters to
  parameterized rules.
  Pass a configuration file path to `--config`, defaults to `.swiftlint.yml`.  
  [JP Simard](https://github.com/jpsim)
  [#1](https://github.com/realm/SwiftLint/issues/1)
  [#3](https://github.com/realm/SwiftLint/issues/3)
  [#20](https://github.com/realm/SwiftLint/issues/20)
  [#26](https://github.com/realm/SwiftLint/issues/26)

* Updated `TypeNameRule` and `VariableNameRule` to allow private type & variable
  names to start with an underscore.  
  [JP Simard](https://github.com/jpsim)

* Disable and re-enable rules from within source code comments using
  `// swiftlint:disable $IDENTIFIER` and `// swiftlint:enable $IDENTIFIER`.  
  [JP Simard](https://github.com/jpsim)
  [#4](https://github.com/realm/SwiftLint/issues/4)

* Add `--strict` lint flag which makes the lint fail if there are any
  warnings.  
  [Keith Smiley](https://github.com/keith)

* Violations are now printed to stderr.  
  [Keith Smiley](https://github.com/keith)

* Custom reporters are now supported. Specify a value for the `reporter:` key in
  your configuration file. Available reporters are `xcode` (default), `json`,
  `csv`.  
  [JP Simard](https://github.com/jpsim)
  [#42](https://github.com/realm/SwiftLint/issues/42)

##### Bug Fixes

* Improve performance of `TrailingWhitespaceRule`.  
  [Keith Smiley](https://github.com/keith)

* Allow newlines in function return arrow.  
  [JP Simard](https://github.com/jpsim)


## 0.1.2: FabricSoftenerRule

##### Breaking

* None.

##### Enhancements

* Added `OperatorFunctionWhitespaceRule` to make sure that
  you use whitespace around operators when defining them.  
  [Akira Hirakawa](https://github.com/akirahrkw)
  [#60](https://github.com/realm/SwiftLint/issues/60)

* Added `ReturnArrowWhitespaceRule` to make sure that
  you have 1 space before return arrow and return type.  
  [Akira Hirakawa](https://github.com/akirahrkw)

* Support linting from standard input (use `--use-stdin`).  
  [JP Simard](https://github.com/jpsim)
  [#78](https://github.com/realm/SwiftLint/issues/78)

* Improve performance of `TrailingNewlineRule`.  
  [Keith Smiley](https://github.com/keith)

* Lint parentheses around switch statements.  
  [Keith Smiley](https://github.com/keith)

##### Bug Fixes

* None.


## 0.1.1: Top Loading

##### Breaking

* The `Rule` and `ASTRule` protocol members are now non-static.  
  [aarondaub](https://github.com/aarondaub)

* Split `Rule` into `Rule` and `ParameterizedRule` protocols.  
  [aarondaub](https://github.com/aarondaub)
  [#21](https://github.com/realm/SwiftLint/issues/21)

##### Enhancements

* Added a command line option `--path` to specify a path to lint.  
  [Lars Lockefeer](https://github.com/larslockefeer)
  [#16](https://github.com/realm/SwiftLint/issues/16)

* swiftlint now returns a non-zero error code when a warning of high-severity
  or above is found in the source files being linted.  
  [Pat Wallace](https://github.com/pawrsccouk)
  [#30](https://github.com/realm/SwiftLint/issues/30)

* Added `rules` command to display which rules are currently applied along
  with examples.  
  [Chris Eidhof](https://github.com/chriseidhof)

* Cache parsing to reduce execution time by more than 50%.  
  [Nikolaj Schumacher](https://github.com/nschum)

* Added `ControlStatementRule` to make sure that if/for/while/do statements
  do not wrap their conditionals in parentheses.  
  [Andrea Mazzini](https://github.com/andreamazz)

* Character position is now included in violation location where appropriate.  
  [JP Simard](https://github.com/jpsim)
  [#62](https://github.com/realm/SwiftLint/issues/62)

* The following rules now conform to `ASTRule`:
  FunctionBodyLength, Nesting, TypeBodyLength, TypeName, VariableName.  
  [JP Simard](https://github.com/jpsim)

##### Bug Fixes

* Trailing newline and file length violations are now displayed in Xcode.  
  [JP Simard](https://github.com/jpsim)
  [#43](https://github.com/realm/SwiftLint/issues/43)


## 0.1.0: Fresh Out Of The Dryer

First Version!<|MERGE_RESOLUTION|>--- conflicted
+++ resolved
@@ -38,11 +38,9 @@
 
 ##### Bug Fixes
 
-<<<<<<< HEAD
 * Fix false positives on `redundant_discardable_let` rule.  
   [Jeremy David Giesbrecht](https://github.com/SDGGiesbrecht)
   [#1415](https://github.com/realm/SwiftLint/issues/1415)
-=======
 * Fix `--lenient` reports errors before lint completion.  
   [aaroncrespo](https://github.com/aaroncrespo)
   [#1391](https://github.com/realm/SwiftLint/issues/1391)
@@ -50,7 +48,6 @@
 * Fix false positives in `unused_optional_binding` rule.  
   [Daniel Rodríguez Troitiño](https://github.com/drodriguez)
   [#1376](https://github.com/realm/SwiftLint/issues/1376)
->>>>>>> c29cf9a4
 
 ## 0.17.0: Extra Rinse Cycle
 
