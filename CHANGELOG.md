--- conflicted
+++ resolved
@@ -6,15 +6,12 @@
 
 ##### Enhancements
 
-<<<<<<< HEAD
+* Add `fallthrough` rule that flags usage of `fallthrough`.  
+  [Marcelo Fabri](https://github.com/marcelofabri)
+  [#1834](https://github.com/realm/SwiftLint/issues/1834)
 * Add `switch_case_alignment` opt-in rule to `check` case and `default`
   statements vertically align with the enclosing `switch` statement itself.  
   [Austin Lu](https://github.com/austinlu)
-=======
-* Add `fallthrough` rule that flags usage of `fallthrough`.  
-  [Marcelo Fabri](https://github.com/marcelofabri)
-  [#1834](https://github.com/realm/SwiftLint/issues/1834)
->>>>>>> 1db0ed0d
 
 ##### Bug Fixes
 
