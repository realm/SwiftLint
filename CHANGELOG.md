--- conflicted
+++ resolved
@@ -6,15 +6,13 @@
 
 ##### Enhancements
 
-<<<<<<< HEAD
 * Don't count comment lines in `file_length` rule.  
   [Samuel Susla](https://github.com/sammy-SC)
   [#1387](https://github.com/realm/SwiftLint/issues/1165)
-=======
+
 * Adds support for `excluded` in custom rules to exclude files.  
   [Nigel Flack](https://github.com/nigelflack)
   [#1437](https://github.com/realm/SwiftLint/issues/1437)
->>>>>>> 80b0c96d
 
 * Make `trailing_comma` rule autocorrectable.  
   [Samuel Susla](https://github.com/sammy-SC)
