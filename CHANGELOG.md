--- conflicted
+++ resolved
@@ -6,17 +6,14 @@
 
 #### Enhancements
 
-<<<<<<< HEAD
 * Adds `function_body_comments` opt-in rule to prohibit
   the use of comments in function bodies.  
   [Mikhail Yakushin](https://github.com/driver733)
   [#2077](https://github.com/realm/SwiftLint/issues/2077)
-=======
 * Adds `function_body_whitespace_lines` opt-in rule
   to prohibit whitespace lines in function bodies.  
   [Mikhail Yakushin](https://github.com/driver733)
   [#2065](https://github.com/realm/SwiftLint/issues/2065)
->>>>>>> 57dc67d8
 
 * Add a new `excluded` config parameter to the `explicit_type_interface` rule
   to exempt certain types of variables from the rule.  
