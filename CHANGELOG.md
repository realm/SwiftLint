--- conflicted
+++ resolved
@@ -50,11 +50,9 @@
   [Marcelo Fabri](https://github.com/marcelofabri)
   [#1869](https://github.com/realm/SwiftLint/issues/1869)
 
-<<<<<<< HEAD
 * Add `missing_docs` rule to warn against undocumented declarations.  
   [Nef10](https://github.com/Nef10)
   [#1652](https://github.com/realm/SwiftLint/issues/1652)
-=======
 * Add a new `ignores_interpolated_strings` config parameter to the `line_length`
   rule to ignore lines that include interpolated strings from this rule.  
   [Michael Gray](https://github.com/mishagray)
@@ -81,7 +79,6 @@
   type or extension declared in the file (if any).  
   [JP Simard](https://github.com/jpsim)
   [#1420](https://github.com/realm/SwiftLint/issues/1420)
->>>>>>> e902b25a
 
 #### Bug Fixes
 
