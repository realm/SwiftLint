--- conflicted
+++ resolved
@@ -19,35 +19,33 @@
   [Marcelo Fabri](https://github.com/marcelofabri)
   [#1039](https://github.com/realm/SwiftLint/issues/1039)
 
-<<<<<<< HEAD
+* Add correctable `redundant_optional_initialization` rule that warns against
+  initializing optional variables with `nil`.  
+  [Marcelo Fabri](https://github.com/marcelofabri)
+  [#1052](https://github.com/realm/SwiftLint/issues/1052)
+  
+* `redundant_nil_coalescing` rule is now correctable.  
+  [Marcelo Fabri](https://github.com/marcelofabri)
+
+* Make `number_separator` rule correctable.  
+  [Marcelo Fabri](https://github.com/marcelofabri)
+  
+* `empty_parentheses_with_trailing_closure` rule is now correctable.  
+  [Marcelo Fabri](https://github.com/marcelofabri)
+
+* Add correctable `redundant_void_return` rule that warns against
+  explicitly adding `-> Void` to functions.  
+  [Marcelo Fabri](https://github.com/marcelofabri)
+  [#1066](https://github.com/realm/SwiftLint/issues/1066)
+
+* Add an opt-in rule that enforces alphabetical sorting of imports.  
+  [Scott Berrevoets](https://github.com/sberrevoets)
+  [#900](https://github.com/realm/SwiftLint/issues/900)
+
 * Add `educated_sorting` rule that checks the order of array elements if
   they are already partially sorted.  
   [Jamie Edge](https://github.com/JamieEdge)
   [#1038](https://github.com/realm/SwiftLint/issues/1038)
-=======
-* Add correctable `redundant_optional_initialization` rule that warns against
-  initializing optional variables with `nil`.  
-  [Marcelo Fabri](https://github.com/marcelofabri)
-  [#1052](https://github.com/realm/SwiftLint/issues/1052)
-  
-* `redundant_nil_coalescing` rule is now correctable.  
-  [Marcelo Fabri](https://github.com/marcelofabri)
-
-* Make `number_separator` rule correctable.  
-  [Marcelo Fabri](https://github.com/marcelofabri)
-  
-* `empty_parentheses_with_trailing_closure` rule is now correctable.  
-  [Marcelo Fabri](https://github.com/marcelofabri)
-
-* Add correctable `redundant_void_return` rule that warns against
-  explicitly adding `-> Void` to functions.  
-  [Marcelo Fabri](https://github.com/marcelofabri)
-  [#1066](https://github.com/realm/SwiftLint/issues/1066)
-
-* Add an opt-in rule that enforces alphabetical sorting of imports.  
-  [Scott Berrevoets](https://github.com/sberrevoets)
-  [#900](https://github.com/realm/SwiftLint/issues/900)
->>>>>>> e5563ef2
 
 ##### Bug Fixes
 
