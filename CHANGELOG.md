--- conflicted
+++ resolved
@@ -10,6 +10,9 @@
   complex conditions.  
   [Marcelo Fabri](https://github.com/marcelofabri)
   [#1387](https://github.com/realm/SwiftLint/issues/1387)
+
+* Add opt-in rules for Firebase SDK.
+  [Ibrahim Ulukaya](https://github.com/iulukaya)
 
 ##### Bug Fixes
 
@@ -96,10 +99,6 @@
   [Hayashi Tatsuya](https://github.com/sora0077)
   [#1318](https://github.com/realm/SwiftLint/issues/1318)
 
-<<<<<<< HEAD
-* Add experimental rules for Firebase SDK compatibility.
-  [Ibrahim Ulukaya](https://github.com/iulukaya)
-=======
 * Add `explicit_type_interface` opt-in rule that validates that the properties
   have an explicit type interface.  
   [Kim de Vos](https://github.com/kimdv)
@@ -113,7 +112,6 @@
   have a message.  
   [Kim de Vos](https://github.com/kimdv)
   [#1348](https://github.com/realm/SwiftLint/issues/1348)
->>>>>>> ee90273d
 
 ##### Bug Fixes
 
