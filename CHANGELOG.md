--- conflicted
+++ resolved
@@ -17,17 +17,15 @@
 
 ##### Enhancements
 
-<<<<<<< HEAD
 * Don't count comment lines in `file_length` rule.  
   [Samuel Susla](https://github.com/sammy-SC)
   [#1387](https://github.com/realm/SwiftLint/issues/1165)
-=======
+
 * Add opt-in configurations to `generic_type_name`, `identifier_name` and
   `type_name` rules to allow excluding non-alphanumeric characters and names 
   that start with uppercase.  
   [Javier Hernández](https://github.com/jaherhi)
   [#541](https://github.com/realm/SwiftLint/issues/541)
->>>>>>> bee07847
 
 * Adds support for `excluded` in custom rules to exclude files.  
   [Nigel Flack](https://github.com/nigelflack)
