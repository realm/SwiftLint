## Master

##### Breaking

* None.

##### Enhancements

* Match `(Void)` as return type in the `void_return` rule.  
  [Anders Hasselqvist](https://github.com/nevil)

* Add `multiline_parameters` opt-in rule that warns to either keep
  all the parameters of a method or function on the same line,
  or one per line.  
  [Ornithologist Coder](https://github.com/ornithocoder)

* Update `function_parameter_count` rule to ignore overridden methods.  
  [Markus Gasser](https://github.com/frenetisch-applaudierend)
  [#1562](https://github.com/realm/SwiftLint/issues/1562)

* Skip files with valid cache & no violations when auto correcting.  
  [Marcelo Fabri](https://github.com/marcelofabri)
  [#1554](https://github.com/realm/SwiftLint/issues/1554)

* Don't trigger violations from the `private_unit_test` rule when a method has
  parameters.  
  [Marcelo Fabri](https://github.com/marcelofabri)
  [#1532](https://github.com/realm/SwiftLint/issues/1532)

* Don't trigger violations from the `discarded_notification_center_observer`
  rule when the observer is being returned from a function that is not marked
  as `@discardableResult`.  
  [Marcelo Fabri](https://github.com/marcelofabri)
  [#1525](https://github.com/realm/SwiftLint/issues/1525)

* Add `extension_access_modifier` opt-in rule validating that if all the
  declarations in a given extension have the same Access Control Level, the ACL
  keyword should be applied to the top-level extension.  
  [Marcelo Fabri](https://github.com/marcelofabri)
  [#1546](https://github.com/realm/SwiftLint/issues/1546)

##### Bug Fixes

* Fix false positive in `empty_enum_arguments` rule when calling methods.  
  [Marcelo Fabri](https://github.com/marcelofabri)
  [#1597](https://github.com/realm/SwiftLint/issues/1597)

## 0.19.0: Coin-Operated Machine

##### Breaking

* Remove support for Swift 2.  
  [Marcelo Fabri](https://github.com/marcelofabri)
  [#1387](https://github.com/realm/SwiftLint/issues/1453)

* Remove `missing_docs` and `valid_docs` rules since
  they were already disabled.  
  [Marcelo Fabri](https://github.com/marcelofabri)
  [#1387](https://github.com/realm/SwiftLint/issues/1453)

* Add `modificationDate(forFileAtPath:)` function requirement to
  `LintableFileManager` protocol.  
  [Victor Pimentel](https://github.com/victorpimentel)

* Several breaking changes to `LinterCache`.  
  [Victor Pimentel](https://github.com/victorpimentel)
  [JP Simard](https://github.com/jpsim)

* Remove `Configuration.hash` property.  
  [Victor Pimentel](https://github.com/victorpimentel)

* Rename `ConditionalReturnsOnNewline` struct to
  `ConditionalReturnsOnNewlineRule` to match rule naming conventions.  
  [JP Simard](https://github.com/jpsim)

##### Enhancements

* Cache linter results for files unmodified since the previous linter run.  
  [Victor Pimentel](https://github.com/victorpimentel)
  [JP Simard](https://github.com/jpsim)
  [Marcelo Fabri](https://github.com/marcelofabri)
  [#1184](https://github.com/realm/SwiftLint/issues/1184)
  [#1550](https://github.com/realm/SwiftLint/issues/1550)

* Add opt-in configurations to `generic_type_name`, `identifier_name` and
  `type_name` rules to allow excluding non-alphanumeric characters and names
  that start with uppercase.  
  [Javier Hernández](https://github.com/jaherhi)
  [#541](https://github.com/realm/SwiftLint/issues/541)

* Adds support for `excluded` in custom rules to exclude files.  
  [Nigel Flack](https://github.com/nigelflack)
  [#1437](https://github.com/realm/SwiftLint/issues/1437)

* Make `trailing_comma` rule autocorrectable.  
  [Samuel Susla](https://github.com/sammy-SC)
  [Jeremy David Giesbrecht](https://github.com/SDGGiesbrecht)
  [#1326](https://github.com/realm/SwiftLint/issues/1326)
  
* Added `no_extension_access_modifier` opt-in rule to disallow access modifiers
  completely, à la SE-0119.  
  [Jose Cheyo Jimenez](https://github.com/masters3d)
  [#1457](https://github.com/realm/SwiftLint/issues/1457)
  
* Add lowercase and missing colon checks to the `mark` rule.  
  [Jason Moore](https://github.com/xinsight)

* Improve violation reason wording in `function_body_length`,
  `large_type`, and `type_body_length` rules.  
  [ultimatedbz](https://github.com/ultimatedbz)

* Add `explicit_top_level_acl` opt-in rule that validates that all top
  level declarations should explicitly be marked with an Access Control
  Level (`private`, `fileprivate`, `internal`, `public` or `open`).  
  [J. Cheyo Jimenez](https://github.com/masters3d)
  [Marcelo Fabri](https://github.com/marcelofabri)
  [#58](https://github.com/realm/SwiftLint/issues/58)

* Add `implicit_return` opt-in rule that warns against using the `return`
  keyword when it can be omitted inside closures.  
  [Marcelo Fabri](https://github.com/marcelofabri)
  [#1194](https://github.com/realm/SwiftLint/issues/1194)

* Add option to `unused_optional_binding` rule to ignore `try?`
  in `guard` statements.  
  [Sega-Zero](https://github.com/Sega-Zero)
  [#1432](https://github.com/realm/SwiftLint/issues/1432)

* Add `empty_enum_arguments` correctable rule that warns against using
  silent associated values inside a `case`.  
  [Marcelo Fabri](https://github.com/marcelofabri)
  [#1425](https://github.com/realm/SwiftLint/issues/1425)
  [#1549](https://github.com/realm/SwiftLint/issues/1549)

* Remove `file.zip` from the `Pods` directory when installing SwiftLint via
  CocoaPods.  
  [Hesham Salman](https://github.com/heshamsalman)
  [#1507](https://github.com/realm/SwiftLint/issues/1507)

* Add `protocol_property_accessors_order` correctable rule that validates
  that the order of accessors is `get set` when declaring variables
  in protocols.  
  [Marcelo Fabri](https://github.com/marcelofabri)
  [#1504](https://github.com/realm/SwiftLint/issues/1504)

* Make `Region` & `Command` structs conform to `Equatable`.  
  [JP Simard](https://github.com/jpsim)

* Make `closure_spacing` a `CorrectableRule`.  
  [J. Cheyo Jimenez](https://github.com/masters3d)

##### Bug Fixes

* `emoji` and `checkstyle` reporter output report sorted by file name.  
  [norio-nomura](https://github.com/norio-nomura)
  [#1429](https://github.com/realm/SwiftLint/issues/1429)

* Prevent false positive in `shorthand_operator` rule.  
  [sammy-SC](https://github.com/sammy-SC)
  [#1254](https://github.com/realm/SwiftLint/issues/1254)

* Fix typo in `DiscardedNotificationCenterObserverRule`.  
  [Spencer Kaiser](https://github.com/spencerkaiser)

* Fix `empty_parameters` rule with Swift 3.  
  [Marcelo Fabri](https://github.com/marcelofabri)
  [#1460](https://github.com/realm/SwiftLint/issues/1460)

* Prevent triggering `redundant_optional_initialization` rule
  on a `lazy var` since it needs initialization.  
  [Marcelo Fabri](https://github.com/marcelofabri)
  [#1334](https://github.com/realm/SwiftLint/issues/1334)

* Fix `ignores_case_statements` key in `cyclomatic_complexity` description.  
  [Jeff Blagdon](https://github.com/jefflovejapan)
  [#1434](https://github.com/realm/SwiftLint/issues/1434)

* Fall back to reporting violations on line `1` if no line was provided for the
  violation's location, ensuring Xcode always displays the warning or error.  
  [rjhodge](https://github.com/rjhodge)
  [JP Simard](https://github.com/jpsim)
  [#1520](https://github.com/realm/SwiftLint/issues/1520)

* Fix crash or incorrect violation location with strings including multi-byte
  unicode characters.  
  [Marcelo Fabri](https://github.com/marcelofabri)
  [#1006](https://github.com/realm/SwiftLint/issues/1006)

* Fix false positive in `syntactic_sugar` rule when using nested types named
  `Optional`, `ImplicitlyUnwrappedOptional`, `Array` or `Dictionary`.  
  [Marcelo Fabri](https://github.com/marcelofabri)
  [#1508](https://github.com/realm/SwiftLint/issues/1508)

* Fix false positives in `prohibited_super_call` & `overridden_super_call` rules
  where calls to `super` were done in nested scopes such as `defer` blocks.  
  [JP Simard](https://github.com/jpsim)
  [#1301](https://github.com/realm/SwiftLint/issues/1301)

* Fix non-root configurations logging configuration warnings more than once.  
  [JP Simard](https://github.com/jpsim)
  [#949](https://github.com/realm/SwiftLint/issues/949)

* Fix some overlapping `// swiftlint` commands not being applied.  
  [JP Simard](https://github.com/jpsim)
  [#1388](https://github.com/realm/SwiftLint/issues/1388)

## 0.18.1: Misaligned Drum

##### Breaking

* None.

##### Enhancements

* None.

##### Bug Fixes

* Compile releases in the 'Release' configuration rather than 'Debug'.

## 0.18.0: Misaligned Drum

##### Breaking

* Replace YamlSwift with Yams. SwiftLint no longer includes YamlSwift. If your
  project implicitly depends on YamlSwift, you need to modify it to depend on
  YamlSwift explicitly.  
  [norio-nomura](https://github.com/norio-nomura)
  [#1412](https://github.com/realm/SwiftLint/issues/1412)

* Yams interprets YAML more strictly than YamlSwift, so if your YAML
  configurations previously worked with SwiftLint but didn't fully conform to
  the YAML 1.2 standard, you'll need to fix those validation errors.
  For example:
  ```yaml
  custom_rules:
    wrong_regex:
      name: "wrong regex"
      regex: "((assert|precondition)\(false)" # '\' in "" means escape sequence
    strict_regex:
      name: "strict regex"
      regex: '((assert|precondition)\(false)' # Use single quotes
  ```

##### Enhancements

* Support compiling with Xcode 8.3 and Swift 3.1.  
  [Keith Smiley](https://github.com/keith)

* Fix false positives on `for_where` rule and skip violation on
  complex conditions.  
  [Marcelo Fabri](https://github.com/marcelofabri)
  [#1387](https://github.com/realm/SwiftLint/issues/1387)

<<<<<<< HEAD
* Add opt-in rules for Firebase SDK.
  [Ibrahim Ulukaya](https://github.com/iulukaya)
=======
* Print YAML configuration errors in locatable format compatible with Xcode's
  Issue Navigator.  
  ![](https://cloud.githubusercontent.com/assets/33430/24688866/f18d40f4-19fd-11e7-8f17-72f1fca20406.png)
>>>>>>> f8ca8640

##### Bug Fixes

* Fix --lenient enforcement not being applied to all violations.  
  [aaroncrespo](https://github.com/aaroncrespo)
  [#1391](https://github.com/realm/SwiftLint/issues/1391)

* Fix false positives in `unused_optional_binding` rule.  
  [Daniel Rodríguez Troitiño](https://github.com/drodriguez)
  [#1376](https://github.com/realm/SwiftLint/issues/1376)

* Fix false positives in `redundant_discardable_let` rule.  
  [Jeremy David Giesbrecht](https://github.com/SDGGiesbrecht)
  [#1415](https://github.com/realm/SwiftLint/issues/1415)

## 0.17.0: Extra Rinse Cycle

##### Breaking

* `variable_name` rule (`VariableNameRule`) is now `identifier_name`
  (`IdentifierNameRule`) as it validates other identifiers as well.  
  [Marcelo Fabri](https://github.com/marcelofabri)
  [#663](https://github.com/realm/SwiftLint/issues/663)

* Fix `sorted_imports` rule to sort ignoring case.  
  [Keith Smiley](https://github.com/keith)
  [#1185](https://github.com/realm/SwiftLint/issues/1185)

* Temporarily disable cache when linting. This will be re-enabled in a future
  version after important cache-related issues have been addressed.  
  [Marcelo Fabri](https://github.com/marcelofabri)

##### Enhancements

* Add `implicitly_unwrapped_optional` opt-in rule that warns against using
  implicitly unwrapped optionals, except cases when this IUO is an IBOutlet.  
  [Siarhei Fedartsou](https://github.com/SiarheiFedartsou)
  [#56](https://github.com/realm/SwiftLint/issues/56)

* Performance improvements to `generic_type_name`,
  `redundant_nil_coalescing`, `mark`, `first_where` and
  `vertical_whitespace` rules.  
  [Marcelo Fabri](https://github.com/marcelofabri)

* Add `discarded_notification_center_observer` rule that warns when the result
  of `NotificationCenter.addObserver(forName:object:queue:using:)` is not stored
  so it can be removed later.  
  [Marcelo Fabri](https://github.com/marcelofabri)
  [#1062](https://github.com/realm/SwiftLint/issues/1062)

* Add `notification_center_detachment` rule that warns against an object
  removing itself from `NotificationCenter` in an unsafe location.  
  [Marcelo Fabri](https://github.com/marcelofabri)
  [#1061](https://github.com/realm/SwiftLint/issues/1061)

* Accept `AnyObject` and `NSObjectProtocol` in `class_delegate_protocol`.  
  [Jon Shier](https://github.com/jshier)
  [#1261](https://github.com/realm/SwiftLint/issues/1261)

* Add `ignores_function_declarations` and `ignores_comments` as options to
  `LineLengthRule`.  
  [Michael L. Welles](https://github.com/mlwelles)
  [#598](https://github.com/realm/SwiftLint/issues/598)
  [#975](https://github.com/realm/SwiftLint/issues/975)

* Add `for_where` rule that validates that `where` is used in a `for` loop
  instead of a single `if` expression inside the loop.  
  [Marcelo Fabri](https://github.com/marcelofabri)
  [#1228](https://github.com/realm/SwiftLint/issues/1228)

* `unused_enumerated` rule now warns when only the index is being used.
  You should use `.indices` instead of `.enumerated()` in this case.  
  [Marcelo Fabri](https://github.com/marcelofabri)
  [#1278](https://github.com/realm/SwiftLint/issues/1278)

* Add `ignores_case_statements` as option to `CyclomaticComplexityRule`.  
  [Michael L. Welles](https://github.com/mlwelles)
  [#1298](https://github.com/realm/SwiftLint/issues/1298)

* Add correctable `redundant_discardable_let` rule that warns when
  `let _ = foo()` is used to discard a result from a function instead of
  `_ = foo()`.  
  [Marcelo Fabri](https://github.com/marcelofabri)
  [#1232](https://github.com/realm/SwiftLint/issues/1232)

* Accept global and local variables in `implicit_getter` rule.  
  [Marcelo Fabri](https://github.com/marcelofabri)

* Add `--enabled` (or `-e`) switch to the `rules` CLI command, to only display
  enabled rules.  
  [Natan Rolnik](https://github.com/NatanRolnik)
  [#1270](https://github.com/realm/SwiftLint/issues/1270)

* Now `nesting` rule can be configured with a type and statement level.  
  [Hayashi Tatsuya](https://github.com/sora0077)
  [#1318](https://github.com/realm/SwiftLint/issues/1318)

* Add `explicit_type_interface` opt-in rule that validates that the properties
  have an explicit type interface.  
  [Kim de Vos](https://github.com/kimdv)

* Add `--lenient` CLI option to `lint` command. Facilitates running a lint task
  that doesn't fail a pipeline of other tasks.  
  [aaroncrespo](https://github.com/aaroncrespo)
  [#1322](https://github.com/realm/SwiftLint/issues/1322)

* Add `fatal_error_message` opt-in rule that validates that `fatalError()` calls
  have a message.  
  [Kim de Vos](https://github.com/kimdv)
  [#1348](https://github.com/realm/SwiftLint/issues/1348)

##### Bug Fixes

* Fix crashes when accessing cached regular expressions when linting in
  parallel.  
  [JP Simard](https://github.com/jpsim)
  [#1344](https://github.com/realm/SwiftLint/issues/1344)

* Fix a false positive on `large_tuple` rule when using closures.  
  [Marcelo Fabri](https://github.com/marcelofabri)
  [#1234](https://github.com/realm/SwiftLint/issues/1234)

* Fix `force_unwrap` false positive for bool negation.  
  [Aaron McTavish](https://github.com/aamctustwo)
  [#918](https://github.com/realm/SwiftLint/issues/918)

* Fix false positive and wrong correction on `number_separator` rule.  
  [Marcelo Fabri](https://github.com/marcelofabri)
  [#1242](https://github.com/realm/SwiftLint/issues/1242)

* Retain closure parameter types when they are specified during autocorrect.  
  [Allen Zeng](https://github.com/allen-zeng)
  [#1175](https://github.com/realm/SwiftLint/issues/1175)

* Fix `redundant_void_return` matches if return type starts with Void~.  
  [Hayashi Tatsuya](https://github.com/sora0077)

* Ignore `unused_closure_parameter` rule on closures that are called inline.  
  [Marcelo Fabri](https://github.com/marcelofabri)
  [#1161](https://github.com/realm/SwiftLint/issues/1161)

* Disable `valid_docs` and `missing_docs` rules when running in Swift 2.3 or
  later as they have not been updated to work with those versions of Swift.
  Both rules are now opt-in because of this.  
  [JP Simard](https://github.com/jpsim)
  [#728](https://github.com/realm/SwiftLint/issues/728)

* Fix false positive on `large_tuple` rule when using generics inside a tuple.  
  [Marcelo Fabri](https://github.com/marcelofabri)
  [#1257](https://github.com/realm/SwiftLint/issues/1257)

* Make `ASTRule` default implementation to navigate through the substructure
  even if its children are from a different kind. This fixes some violations not
  being reported in some contexts.  
  [Marcelo Fabri](https://github.com/marcelofabri)
  [#1237](https://github.com/realm/SwiftLint/issues/1237)

* Reimplement `switch_case_on_newline` rule to be an `ASTRule` and be more
  reliable, fixing some false negatives and false positives.  
  [Marcelo Fabri](https://github.com/marcelofabri)
  [#1268](https://github.com/realm/SwiftLint/issues/1268)

* Fix `closure_end_indentation` rule false positive when using single-line
  closures.  
  [Marcelo Fabri](https://github.com/marcelofabri)
  [#1216](https://github.com/realm/SwiftLint/issues/1216)

* Fix `todo` rule messages when the comment is not on a new line.  
  [Marcelo Fabri](https://github.com/marcelofabri)
  [#1304](https://github.com/realm/SwiftLint/issues/1304)

* Fix false negative on `unused_closure_parameter` rule.  
  [Hayashi Tatsuya](https://github.com/sora0077)

* Fix `checkstyle` report format.  
  [Yuki Oya](https://github.com/YukiOya)

## 0.16.1: Commutative Fabric Sheets

##### Breaking

* None.

##### Enhancements

* Improve `unused_optional_binding` rule on tuples check.  
  [Rafael Machado](https://github.com/rakaramos)

* Update `variable_name` to ignore overrides.  
  [Aaron McTavish](https://github.com/aamctustwo)
  [#1169](https://github.com/realm/SwiftLint/issues/1169)

* Update `number_separator` rule to allow for specifying
  minimum length of fraction.  
  [Bjarke Søndergaard](https://github.com/bjarkehs)
  [#1200](https://github.com/realm/SwiftLint/issues/1200)

* Update `legacy_constant` rule to support `CGFloat.pi` and `Float.pi`.  
  [Aaron McTavish](https://github.com/aamctustwo)
  [#1198](https://github.com/realm/SwiftLint/issues/1198)

##### Bug Fixes

* Fix false positives on `shorthand_operator` rule.  
  [Marcelo Fabri](https://github.com/marcelofabri)
  [#1156](https://github.com/realm/SwiftLint/issues/1156)
  [#1163](https://github.com/realm/SwiftLint/issues/1163)

* Fix false positive on `redundant_optional_initialization` rule.  
  [Marcelo Fabri](https://github.com/marcelofabri)
  [#1159](https://github.com/realm/SwiftLint/issues/1159)

* Fix false positive on `operator_usage_whitespace` rule with decimal
  literals in exponent format.  
  [Marcelo Fabri](https://github.com/marcelofabri)
  [#1153](https://github.com/realm/SwiftLint/issues/1153)

* Fix `excluded` configuration not excluding files.  
  [Marcelo Fabri](https://github.com/marcelofabri)
  [#1166](https://github.com/realm/SwiftLint/issues/1166)

* Disable commutative operations on `shorthand_operator` rule.  
  [Marcelo Fabri](https://github.com/marcelofabri)
  [#1182](https://github.com/realm/SwiftLint/issues/1182)
  [#1183](https://github.com/realm/SwiftLint/issues/1183)
  [#1211](https://github.com/realm/SwiftLint/issues/1211)

* Fix crash when running in a Sandboxed environment, which also fixes Homebrew
  distribution. Set the `SWIFTLINT_SWIFT_VERSION` environment variable to either
  `2` or `3` to force that operation mode, bypassing the Swift version
  determined from SourceKit.  
  [JP Simard](https://github.com/jpsim)

## 0.16.0: Maximum Energy Efficiency Setting

##### Breaking

* Several API breaking changes were made to conform to the Swift 3 API Design
  Guidelines. We apologize for any inconvenience this may have caused.

##### Enhancements

* Speed up linting by caching linter results across invocations.  
  [Marcelo Fabri](https://github.com/marcelofabri)
  [#868](https://github.com/realm/SwiftLint/issues/868)

* Speed up linting by processing multiple files and rules concurrently.  
  [JP Simard](https://github.com/jpsim)
  [#1077](https://github.com/realm/SwiftLint/issues/1077)

* Make many operations in SwiftLintFramework safe to call in multithreaded
  scenarios, including accessing `Linter.styleViolations`.  
  [JP Simard](https://github.com/jpsim)
  [#1077](https://github.com/realm/SwiftLint/issues/1077)

* Permit unsigned and explicitly-sized integer types in `valid_ibinspectable`  
  [Daniel Duan](https://github.com/dduan)

* Make `nimble_operator` rule correctable.  
  [Vojta Stavik](https://github.com/VojtaStavik)

* Add `vertical_parameter_alignment` rule that checks if parameters are
  vertically aligned for multi-line function declarations.  
  [Marcelo Fabri](https://github.com/marcelofabri)
  [#1033](https://github.com/realm/SwiftLint/issues/1033)

* Add more helpful reason strings to TrailingCommaRule.  
  [Matt Rubin](https://github.com/mattrubin)

* Add `class_delegate_protocol` rule that warns against protocol declarations
  that aren't marked as `: class` or `@objc`.  
  [Marcelo Fabri](https://github.com/marcelofabri)
  [#1039](https://github.com/realm/SwiftLint/issues/1039)

* Add correctable `redundant_optional_initialization` rule that warns against
  initializing optional variables with `nil`.  
  [Marcelo Fabri](https://github.com/marcelofabri)
  [#1052](https://github.com/realm/SwiftLint/issues/1052)

* `redundant_nil_coalescing` rule is now correctable.  
  [Marcelo Fabri](https://github.com/marcelofabri)

* Make `number_separator` rule correctable.  
  [Marcelo Fabri](https://github.com/marcelofabri)

* `empty_parentheses_with_trailing_closure` rule is now correctable.  
  [Marcelo Fabri](https://github.com/marcelofabri)

* Add correctable `redundant_void_return` rule that warns against
  explicitly adding `-> Void` to functions.  
  [Marcelo Fabri](https://github.com/marcelofabri)
  [#1066](https://github.com/realm/SwiftLint/issues/1066)

* Add an opt-in rule that enforces alphabetical sorting of imports.  
  [Scott Berrevoets](https://github.com/sberrevoets)
  [#900](https://github.com/realm/SwiftLint/issues/900)

* `type_name` rule forces enum values to be UpperCamelCase again
  when used with Swift 2.3.  
  [Marcelo Fabri](https://github.com/marcelofabri)
  [#1090](https://github.com/realm/SwiftLint/issues/1090)

* Make `weak_delegate` rule ignore computed properties.  
  [Rafael Machado](https://github.com/rakaramos)
  [#1089](https://github.com/realm/SwiftLint/issues/1089)

* Add `object_literal` opt-in rule that warns against using image and color
  inits that can be replaced for `#imageLiteral` or `#colorLiteral` in
  Swift 3.  
  [Marcelo Fabri](https://github.com/marcelofabri)
  [#1060](https://github.com/realm/SwiftLint/issues/1060)

* Now `number_separator` rule can be configured with a minimum length.  
  [Marcelo Fabri](https://github.com/marcelofabri)
  [#1109](https://github.com/realm/SwiftLint/issues/1109)

* Add `compiler_protocol_init` rule that flags usage of initializers
  declared in protocols used by the compiler such as `ExpressibleByArrayLiteral`
  that shouldn't be called directly. Instead, you should use a literal anywhere
  a concrete type conforming to the protocol is expected by the context.  
  [Marcelo Fabri](https://github.com/marcelofabri)
  [#1096](https://github.com/realm/SwiftLint/issues/1096)

* Add `large_tuple` configurable rule that validates that tuples shouldn't
  have too many members.  
  [Marcelo Fabri](https://github.com/marcelofabri)
  [#1065](https://github.com/realm/SwiftLint/issues/1065)

* Add `generic_type_name` rule that validates generic constraint type names.  
  [Marcelo Fabri](https://github.com/marcelofabri)
  [#51](https://github.com/realm/SwiftLint/issues/51)

* Update `vertical_whitespace` rule to allow configuration of the number of
  consecutive empty lines before a violation using `max_empty_lines`.
  The default value is still 1 line.  
  [Aaron McTavish](https://github.com/aamctustwo)
  [#769](https://github.com/realm/SwiftLint/issues/769)

* Add check to ignore urls in `line_length` rule when `ignores_urls`
  configuration is enabled.  
  [Javier Hernández](https://github.com/jaherhi)
  [#384](https://github.com/realm/SwiftLint/issues/384)

* Add `shorthand_operator` rule that validates that shorthand operators should
  be used when possible.  
  [Marcelo Fabri](https://github.com/marcelofabri)
  [#902](https://github.com/realm/SwiftLint/issues/902)

* Allow specifying a `swiftlint_version` configuration key which will log a
  warning if the current running version of SwiftLint is different than this
  value.  
  [JP Simard](https://github.com/jpsim)
  [#221](https://github.com/realm/SwiftLint/issues/221)

* Add internal support for deprecated rule aliases.  
  [Marcelo Fabri](https://github.com/marcelofabri)
  [#973](https://github.com/realm/SwiftLint/issues/973)

* Add `unused_optional_binding` rule that will check for optional bindings
  not being used.  
  [Rafael Machado](https://github.com/rakaramos)
  [#1116](https://github.com/realm/SwiftLint/issues/1116)

##### Bug Fixes

* Ignore close parentheses on `vertical_parameter_alignment` rule.  
  [Marcelo Fabri](https://github.com/marcelofabri)
  [#1042](https://github.com/realm/SwiftLint/issues/1042)

* `syntactic_sugar` rule now doesn't flag declarations that can't be fixed.  
  [Marcelo Fabri](https://github.com/marcelofabri)
  [#928](https://github.com/realm/SwiftLint/issues/928)

* Fix false positives on `closure_parameter_position` and
  `unused_closure_parameter` rules with Swift 2.3.  
  [Marcelo Fabri](https://github.com/marcelofabri)
  [#1019](https://github.com/realm/SwiftLint/issues/1019)

* Fix crash on `trailing_comma` rule with Swift 2.3.  
  [Marcelo Fabri](https://github.com/marcelofabri)
  [#921](https://github.com/realm/SwiftLint/issues/921)

* Fix out of range exception in `AttributesRule`.  
  [JP Simard](https://github.com/jpsim)
  [#1105](https://github.com/realm/SwiftLint/issues/1105)

* Fix `variable_name` and `type_name` rules on Linux.  
  [Marcelo Fabri](https://github.com/marcelofabri)

* Fix linting directories with names ending with `.swift`.  
  [JP Simard](https://github.com/jpsim)

* Fix running `swiftlint version` when building with Swift Package Manager.  
  [Marcelo Fabri](https://github.com/marcelofabri)
  [#1045](https://github.com/realm/SwiftLint/issues/1045)

* Fix false positive on `vertical_parameter_alignment` rule when breaking line
  in a default parameter declaration.  
  [Marcelo Fabri](https://github.com/marcelofabri)
  [#1129](https://github.com/realm/SwiftLint/issues/1129)

## 0.15.0: Hand Washable Holiday Linens 🎄

##### Breaking

* `line_length` rule now has a default value of `120` for warnings.  
  [Marcelo Fabri](https://github.com/marcelofabri)
  [#1008](https://github.com/realm/SwiftLint/issues/1008)

##### Enhancements

* Add `closure_end_indentation` opt-in rule that validates closure closing
  braces according to these rules:
  * If the method call has chained breaking lines on each method
    (`.` is on a new line), the closing brace should be vertically aligned
    with the `.`.
  * Otherwise, the closing brace should be vertically aligned with
    the beginning of the statement in the first line.  

  [Marcelo Fabri](https://github.com/marcelofabri)
  [#326](https://github.com/realm/SwiftLint/issues/326)

* `operator_usage_whitespace` rule is now correctable.  
  [Marcelo Fabri](https://github.com/marcelofabri)

* `implicit_getter` and `mark` rule performance improvements.  
  [Marcelo Fabri](https://github.com/marcelofabri)

* HTML reports now display a relative path to files.  
  [Jamie Edge](https://github.com/JamieEdge)

* `colon` rule now validates colon position in dictionaries too. You can disable
  this new validation with the `apply_to_dictionaries` configuration.  
  [Marcelo Fabri](https://github.com/marcelofabri)
  [#603](https://github.com/realm/SwiftLint/issues/603)

* Add `first_where` opt-in rule that warns against using
  `.filter { /* ... */ }.first` in collections, as
  `.first(where: { /* ... */ })` is often more efficient.  
  [Marcelo Fabri](https://github.com/marcelofabri)
  [#1005](https://github.com/realm/SwiftLint/issues/1005)

##### Bug Fixes

* `FunctionParameterCountRule` also ignores generic initializers.  
  [Mauricio Hanika](https://github.com/mAu888)

* Grammar checks.  
  [Michael Helmbrecht](https://github.com/mrh-is)

* Fix the validity and styling of the HTML reporter.  
  [Jamie Edge](https://github.com/JamieEdge)

* Fix false positive in `empty_parentheses_with_trailing_closure` rule.  
  [Marcelo Fabri](https://github.com/marcelofabri)
  [#1021](https://github.com/realm/SwiftLint/issues/1021)

* Fix false positive in `switch_case_on_newline` when switching
  over a selector.  
  [Marcelo Fabri](https://github.com/marcelofabri)
  [#1020](https://github.com/realm/SwiftLint/issues/1020)

* Fix crash in `closure_parameter_position` rule.  
  [Marcelo Fabri](https://github.com/marcelofabri)
  [#1026](https://github.com/realm/SwiftLint/issues/1026)

* Fix false positive in `operator_usage_whitespace` rule when
  using image literals.  
  [Marcelo Fabri](https://github.com/marcelofabri)
  [#1028](https://github.com/realm/SwiftLint/issues/1028)

## 0.14.0: Super Awesome Retractable Drying Rack

##### Breaking

* SwiftLint now requires Xcode 8.x and Swift 3.x to build.
  APIs have not yet been adapted to conform to the Swift 3 API Design
  Guidelines but will shortly.  
  [JP Simard](https://github.com/jpsim)
  [Norio Nomura](https://github.com/norio-nomura)

##### Enhancements

* Now builds and passes most tests on Linux using the Swift Package Manager with
  Swift 3. This requires `libsourcekitdInProc.so` to be built and located in
  `/usr/lib`, or in another location specified by the `LINUX_SOURCEKIT_LIB_PATH`
  environment variable. A preconfigured Docker image is available on Docker Hub
  by the ID of `norionomura/sourcekit:302`.  
  [JP Simard](https://github.com/jpsim)
  [Norio Nomura](https://github.com/norio-nomura)
  [#732](https://github.com/realm/SwiftLint/issues/732)

* Add `dynamic_inline` rule to discourage combination of `@inline(__always)`
  and `dynamic` function attributes.  
  [Daniel Duan](https://github.com/dduan)

* Add `number_separator` opt-in rule that enforces that underscores are
  used as thousand separators in large numbers.  
  [Marcelo Fabri](https://github.com/marcelofabri)
  [#924](https://github.com/realm/SwiftLint/issues/924)

* Add `file_header` opt-in rule that warns when a file contains a
  copyright comment header, such as the one Xcode adds by default.  
  [Marcelo Fabri](https://github.com/marcelofabri)
  [#844](https://github.com/realm/SwiftLint/issues/844)

* `FunctionParameterCountRule` now ignores initializers.  
  [Denis Lebedev](https://github.com/garnett)
  [#544](https://github.com/realm/SwiftLint/issues/544)

* Add `EmojiReporter`: a human friendly reporter.  
  [Michał Kałużny](https://github.com/justMaku)

* Add `redundant_string_enum_value` rule that warns against String enums
  with redundant value assignments.  
  [Marcelo Fabri](https://github.com/marcelofabri)
  [#946](https://github.com/realm/SwiftLint/issues/946)

* Add `attributes` opt-in rule which validates if an attribute (`@objc`,
  `@IBOutlet`, `@discardableResult`, etc) is in the right position:
    - If the attribute is `@IBAction` or `@NSManaged`, it should always be on
    the same line as the declaration
    - If the attribute has parameters, it should always be on the line above
    the declaration
    - Otherwise:
      - if the attribute is applied to a variable, it should be on the same line
      - if it's applied to a type or function, it should be on the line above
      - if it's applied to an import (the only option is `@testable import`),
      it should be on the same line.
  You can also configure what attributes should be always on a new line or on
  the same line as the declaration with the `always_on_same_line` and
  `always_on_line_above` keys.  

  [Marcelo Fabri](https://github.com/marcelofabri)
  [#846](https://github.com/realm/SwiftLint/issues/846)

* Add `empty_parentheses_with_trailing_closure` rule that checks for
  empty parentheses after method call when using trailing closures.  
  [Marcelo Fabri](https://github.com/marcelofabri)
  [#885](https://github.com/realm/SwiftLint/issues/885)

* Add `closure_parameter_position` rule that validates that closure
  parameters are in the same line as the opening brace.  
  [Marcelo Fabri](https://github.com/marcelofabri)
  [#931](https://github.com/realm/SwiftLint/issues/931)

* `type_name` rule now validates `typealias` and `associatedtype` too.  
  [Marcelo Fabri](https://github.com/marcelofabri)
  [#49](https://github.com/realm/SwiftLint/issues/49)
  [#956](https://github.com/realm/SwiftLint/issues/956)

* Add `ProhibitedSuperRule` opt-in rule that warns about methods calling
  to super that should not, for example `UIViewController.loadView()`.  
  [Aaron McTavish](https://github.com/aamctustwo)
  [#970](https://github.com/realm/SwiftLint/issues/970)

* Add correctable `void_return` rule to validate usage of `-> Void`
  over `-> ()`.  
  [Marcelo Fabri](https://github.com/marcelofabri)
  [JP Simard](https://github.com/jpsim)
  [#964](https://github.com/realm/SwiftLint/issues/964)

* Add correctable `empty_parameters` rule to validate usage of `() -> `
  over `Void -> `.  
  [Marcelo Fabri](https://github.com/marcelofabri)
  [#573](https://github.com/realm/SwiftLint/issues/573)

* Add `operator_usage_whitespace` opt-in rule to validate that operators are
  surrounded by a single whitespace when they are being used.  
  [Marcelo Fabri](https://github.com/marcelofabri)
  [#626](https://github.com/realm/SwiftLint/issues/626)

* Add `unused_closure_parameter` correctable rule that validates if all closure
  parameters are being used. If a parameter is unused, it should be replaced by
  `_`.  
  [Marcelo Fabri](https://github.com/marcelofabri)
  [JP Simard](https://github.com/jpsim)
  [#982](https://github.com/realm/SwiftLint/issues/982)

* Add `unused_enumerated` rule that warns against unused indexes when using
  `.enumerated()` on a for loop, e.g. `for (_, foo) in bar.enumerated()`.  
  [Marcelo Fabri](https://github.com/marcelofabri)
  [#619](https://github.com/realm/SwiftLint/issues/619)

##### Bug Fixes

* Fix `weak_delegate` rule reporting a violation for variables containing
  but not ending in `delegate`.  
  [Phil Webster](https://github.com/philwebster)

* Fix `weak_delegate` rule reporting a violation for variables in protocol
  declarations.  
  [Marcelo Fabri](https://github.com/marcelofabri)
  [#934](https://github.com/realm/SwiftLint/issues/934)

* Fix `trailing_comma` rule reporting a violation for commas in comments.  
  [Marcelo Fabri](https://github.com/marcelofabri)
  [#940](https://github.com/realm/SwiftLint/issues/940)

* Fix XML reporters not escaping characters.  
  [Fabian Ehrentraud](https://github.com/fabb)
  [#968](https://github.com/realm/SwiftLint/issues/968)

* Fix specifying multiple rule identifiers in comment commands.  
  [JP Simard](https://github.com/jpsim)
  [#976](https://github.com/realm/SwiftLint/issues/976)

* Fix invalid CSS in HTML reporter template.  
  [Aaron McTavish](https://github.com/aamctustwo)
  [#981](https://github.com/realm/SwiftLint/issues/981)

* Fix crash when correcting `statement_position` rule when there are
  multi-byte characters in the file.  
  [Marcelo Fabri](https://github.com/marcelofabri)

## 0.13.2: Light Cycle

##### Breaking

* None.

##### Enhancements

* `TrailingCommaRule` now only triggers when a declaration is multi-line
  when using `mandatory_comma: true`.  
  [Marcelo Fabri](https://github.com/marcelofabri)
  [#910](https://github.com/realm/SwiftLint/issues/910)
  [#911](https://github.com/realm/SwiftLint/issues/911)

##### Bug Fixes

* Fix `MarkRule` reporting a violation for `// MARK: -`, which is valid.  
  [JP Simard](https://github.com/jpsim)
  [#778](https://github.com/realm/SwiftLint/issues/778)

## 0.13.1: Heavy Cycle

##### Breaking

* None.

##### Enhancements

* Add `ImplicitGetterRule` to warn against using `get` on computed read-only
  properties.  
  [Marcelo Fabri](https://github.com/marcelofabri)
  [#57](https://github.com/realm/SwiftLint/issues/57)

* Add `WeakDelegateRule` rule to enforce delegate instance variables to be
  marked as `weak`.  
  [Olivier Halligon](https://github.com/AliSoftware)

* Add `SyntacticSugar` rule that enforces that shorthanded syntax should be
  used when possible, for example `[Int]` instead of `Array<Int>`.  
  [Marcelo Fabri](https://github.com/marcelofabri)
  [#319](https://github.com/realm/SwiftLint/issues/319)

* Allow specifying multiple rule identifiers in comment commands. For example,
  `// swiftlint:disable:next force_cast force_try`. Works with all command types
  (`disable`/`enable`) and modifiers (`next`, `this`, `previous` or blank).  
  [JP Simard](https://github.com/jpsim)
  [#861](https://github.com/realm/SwiftLint/issues/861)

* Add `NimbleOperatorRule` opt-in rule that enforces using
  [operator overloads](https://github.com/Quick/Nimble/#operator-overloads)
  instead of free matcher functions when using
  [Nimble](https://github.com/Quick/Nimble).  
  [Marcelo Fabri](https://github.com/marcelofabri)
  [#881](https://github.com/realm/SwiftLint/issues/881)

* `closure_spacing` rule now accepts empty bodies with a space.  
  [Marcelo Fabri](https://github.com/marcelofabri)
  [#875](https://github.com/realm/SwiftLint/issues/875)

* Add `TrailingCommaRule` to enforce/forbid trailing commas in arrays and
  dictionaries. The default is to forbid them, but this can be changed with
  the `mandatory_comma` configuration.  
  [Marcelo Fabri](https://github.com/marcelofabri)
  [#883](https://github.com/realm/SwiftLint/issues/883)

* Add support for `fileprivate` in `PrivateOutletRule` and
  `PrivateUnitTestRule`.  
  [Marcelo Fabri](https://github.com/marcelofabri)
  [#781](https://github.com/realm/SwiftLint/issues/781)
  [#831](https://github.com/realm/SwiftLint/issues/831)

* Make `MarkRule` correctable.  
  [kohtenko](https://github.com/kohtenko)

##### Bug Fixes

* Rule out a few invalid `@IBInspectable` cases in `valid_ibinspectable`.  
  [Daniel Duan](https://github.com/dduan)

* Fix a few edge cases where malformed `MARK:` comments wouldn't trigger a
  violation.  
  [JP Simard](https://github.com/jpsim)
  [#805](https://github.com/realm/SwiftLint/issues/805)

* Now lints single files passed to `--path` even if this file is excluded
  from the configuration file (`.swiftlint.yml`).  
  [JP Simard](https://github.com/jpsim)

* Fixed error severity configuration in `colon` rule.  
  [Marcelo Fabri](https://github.com/marcelofabri)
  [#863](https://github.com/realm/SwiftLint/issues/863)

* `switch_case_on_newline` rule should ignore trailing comments.  
  [Marcelo Fabri](https://github.com/marcelofabri)
  [#874](https://github.com/realm/SwiftLint/issues/874)

* `switch_case_on_newline` rule shouldn't trigger on enums.  
  [Marcelo Fabri](https://github.com/marcelofabri)
  [#878](https://github.com/realm/SwiftLint/issues/878)

* Fix regex bug in Comma Rule causing some violations to not be triggered
  when there were consecutive violations in the same expression.  
  [Savio Figueiredo](https://github.com/sadefigu)
  [#872](https://github.com/realm/SwiftLint/issues/872)

## 0.13.0: MakeYourClothesCleanAgain

##### Breaking

* None.

##### Enhancements

* Add `ignores_comment` configuration for `trailing_whitespace` rule.  
  [Javier Hernández](https://github.com/jaherhi)
  [#576](https://github.com/realm/SwiftLint/issues/576)

* Added HTML reporter, identifier is `html`.  
  [Johnykutty Mathew](https://github.com/Johnykutty)

* Add `SuperCallRule` opt-in rule that warns about methods not calling to super.  
  [Angel G. Olloqui](https://github.com/angelolloqui)
  [#803](https://github.com/realm/SwiftLint/issues/803)

* Add `RedundantNilCoalesingRule` opt-in rule that warns against `?? nil`.  
  [Daniel Beard](https://github.com/daniel-beard)
  [#764](https://github.com/realm/SwiftLint/issues/764)

* Added opt-in rule to makes closure expressions spacing consistent.  
  [J. Cheyo Jimenez](https://github.com/masters3d)
  [#770](https://github.com/realm/SwiftLint/issues/770)

* Adds `allow_private_set` configuration for the `private_outlet` rule.  
  [Rohan Dhaimade](https://github.com/HaloZero)

* Swift 2.3 support.  
  [Norio Nomura](https://github.com/norio-nomura),
  [Syo Ikeda](https://github.com/ikesyo)

* Color literals count as single characters to avoid unintentional line length
  violations.  
  [Jonas](https://github.com/VFUC)
  [#742](https://github.com/realm/SwiftLint/issues/742)

* Add `SwitchCaseOnNewlineRule` opt-in rule that enforces a newline after
  `case pattern:` in a `switch`.  
  [Marcelo Fabri](https://github.com/marcelofabri)
  [#681](https://github.com/realm/SwiftLint/issues/681)

* Add `ValidIBInspectableRule` rule that checks if `@IBInspectable` declarations
  are valid. An `@IBInspectable` is valid if:
  * It's declared as a `var` (not `let`)
  * Its type is explicit (not inferred)
  * Its type is one of the
  [supported types](http://help.apple.com/xcode/mac/8.0/#/devf60c1c514)  

  [Marcelo Fabri](https://github.com/marcelofabri)
  [#756](https://github.com/realm/SwiftLint/issues/756)

* Add `ExplicitInitRule` opt-in rule to discourage calling `init` directly.  
  [Matt Taube](https://github.com/mtaube)
  [#715](https://github.com/realm/SwiftLint/pull/715)

##### Bug Fixes

* Fixed whitespace being added to TODO messages.  
  [W. Bagdon](https://github.com/wbagdon)
  [#792](https://github.com/realm/SwiftLint/issues/792)

* Fixed regex bug in Vertical Whitespace Rule by using SourceKitten instead.
  The rule now enabled by default again (no longer opt-in).  
  [J. Cheyo Jimenez](https://github.com/masters3d)
  [#772](https://github.com/realm/SwiftLint/issues/772)

* Correctable rules no longer apply corrections if the rule is locally disabled.  
  [J. Cheyo Jimenez](https://github.com/masters3d)  
  [#601](https://github.com/realm/SwiftLint/issues/601)

* Fixed regex bug in Mark Rule where MARK could not be used with only a hyphen
  but no descriptive text: `// MARK: -`.  
  [Ruotger Deecke](https://github.com/roddi)
  [#778](https://github.com/realm/SwiftLint/issues/778)

* Fixed: Private unit test rule not scoped to test classes.  
  Fixed: Private unit test rule config is ignored if regex is missing.  
  [Cristian Filipov](https://github.com/cfilipov)
  [#786](https://github.com/realm/SwiftLint/issues/786)

* Fixed: `ConditionalReturnsOnNewline` now respects severity configuration.  
  [Rohan Dhaimade](https://github.com/HaloZero)
  [#783](https://github.com/realm/SwiftLint/issues/783)

* Fixed: `ConditionalReturnsOnNewline` now checks if `return` is a keyword,
  avoiding false positives.  
  [Marcelo Fabri](https://github.com/marcelofabri)
  [#784](https://github.com/realm/SwiftLint/issues/784)

* `ForceUnwrappingRule` did not recognize force unwraps in return statements
  using subscript.  
  [Norio Nomura](https://github.com/norio-nomura)
  [#813](https://github.com/realm/SwiftLint/issues/813)  

## 0.12.0: Vertical Laundry

##### Breaking

* Fixed: SwiftLint assumes paths in the YAML config file are relative to the
  current directory even when `--path` is passed as an argument.  
  [Cristian Filipov](https://github.com/cfilipov)

##### Enhancements

* Add `--enable-all-rules` CLI option to `lint` command to facilitate running
  all rules, even opt-in and disabled ones, ignoring `whitelist_rules`.  
  [JP Simard](https://github.com/jpsim)
  [#1170](https://github.com/realm/SwiftLint/issues/1170)

##### Bug Fixes

* Made Vertical Whitespace Rule added in 0.11.2 opt-in due to performance
  issues.  
  [JP Simard](https://github.com/jpsim)
  [#772](https://github.com/realm/SwiftLint/issues/772)

## 0.11.2: Communal Clothesline

This release has seen a phenomenal uptake in community contributions!

##### Breaking

* None.

##### Enhancements

* Add `MarkRule` rule to enforce `// MARK` syntax.  
  [Krzysztof Rodak](https://github.com/krodak)
  [#749](https://github.com/realm/SwiftLint/issues/749)

* Add `PrivateOutletRule` opt-in rule to enforce `@IBOutlet`
  instance variables to be `private`.  
  [Olivier Halligon](https://github.com/AliSoftware)

* Add content of the todo statement to message.  
  [J. Cheyo Jimenez](https://github.com/masters3d)
  [#478](https://github.com/realm/SwiftLint/issues/478)

* Add `LegacyNSGeometryFunctionsRule` rule. Add `NSSize`, `NSPoint`, and
  `NSRect` constants and constructors to existing rules.  
  [David Rönnqvist](https://github.com/d-ronnqvist)

* Added Vertical Whitespace Rule.  
  [J. Cheyo Jimenez](https://github.com/masters3d)
  [#548](https://github.com/realm/SwiftLint/issues/548)

* Removed ConditionalBindingCascadeRule.  
  [J. Cheyo Jimenez](https://github.com/masters3d)
  [#701](https://github.com/realm/SwiftLint/issues/701)

* Allow setting `flexible_right_spacing` configuration for the `colon` rule.  
  [Shai Mishali](https://github.com/freak4pc)
  [#730](https://github.com/realm/SwiftLint/issues/730)

* Add Junit reporter.  
  [Matthew Ellis](https://github.com/matthewellis)

* LeadingWhitespaceRule is now auto correctable.  
  [masters3d](https://github.com/masters3d)

* Add included regex for custom rules to control what files are processed.  
  [bootstraponline](https://github.com/bootstraponline)
  [#689](https://github.com/realm/SwiftLint/issues/689)

* Add rule to check for private unit tests (private unit tests don't get run
  by XCTest).  
  [Cristian Filipov](https://github.com/cfilipov)

* Add configuration for setting a warning threshold.  
  [woodhamgh](https://github.com/woodhamgh)
  [696](https://github.com/realm/SwiftLint/issues/696)

* Adds 'ConditionalReturnsOnNewLineRule' rule.  
  [Rohan Dhaimade](https://github.com/HaloZero)

* Made `- returns:` doc optional for initializers.  
  [Mohpor](https://github.com/mohpor)
  [#557](https://github.com/realm/SwiftLint/issues/557)

##### Bug Fixes

* Fixed CustomRule Regex.  
  [J. Cheyo Jimenez](https://github.com/masters3d)
  [#717](https://github.com/realm/SwiftLint/issues/717)
  [#726](https://github.com/realm/SwiftLint/issues/726)

* Allow disabling custom rules in code.  
  [J. Cheyo Jimenez](https://github.com/masters3d)
  [#515](https://github.com/realm/SwiftLint/issues/515)

* Fix LegacyConstructorRule when using variables instead of numbers.  
  [Sarr Blaise](https://github.com/bsarr007)
  [#646](https://github.com/realm/SwiftLint/issues/646)

* Fix force_unwrapping false positive inside strings.  
  [Daniel Beard](https://github.com/daniel-beard)
  [#721](https://github.com/realm/SwiftLint/issues/721)

## 0.11.1: Cuddles... Or Else!

##### Breaking

* None.

##### Enhancements

* Added `statement_mode` configuration to  the `statement_position` rule. The   
  `default` mode keeps the current SwiftLint behavior of keeping `else` and
  `catch` statements on the same line as the closing brace before them. The
  `uncuddled_else`configuration requires the `else` and `catch` to be on a new
  line with the same leading whitespace as the brace.  
  [Mike Skiba](https://github.com/ateliercw)
  [#651](https://github.com/realm/SwiftLint/issues/651)

##### Bug Fixes

* Remove extraneous argument label added in LegacyCGGeometryFunctionsRule
  autocorrect.  
  [Sarr Blaise](https://github.com/bsarr007)
  [643](https://github.com/realm/SwiftLint/issues/643)

## 0.11.0: Laundromat Format

##### Breaking

* Now `type_name` allows lowercase enum values to match the Swift API Design
  Guidelines.  
  [Jorge Bernal](https://github.com/koke)
  [#654](https://github.com/realm/SwiftLint/issues/654)

* Embedding frameworks needed by `swiftlint` was moved from
  SwiftLintFramework Xcode target to the swiftlint target.
  The `SwiftLintFramework.framework` product built by the
  SwiftLintFramework target no longer contains unnecessary frameworks or
  multiple copies of the Swift libraries.  
  [Norio Nomura](https://github.com/norio-nomura)

##### Enhancements

* Add `--format` option to `autocorrect` command which re-indents Swift files
  much like pasting into Xcode would. This option isn't currently configurable,
  but that can change if users request it.  
  [JP Simard](https://github.com/jpsim)

* Improve error messages for invalid configuration files.  
  [Brian Hardy](https://github.com/lyricsboy)

* Added the user-configurable option `ignores_empty_lines` to the
  `trailing_whitespace` rule. It can be used to control whether the
  `TrailingWhitespaceRule` should report and correct whitespace-indented empty
  lines. Defaults to `false`. Added unit tests.  
  [Reimar Twelker](https://github.com/raginmari)

##### Bug Fixes

* Fix false positive in conditional binding cascade violation.  
  [Norio Nomura](https://github.com/norio-nomura)
  [#642](https://github.com/realm/SwiftLint/issues/642)

* Another conditional binding fix, this time for enum that has two parameters
  or an if statement with two case tests.  
  [Andrew Rahn](https://github.com/paddlefish)
  [#667](https://github.com/realm/SwiftLint/issues/667)

* Fix regression in CommaRule ignoring violations when the comma is followed
  by a comment.  
  [Norio Nomura](https://github.com/norio-nomura)
  [#683](https://github.com/realm/SwiftLint/issues/683)

## 0.10.0: `laundry-select` edition

##### Breaking

* None.

##### Enhancements

* Now `libclang.dylib` and `sourcekitd.framework` are dynamically loaded at
  runtime by SourceKittenFramework to use the versions included in the Xcode
  version specified by `xcode-select -p` or custom toolchains.  
  [Norio Nomura](https://github.com/norio-nomura)
  [#167](https://github.com/jpsim/SourceKitten/issues/167)

* Add `LegacyCGGeometryFunctionsRule` rule.  
  [Sarr Blaise](https://github.com/bsarr007)
  [#625](https://github.com/realm/SwiftLint/issues/625)

* SwiftLint no longer crashes when SourceKitService crashes.  
  [Norio Nomura](https://github.com/norio-nomura)

* Rewrite `conditional_binding_cascade` rule.  
  [Norio Nomura](https://github.com/norio-nomura)
  [#617](https://github.com/realm/SwiftLint/issues/617)

* Add autocorrect for `ReturnArrowWhitespaceRule`.  
  [Craig Siemens](https://github.com/CraigSiemens)

##### Bug Fixes

* Failed to launch swiftlint when Xcode.app was placed at non standard path.  
  [Norio Nomura](https://github.com/norio-nomura)
  [#593](https://github.com/realm/SwiftLint/issues/593)

* `ClosingBraceRule` no longer triggers across line breaks.  
  [Josh Friend](https://github.com/joshfriend)
  [#592](https://github.com/realm/SwiftLint/issues/592)

* `LegacyConstantRule` and `LegacyConstructorRule` failed to `autocorrect`.  
  [Norio Nomura](https://github.com/norio-nomura)
  [#623](https://github.com/realm/SwiftLint/issues/623)

## 0.9.2: Multiple Exhaust Codes

##### Breaking

* None.

##### Enhancements

* Return different exit codes to distinguish between types of errors:
  * 0: No errors, maybe warnings in non-strict mode
  * 1: Usage or system error
  * 2: Style violations of severity "Error"
  * 3: No style violations of severity "Error", but violations of severity
       "warning" with `--strict`  
  [JP Simard](https://github.com/jpsim)
  [#166](https://github.com/realm/SwiftLint/issues/166)

* `VariableNameRule` now accepts symbols starting with more than one uppercase
  letter to allow for names like XMLString or MIMEType.  
  [Erik Aigner](https://github.com/eaigner)
  [#566](https://github.com/realm/SwiftLint/issues/566)

##### Bug Fixes

* Avoid overwriting files whose contents have not changed.  
  [Neil Gall](https://github.com/neilgall)
  [#574](https://github.com/realm/SwiftLint/issues/574)

* Fix `CommaRule` mismatch between violations and corrections.  
  [Norio Nomura](https://github.com/norio-nomura)
  [#466](https://github.com/realm/SwiftLint/issues/466)

* Fix more false positives in `ForceUnwrappingRule`.  
  [Norio Nomura](https://github.com/norio-nomura)
  [#546](https://github.com/realm/SwiftLint/issues/546)
  [#547](https://github.com/realm/SwiftLint/issues/547)

## 0.9.1: Air Duct Cleaning

##### Breaking

* None.

##### Enhancements

* None.

##### Bug Fixes

* Fix force unwrap rule missed cases with quotes.  
  [Norio Nomura](https://github.com/norio-nomura)
  [#535](https://github.com/realm/SwiftLint/issues/535)

* Fix issues with nested `.swiftlint.yml` file resolution.  
  [Norio Nomura](https://github.com/norio-nomura)
  [#543](https://github.com/realm/SwiftLint/issues/543)

## 0.9.0: Appliance Maintenance

##### Breaking

* `Linter.reporter` has been removed and `Configuration.reporterFromString(_:)`
  has been renamed to a free function: `reporterFromString(_:)`.  
  [JP Simard](https://github.com/jpsim)

* `_ConfigProviderRule` & `ConfigurableRule` have been removed and their
  requirements have been moved to `Rule`.  
  [JP Simard](https://github.com/jpsim)

* `Configuration(path:optional:silent)` has been changed to
  `Configuration(path:rootPath:optional:quiet:)`.  
  [JP Simard](https://github.com/jpsim)

* The static function `Configuration.rulesFromDict(_:ruleList:)` has been moved
  to an instance method: `RuleList.configuredRulesWithDictionary(_:)`.  
  [JP Simard](https://github.com/jpsim)

* The `rules` parameter in the `Configuration` initializer has been renamed to
  `configuredRules`.  
  [JP Simard](https://github.com/jpsim)

* Removed a large number of declarations from the public SwiftLintFramework API.
  This is being done to minimize the API surface area in preparation of a 1.0
  release. See [#507](https://github.com/realm/SwiftLint/pull/507) for a
  complete record of this change.  
  [JP Simard](https://github.com/jpsim)
  [#479](https://github.com/realm/SwiftLint/issues/479)

* All instances of the abbreviation "config" in the API have been expanded to
  "configuration". The `--config` command line parameter and
  `use_nested_configs` configuration key are unaffected.  
  [JP Simard](https://github.com/jpsim)

* The `use_nested_configs` configuration key has been deprecated and its value
  is now ignored. Nested configuration files are now always considered.  
  [JP Simard](https://github.com/jpsim)

##### Enhancements

* `swiftlint lint` now accepts an optional `--reporter` parameter which
  overrides existing `reporter` values in the configuration file. Choose between
  `xcode` (default), `json`, `csv` or `checkstyle`.  
  [JP Simard](https://github.com/jpsim)
  [#440](https://github.com/realm/SwiftLint/issues/440)

* `swiftlint rules` now shows a configuration description for all rules.  
  [JP Simard](https://github.com/jpsim)

* `lint` and `autocorrect` commands now accept a `--quiet` flag that prevents
  status messages like 'Linting <file>' & 'Done linting' from being logged.  
  [JP Simard](https://github.com/jpsim)
  [#386](https://github.com/realm/SwiftLint/issues/386)

* All top-level keys in a configuration file that accept an array now also
  accept a single value.  
  e.g. `included: Source` is equivalent to `included:\n  - Source`.  
  [JP Simard](https://github.com/jpsim)
  [#120](https://github.com/realm/SwiftLint/issues/120)

* Improve performance of `FunctionParameterCountRule`.  
  [Norio Nomura](https://github.com/norio-nomura)

* Improve performance of `ColonRule`.  
  [Norio Nomura](https://github.com/norio-nomura)

##### Bug Fixes

* Fix case sensitivity of keywords for `valid_docs`.  
  [Ankit Aggarwal](https://github.com/aciidb0mb3r)
  [#298](https://github.com/realm/SwiftLint/issues/298)

* Fixed inconsistencies between violations & corrections in
  `StatementPositionRule`.  
  [JP Simard](https://github.com/jpsim)
  [#466](https://github.com/realm/SwiftLint/issues/466)

* A warning will now be logged when invalid top-level keys are included in the
  configuration file.  
  [JP Simard](https://github.com/jpsim)
  [#120](https://github.com/realm/SwiftLint/issues/120)

* Fixed `LegacyConstructorRule` from correcting legacy constructors in string
  literals.  
  [JP Simard](https://github.com/jpsim)
  [#466](https://github.com/realm/SwiftLint/issues/466)

* Fixed an issue where `variable_name` or `type_name` would always report a
  violation when configured with only a `warning` value on either `min_length`
  or `max_length`.  
  [JP Simard](https://github.com/jpsim)
  [#522](https://github.com/realm/SwiftLint/issues/522)

## 0.8.0: High Heat

##### Breaking

* Setting only warning on `SeverityLevelsConfig` rules now disables the error
  value.  
  [Robin Kunde](https://github.com/robinkunde)
  [#409](https://github.com/realm/SwiftLint/issues/409)

* `enabled_rules` has been renamed to `opt_in_rules`.  
  [Daniel Beard](https://github.com/daniel-beard)

##### Enhancements

* Add `whitelist_rules` rule whitelists in config files.  
  [Daniel Beard](https://github.com/daniel-beard)
  [#256](https://github.com/realm/SwiftLint/issues/256)

* Improve performance of `ColonRule`, `LineLengthRule` & `syntaxKindsByLine`.  
  [Norio Nomura](https://github.com/norio-nomura)

* Add command to display rule description:
  `swiftlint rules <rule identifier>`.  
  [Tony Li](https://github.com/crazytonyli)
  [#392](https://github.com/realm/SwiftLint/issues/392)

* Add `FunctionParameterCountRule`.  
  [Denis Lebedev](https://github.com/garnett)
  [#415](https://github.com/realm/SwiftLint/issues/415)

* Measure complexity of nested functions separately in
  `CyclomaticComplexityRule`.  
  [Denis Lebedev](https://github.com/garnett)
  [#424](https://github.com/realm/SwiftLint/issues/424)

* Added exception for multi-line `if`/`guard`/`while` conditions to allow
  opening brace to be on a new line in `OpeningBraceRule`.  
  [Scott Hoyt](https://github.com/scottrhoyt)
  [#355](https://github.com/realm/SwiftLint/issues/355)

* The `rules` command now prints a table containing values for: `identifier`,
  `opt-in`, `correctable`, `enabled in your config` & `configuration`.  
  [JP Simard](https://github.com/jpsim)
  [#392](https://github.com/realm/SwiftLint/issues/392)

* Reduce maximum memory usage.  
  [Norio Nomura](https://github.com/norio-nomura)

##### Bug Fixes

* Fix more false positives in `ValidDocsRule`.  
  [diogoguimaraes](https://github.com/diogoguimaraes)
  [#451](https://github.com/realm/SwiftLint/issues/451)

* Fix `trailing_newline` autocorrect to handle more than one violation per
  line.  
  [Daniel Beard](https://github.com/daniel-beard)
  [#465](https://github.com/realm/SwiftLint/issues/465)

* Fix complexity measurement for switch statements in `CyclomaticComplexityRule`.  
  [Denis Lebedev](https://github.com/garnett)
  [#461](https://github.com/realm/SwiftLint/issues/461)

## 0.7.2: Appliance Manual

##### Breaking

* None.

##### Enhancements

* None.

##### Bug Fixes

* Fix several false positives in `ValidDocsRule`.  
  [diogoguimaraes](https://github.com/diogoguimaraes)
  [#375](https://github.com/realm/SwiftLint/issues/375)

## 0.7.1: Delicate Cycle

##### Breaking

* None.

##### Enhancements

* Improve performance of `MissingDocsRule`.  
  [Norio Nomura](https://github.com/norio-nomura)

* Added `CustomRules`.  
  [Scott Hoyt](https://github.com/scottrhoyt)  
  [#123](https://github.com/realm/SwiftLint/issues/123)

* Added opt-in `ForceUnwrappingRule` to issue warnings for all forced
  unwrappings.  
  [Benjamin Otto](https://github.com/Argent)
  [#55](https://github.com/realm/SwiftLint/issues/55)

##### Bug Fixes

* Fix several false positives in `ValidDocsRule`.  
  [diogoguimaraes](https://github.com/diogoguimaraes)
  [#375](https://github.com/realm/SwiftLint/issues/375)

## 0.7.0: Automatic Permanent Press

##### Breaking

* Replaced all uses of `XPCDictionary` with
  `[String: SourceKitRepresentable]`.  
  [JP Simard](https://github.com/jpsim)

* `VariableNameMinLengthRule` and `VariableNameMaxLengthRule` have been
  removed. `VariableNameRule` now has this functionality.  
  [Scott Hoyt](https://github.com/scottrhoyt)

* `ViolationLevelRule` has been removed. This functionality is now provided
  by `ConfigProviderRule` and `SeverityLevelsConfig`.  
  [Scott Hoyt](https://github.com/scottrhoyt)

##### Enhancements

* `TypeBodyLengthRule` now does not count comment or whitespace lines.  
  [Marcelo Fabri](https://github.com/marcelofabri)
  [#369](https://github.com/realm/SwiftLint/issues/369)

* `FunctionBodyLengthRule` now does not count comment or whitespace lines.  
  [Marcelo Fabri](https://github.com/marcelofabri)
  [#258](https://github.com/realm/SwiftLint/issues/258)

* All `Rule`s are now configurable in at least their severity: `SeverityConfig`.  
  [Scott Hoyt](https://github.com/scottrhoyt)
  [#371](https://github.com/realm/SwiftLint/issues/371)
  [#130](https://github.com/realm/SwiftLint/issues/130)
  [#268](https://github.com/realm/SwiftLint/issues/268)

* `TypeNameRule` and `VariableNameRule` conform to `ConfigProviderRule` using
  `NameConfig` to support `min_length`, `max_length`, and `excluded` names.  
  [Scott Hoyt](https://github.com/scottrhoyt)
  [#388](https://github.com/realm/SwiftLint/issues/388)
  [#259](https://github.com/realm/SwiftLint/issues/259)
  [#191](https://github.com/realm/SwiftLint/issues/191)

* Add `CyclomaticComplexityRule`.  
  [Denis Lebedev](https://github.com/garnett)

##### Bug Fixes

* Fix crash caused by infinite recursion when using nested config files.  
  [JP Simard](https://github.com/jpsim)
  [#368](https://github.com/realm/SwiftLint/issues/368)

* Fix crash when file contains NULL character.  
  [Norio Nomura](https://github.com/norio-nomura)
  [#379](https://github.com/realm/SwiftLint/issues/379)

## 0.6.0: Steam Cycle

##### Breaking

* `ParameterizedRule` is removed. Use `ConfigurableRule` instead.  
  [Scott Hoyt](https://github.com/scottrhoyt)
  [#353](https://github.com/realm/SwiftLint/issues/353)

* To activate a `Rule`, it must be added to the global `masterRuleList`.  
  [Scott Hoyt](https://github.com/scottrhoyt)

##### Enhancements

* `ConfigurableRule` protocol allows for improved rule configuration. See
  `CONTRIBUTING` for more details.  
  [Scott Hoyt](https://github.com/scottrhoyt)
  [#303](https://github.com/realm/SwiftLint/issues/303)

* `VariableNameMinLengthRule` now supports excluding certain variable names
  (e.g. "id").  
  [Scott Hoyt](https://github.com/scottrhoyt)
  [#231](https://github.com/realm/SwiftLint/issues/231)

* `ViolationLevelRule` provides default `ConfigurableRule` implementation for
  rules that only need integer error and warning levels.  
  [Scott Hoyt](https://github.com/scottrhoyt)

* Add AutoCorrect for StatementPositionRule.  
  [Raphael Randschau](https://github.com/nicolai86)

* Add AutoCorrect for CommaRule.  
  [Raphael Randschau](https://github.com/nicolai86)

* Add AutoCorrect for LegacyConstructorRule.  
  [Raphael Randschau](https://github.com/nicolai86)

* Improve performance of `LineLengthRule`.  
  [Norio Nomura](https://github.com/norio-nomura)

* Add ConditionalBindingCascadeRule.  
  [Aaron McTavish](https://github.com/aamctustwo)
  [#202](https://github.com/realm/SwiftLint/issues/202)

* Opt-in rules are now supported.  
  [JP Simard](https://github.com/jpsim)
  [#256](https://github.com/realm/SwiftLint/issues/256)

* Add LegacyConstantRule.  
  [Aaron McTavish](https://github.com/aamctustwo)
  [#319](https://github.com/realm/SwiftLint/issues/319)

* Add opt-in rule to encourage checking `isEmpty` over comparing `count` to
  zero.  
  [JP Simard](https://github.com/jpsim)
  [#202](https://github.com/realm/SwiftLint/issues/202)

* Add opt-in "Missing Docs" rule to detect undocumented public declarations.  
  [JP Simard](https://github.com/jpsim)

##### Bug Fixes

* None.

## 0.5.6: Bug FixLint

##### Breaking

* None.

##### Enhancements

* Improve performance by reducing calls to SourceKit.  
  [Norio Nomura](https://github.com/norio-nomura)

##### Bug Fixes

* Fix homebrew deployment issues.  
  [Norio Nomura](https://github.com/norio-nomura)

* AutoCorrect for TrailingNewlineRule only removes at most one line.  
  [John Estropia](https://github.com/JohnEstropia)

* `valid_docs` did not detect tuple as return value.  
  [Norio Nomura](https://github.com/norio-nomura)
  [#324](https://github.com/realm/SwiftLint/issues/324)

* Escape strings when using CSV reporter.  
  [JP Simard](https://github.com/jpsim)

## 0.5.5: Magic Drying Fluff Balls™

<http://www.amazon.com/Magic-Drying-Fluff-Balls-Softening/dp/B001EIW1SG>

##### Breaking

* None.

##### Enhancements

* None.

##### Bug Fixes

* Always fail if a YAML configuration file was found but could not be parsed.  
  [JP Simard](https://github.com/jpsim)
  [#310](https://github.com/realm/SwiftLint/issues/310)

* Make commands with modifiers work for violations with line-only locations.  
  [JP Simard](https://github.com/jpsim)
  [#316](https://github.com/realm/SwiftLint/issues/316)


## 0.5.4: Bounce™

##### Breaking

* Remove `Location.init(file:offset:)` in favor of the more explicit
  `Location.init(file:byteOffset:)` & `Location.init(file:characterOffset:)`.  
  [JP Simard](https://github.com/jpsim)

##### Enhancements

* Add `checkstyle` reporter to generate XML reports in the Checkstyle 4.3
  format.  
  [JP Simard](https://github.com/jpsim)
  [#277](https://github.com/realm/SwiftLint/issues/277)

* Support command comment modifiers (`previous`, `this` & `next`) to limit the
  command's scope to a single line.  
  [JP Simard](https://github.com/jpsim)
  [#222](https://github.com/realm/SwiftLint/issues/222)

* Add nested `.swiftlint.yml` configuration support.  
  [Scott Hoyt](https://github.com/scottrhoyt)
  [#299](https://github.com/realm/SwiftLint/issues/299)

##### Bug Fixes

* Fix multibyte handling in many rules.  
  [JP Simard](https://github.com/jpsim)
  [#279](https://github.com/realm/SwiftLint/issues/279)

* Fix an `NSRangeException` crash.  
  [Norio Nomura](https://github.com/norio-nomura)
  [#294](https://github.com/realm/SwiftLint/issues/294)

* The `valid_docs` rule now handles multibyte characters.  
  [Norio Nomura](https://github.com/norio-nomura)
  [#295](https://github.com/realm/SwiftLint/issues/295)


## 0.5.3: Mountain Scent

##### Breaking

* None.

##### Enhancements

* Improve autocorrect for OpeningBraceRule.  
  [Yasuhiro Inami](https://github.com/inamiy)

* Add autocorrect for ColonRule.  
  [Brian Partridge](https://github.com/brianpartridge)

* Add ClosingBraceRule.  
  [Yasuhiro Inami](https://github.com/inamiy)

##### Bug Fixes

* Fix false positives in ValidDocsRule.  
  [JP Simard](https://github.com/jpsim)
  [#267](https://github.com/realm/SwiftLint/issues/267)

## 0.5.2: Snuggle™

##### Breaking

* None.

##### Enhancements

* Performance improvements & unicode fixes (via SourceKitten).  
  [Norio Nomura](https://github.com/norio-nomura)

##### Bug Fixes

* Fix `ValidDocsRule` false positive when documenting functions with closure
  parameters.  
  [diogoguimaraes](https://github.com/diogoguimaraes)
  [#267](https://github.com/realm/SwiftLint/issues/267)


## 0.5.1: Lint Tray Malfunction

##### Breaking

* None.

##### Enhancements

* None.

##### Bug Fixes

* Make linting faster than 0.5.0, but slower than 0.4.0  
  [Norio Nomura](https://github.com/norio-nomura)
  [#119](https://github.com/jpsim/SourceKitten/issues/119)

* Re-introduce `--use-script-input-files` option for `lint` & `autocorrect`
  commands. Should also fix some issues when running SwiftLint from an Xcode
  build phase.  
  [JP Simard](https://github.com/jpsim)
  [#264](https://github.com/realm/SwiftLint/issues/264)


## 0.5.0: Downy™

##### Breaking

* `init()` is no longer a member of the `Rule` protocol.

##### Enhancements

* Add legacy constructor rule.  
  [Marcelo Fabri](https://github.com/marcelofabri)
  [#202](https://github.com/realm/SwiftLint/issues/202)

* The `VariableNameRule` now allows variable names when the entire name is
  capitalized. This allows stylistic usage common in cases like `URL` and other
  acronyms.  
  [Marcelo Fabri](https://github.com/marcelofabri)
  [#161](https://github.com/realm/SwiftLint/issues/161)

* Add `autocorrect` command to automatically correct certain violations
  (currently only `trailing_newline`, `trailing_semicolon` &
  `trailing_whitespace`).  
  [JP Simard](https://github.com/jpsim)
  [#5](https://github.com/realm/SwiftLint/issues/5)

* Allow to exclude files from `included` directory with `excluded`.  
  [Michal Laskowski](https://github.com/michallaskowski)

##### Bug Fixes

* Statement position rule no longer triggers for non-keyword uses of `catch` and
  `else`.  
  [JP Simard](https://github.com/jpsim)
  [#237](https://github.com/realm/SwiftLint/issues/237)

* Fix issues with multi-byte characters.  
  [JP Simard](https://github.com/jpsim)
  [#234](https://github.com/realm/SwiftLint/issues/234)


## 0.4.0: Wrinkle Release

##### Breaking

* API: Rename RuleExample to RuleDescription, remove StyleViolationType and
  combine Rule().identifier and Rule().example into Rule.description.  
  [JP Simard](https://github.com/jpsim)
  [#183](https://github.com/realm/SwiftLint/issues/183)

##### Enhancements

* The `VariableNameRule` now allows capitalized variable names when they are
  declared static. This allows stylistic usage common in cases like
  `OptionSetType` subclasses.  
  [Will Fleming](https://github.com/wfleming)

* Add `VariableNameMaxLengthRule` and `VariableNameMinLengthRule` parameter
  rules. Remove length checks on `VariableNameRule`.  
  [Mickael Morier](https://github.com/mmorier)

* Add trailing semicolon rule.  
  [JP Simard](https://github.com/jpsim)

* Add force try rule.  
  [JP Simard](https://github.com/jpsim)

* Support linting from Input Files provided by Run Script Phase of Xcode with
  `--use-script-input-files`.  
  [Norio Nomura](https://github.com/norio-nomura)
  [#193](https://github.com/realm/SwiftLint/pull/193)

##### Bug Fixes

* All rules now print their identifiers in reports.  
  [JP Simard](https://github.com/jpsim)
  [#180](https://github.com/realm/SwiftLint/issues/180)

* `ControlStatementRule` now detects all violations.  
  [Mickael Morier](https://github.com/mmorier)
  [#187](https://github.com/realm/SwiftLint/issues/187)

* `ControlStatementRule` no longer triggers a violation for acceptable use of
  parentheses.  
  [Mickael Morier](https://github.com/mmorier)
  [#189](https://github.com/realm/SwiftLint/issues/189)

* Nesting rule no longer triggers a violation for enums nested one level deep.  
  [JP Simard](https://github.com/jpsim)
  [#190](https://github.com/realm/SwiftLint/issues/190)

* `ColonRule` now triggers a violation even if equal operator is collapse to
  type and value.  
  [Mickael Morier](https://github.com/mmorier)
  [#135](https://github.com/realm/SwiftLint/issues/135)

* Fix an issue where logs would be printed asynchronously over each other.  
  [JP Simard](https://github.com/jpsim)
  [#200](https://github.com/realm/SwiftLint/issues/200)


## 0.3.0: Wrinkly Rules

##### Breaking

* `swiftlint rules` now just prints a list of all available rules and their
  identifiers.

##### Enhancements

* Support for Swift 2.1.  
  [JP Simard](https://github.com/jpsim)

* Added `StatementPositionRule` to make sure that catch, else if and else
  statements are on the same line as closing brace preceding them and after one
  space.  
  [Alex Culeva](https://github.com/S2dentik)

* Added `Comma Rule` to ensure there is a single space after a comma.  
  [Alex Culeva](https://github.com/S2dentik)

* Add rule identifier to all linter reports.  
  [zippy1978](https://github.com/zippy1978)

* Add `OpeningBraceRule` to make sure there is exactly a space before opening
  brace and it is on the same line as declaration.  
  [Alex Culeva](https://github.com/S2dentik)

* Print to stderr for all informational logs. Only reporter outputs is logged to
  stdout.  
  [JP Simard](https://github.com/jpsim)

* JSON and CSV reporters now only print at the very end of the linting
  process.  
  [JP Simard](https://github.com/jpsim)

* Add support for `guard` statements to ControlStatementRule.  
  [David Potter](https://github.com/Tableau-David-Potter)

* Lint parameter variables.  
  [JP Simard](https://github.com/jpsim)

##### Bug Fixes

* Custom reporters are now supported even when not running with `--use-stdin`.  
  [JP Simard](https://github.com/jpsim)
  [#151](https://github.com/realm/SwiftLint/issues/151)

* Deduplicate files in the current directory.  
  [JP Simard](https://github.com/jpsim)
  [#154](https://github.com/realm/SwiftLint/issues/154)


## 0.2.0: Tumble Dry

##### Breaking

* SwiftLint now exclusively supports Swift 2.0.  
  [JP Simard](https://github.com/jpsim)
  [#77](https://github.com/realm/SwiftLint/issues/77)

* `ViolationSeverity` now has an associated type of `String` and two members:
  `.Warning` and `.Error`.  
  [JP Simard](https://github.com/jpsim)
  [#113](https://github.com/realm/SwiftLint/issues/113)

##### Enhancements

* Configure SwiftLint via a YAML file:
  Supports `disabled_rules`, `included`, `excluded` and passing parameters to
  parameterized rules.
  Pass a configuration file path to `--config`, defaults to `.swiftlint.yml`.  
  [JP Simard](https://github.com/jpsim)
  [#1](https://github.com/realm/SwiftLint/issues/1)
  [#3](https://github.com/realm/SwiftLint/issues/3)
  [#20](https://github.com/realm/SwiftLint/issues/20)
  [#26](https://github.com/realm/SwiftLint/issues/26)

* Updated `TypeNameRule` and `VariableNameRule` to allow private type & variable
  names to start with an underscore.  
  [JP Simard](https://github.com/jpsim)

* Disable and re-enable rules from within source code comments using
  `// swiftlint:disable $IDENTIFIER` and `// swiftlint:enable $IDENTIFIER`.  
  [JP Simard](https://github.com/jpsim)
  [#4](https://github.com/realm/SwiftLint/issues/4)

* Add `--strict` lint flag which makes the lint fail if there are any
  warnings.  
  [Keith Smiley](https://github.com/keith)

* Violations are now printed to stderr.  
  [Keith Smiley](https://github.com/keith)

* Custom reporters are now supported. Specify a value for the `reporter:` key in
  your configuration file. Available reporters are `xcode` (default), `json`,
  `csv`.  
  [JP Simard](https://github.com/jpsim)
  [#42](https://github.com/realm/SwiftLint/issues/42)

##### Bug Fixes

* Improve performance of `TrailingWhitespaceRule`.  
  [Keith Smiley](https://github.com/keith)

* Allow newlines in function return arrow.  
  [JP Simard](https://github.com/jpsim)


## 0.1.2: FabricSoftenerRule

##### Breaking

* None.

##### Enhancements

* Added `OperatorFunctionWhitespaceRule` to make sure that
  you use whitespace around operators when defining them.  
  [Akira Hirakawa](https://github.com/akirahrkw)
  [#60](https://github.com/realm/SwiftLint/issues/60)

* Added `ReturnArrowWhitespaceRule` to make sure that
  you have 1 space before return arrow and return type.  
  [Akira Hirakawa](https://github.com/akirahrkw)

* Support linting from standard input (use `--use-stdin`).  
  [JP Simard](https://github.com/jpsim)
  [#78](https://github.com/realm/SwiftLint/issues/78)

* Improve performance of `TrailingNewlineRule`.  
  [Keith Smiley](https://github.com/keith)

* Lint parentheses around switch statements.  
  [Keith Smiley](https://github.com/keith)

##### Bug Fixes

* None.


## 0.1.1: Top Loading

##### Breaking

* The `Rule` and `ASTRule` protocol members are now non-static.  
  [aarondaub](https://github.com/aarondaub)

* Split `Rule` into `Rule` and `ParameterizedRule` protocols.  
  [aarondaub](https://github.com/aarondaub)
  [#21](https://github.com/realm/SwiftLint/issues/21)

##### Enhancements

* Added a command line option `--path` to specify a path to lint.  
  [Lars Lockefeer](https://github.com/larslockefeer)
  [#16](https://github.com/realm/SwiftLint/issues/16)

* swiftlint now returns a non-zero error code when a warning of high-severity
  or above is found in the source files being linted.  
  [Pat Wallace](https://github.com/pawrsccouk)
  [#30](https://github.com/realm/SwiftLint/issues/30)

* Added `rules` command to display which rules are currently applied along
  with examples.  
  [Chris Eidhof](https://github.com/chriseidhof)

* Cache parsing to reduce execution time by more than 50%.  
  [Nikolaj Schumacher](https://github.com/nschum)

* Added `ControlStatementRule` to make sure that if/for/while/do statements
  do not wrap their conditionals in parentheses.  
  [Andrea Mazzini](https://github.com/andreamazz)

* Character position is now included in violation location where appropriate.  
  [JP Simard](https://github.com/jpsim)
  [#62](https://github.com/realm/SwiftLint/issues/62)

* The following rules now conform to `ASTRule`:
  FunctionBodyLength, Nesting, TypeBodyLength, TypeName, VariableName.  
  [JP Simard](https://github.com/jpsim)

##### Bug Fixes

* Trailing newline and file length violations are now displayed in Xcode.  
  [JP Simard](https://github.com/jpsim)
  [#43](https://github.com/realm/SwiftLint/issues/43)


## 0.1.0: Fresh Out Of The Dryer

First Version!<|MERGE_RESOLUTION|>--- conflicted
+++ resolved
@@ -252,14 +252,11 @@
   [Marcelo Fabri](https://github.com/marcelofabri)
   [#1387](https://github.com/realm/SwiftLint/issues/1387)
 
-<<<<<<< HEAD
 * Add opt-in rules for Firebase SDK.
   [Ibrahim Ulukaya](https://github.com/iulukaya)
-=======
 * Print YAML configuration errors in locatable format compatible with Xcode's
   Issue Navigator.  
   ![](https://cloud.githubusercontent.com/assets/33430/24688866/f18d40f4-19fd-11e7-8f17-72f1fca20406.png)
->>>>>>> f8ca8640
 
 ##### Bug Fixes
 
