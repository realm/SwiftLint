## Main

#### Breaking

* The `attributes` rule now expects attributes with arguments to be placed
  on their own line above the declaration they are supposed to influence.
  This applies to attributes with any kinds of arguments including single
  key path arguments which were previously handled in a different way. This
  behavior can be turned off by setting `attributes_with_arguments_always_on_line_above`
  to `false.  
  [SimplyDanny](https://github.com/SimplyDanny)
  [#4843](https://github.com/realm/SwiftLint/issues/4843)

* The internal module structure for SwiftLint has changed to split the
  monolithic `SwiftLintFramework` into new `SwiftLintCore` for core linter
  infrastructure, `SwiftLintBuiltInRules` for built-in rules and
  `SwiftLintExtraRules` to add your own native rules to SwiftLint.  
  [JP Simard](https://github.com/jpsim)

#### Experimental

* None.

#### Enhancements

* Add new `superfluous_else` rule that triggers on `if`-statements when an
  attached `else`-block can be removed, because all branches of the previous
  `if`-block(s) would certainly exit the current scope already.  
  [SimplyDanny](https://github.com/SimplyDanny)

* Add `sorted_enum_cases` rule which warns when enum cases are not sorted.  
  [kimdv](https://github.com/kimdv)

* Add new `redundant_self_in_closure` rule that triggers in closures on
  explicitly used `self` when it's actually not needed due to:
  * Strongly captured `self` (`{ [self] in ... }`)
  * Closure used in a struct declaration (`self` can always be omitted)
  * Anonymous closures that are directly called (`{ ... }()`) as they are
    definitly not escaping
  * Weakly captured `self` with explicit unwrapping

  [SimplyDanny](https://github.com/SimplyDanny)
  [#59](https://github.com/realm/SwiftLint/issues/59)

* Extend `xct_specific_matcher` rule to check for boolean asserts on (un)equal
  comparisons. The rule can be configured with the matchers that should trigger
  rule violations. By default, all matchers trigger, but that can be limited to
  just `one-argument-asserts` or `two-argument-asserts`.  
  [SimplyDanny](https://github.com/SimplyDanny)
  [JP Simard](https://github.com/jpsim)
  [#3726](https://github.com/realm/SwiftLint/issues/3726)

* Trigger `prefer_self_in_static_references` rule on more type references.  
  [SimplyDanny](https://github.com/SimplyDanny)

* Adds a new `reporters` command, to improve discoverability of reporters.  
  [Martin Redington](https://github.com/mildm8nnered)
  [#4819](https://github.com/realm/SwiftLint/issues/4819)

* Adds `test_parent_classes` option to the `no_magic_numbers` rule.
  Violations within test classes will now be ignored by default.  
  [Martin Redington](https://github.com/mildm8nnered)
  [#4896](https://github.com/realm/SwiftLint/issues/4896)

* Stop enforcing calls to super from the override functions `setUp()`,
  `tearDown()`, `setUpWithError()`, and `tearDownWithError()` in `XCTestCase`
  subclasses.  
  [AndrewDMontgomery](https://github.com/andrewdmontgomery)
  [#4875](https://github.com/realm/SwiftLint/pull/4875)
  
* Prepend `warning: ` to error messages so that they show in Xcode.  
  [whiteio](https://github.com/whiteio)
  [#4923](https://github.com/realm/SwiftLint/issues/4923)

<<<<<<< HEAD
* Add new `unhandled_throwing_task` rule that triggers when a Task with an
  implicit error type has unhandled trys or errors thrown inside its body.
  This results in errors being silently discarded, which may be unexpected.
  [kylebshr](https://github.com/kylebshr)
  [#4958](https://github.com/realm/SwiftLint/pull/4958)
=======
* The `attributes` rule received a new boolean option
  `attributes_with_arguments_always_on_line_above` which is `true` by default.
  Setting it to `false` ensures that attributes with arguments like
  `@Persisted(primaryKey: true)` don't violate the rule if they are on the same
  line with the variable declaration.  
  [SimplyDanny](https://github.com/SimplyDanny)
  [#4843](https://github.com/realm/SwiftLint/issues/4843)
>>>>>>> c0cf1bf5

#### Bug Fixes

* Fix `lower_acl_than_parent` rule rewriter by preserving leading whitespace.  
  [SimplyDanny](https://github.com/SimplyDanny)
  [#4860](https://github.com/realm/SwiftLint/issues/4860)

* Ignore block comments in `let_var_whitespace` rule.  
  [SimplyDanny](https://github.com/SimplyDanny)
  [#4871](https://github.com/realm/SwiftLint/issues/4871)

* Fix false positives in `indentation_width` rule.  
  [Sven Münnich](https://github.com/svenmuennich)

* Do not trigger `reduce_boolean` on `reduce` methods with a first named
  argument that is different from `into`.  
  [SimplyDanny](https://github.com/SimplyDanny)
  [#4894](https://github.com/realm/SwiftLint/issues/4894)

* Work around dyld warning about duplicate SwiftSyntax classes.  
  [keith](https://github.com/keith)
  [#4782](https://github.com/realm/SwiftLint/issues/4782)

* Improve lint times of SwiftLintPlugin by moving the
  `excludedPaths(fileManager:)` operation out of the linting iterations.  
  [andyyhope](https://github.com/andyyhope)
  [#4844](https://github.com/realm/SwiftLint/issues/4844)

## 0.51.0: bzllint

#### Breaking

* Deprecate the `unused_capture_list` rule in favor of the Swift compiler
  warning. At the same time, make it an opt-in rule.  
  [Cyberbeni](https://github.com/Cyberbeni)
  [#4656](https://github.com/realm/SwiftLint/issues/4656)

* Deprecate the `inert_defer` rule in favor of the Swift compiler warning.
  At the same time, make it an opt-in rule.  
  [SimplyDanny](https://github.com/SimplyDanny)
  [#4615](https://github.com/realm/SwiftLint/issues/4615)
  
* Interpret strings in `excluded` option of `identifier_name`, 
  `type_name` and `generic_type_name` rules as regular expression. Existing
  configurations should remain working without notice as long as they don't
  contain characters that must be escaped in regular expression.  
  [Moly](https://github.com/kyounh12)
  [#4655](https://github.com/realm/SwiftLint/pull/4655)

#### Experimental

* None.

#### Enhancements

* Add `duplicate_conditions` rule which warns when a condition is duplicated
  in separate branches of the same branching statement (if-else, or switch).  
  [1in1](https://github.com/1in1)
  [#4666](https://github.com/realm/SwiftLint/issues/4666)

* Add local links to rule descriptions to every rule listed
  in `Rule Directory.md`.  
  [kattouf](https://github.com/kattouf)

* Make forceExclude work with directly specified files.  
  [jimmya](https://github.com/jimmya)
  [#4609](https://github.com/realm/SwiftLint/issues/4609)

* Adds `all` pseudo-rule for `opt_in_rules` - enables all opt in rules
  that are not listed in `disabled_rules`  
  [Martin Redington](https://github.com/mildm8nnered)
  [#4540](https://github.com/realm/SwiftLint/issues/4540)

* Separate analyzer rules as an independent section in the rule directory of
  the reference.  
  [Ethan Wong](https://github.com/GetToSet)
  [#4664](https://github.com/realm/SwiftLint/pull/4664)

* Add rule identifier to output of Emoji reporter.  
  [SimplyDanny](https://github.com/SimplyDanny)
  [#4707](https://github.com/realm/SwiftLint/issues/4707)

* Add new `direct_return` rule that triggers on `return` statements returning
  variables that have been declared in the statement before only.  
  [SimplyDanny](https://github.com/SimplyDanny)

* Add `period_spacing` opt-in rule that checks periods are not followed
  by 2 or more spaces in comments.  
  [Julioacarrettoni](https://github.com/Julioacarrettoni)
  [#4624](https://github.com/realm/SwiftLint/pull/4624)

* Allow to pass a rule identifier to the `swiftlint docs` command to open its
  specific documentation website, e.g. `swiftlint docs for_where`.  
  [SimplyDanny](https://github.com/SimplyDanny)
  [#4707](https://github.com/realm/SwiftLint/issues/4707)

* Allow new Quick APIs `aroundEach` and `justBeforeEach` for
  `quick_discouraged_call`.  
  [David Steinacher](https://github.com/stonko1994)
  [#4626](https://github.com/realm/SwiftLint/issues/4626)

* Add `relative-path` reporter to generate reports with relative file paths.  
  [Roya1v](https://github.com/roya1v)
  [#4660](https://github.com/realm/SwiftLint/issues/4660)

* Let `number_separator` rule trigger on misplaced separators, e.g. `10_00`.  
  [SimplyDanny](https://github.com/SimplyDanny)
  [#4637](https://github.com/realm/SwiftLint/issues/4637)

* Rewrite `multiline_arguments` rule using SwiftSyntax, ignoring trailing
  closures.  
  [Marcelo Fabri](https://github.com/marcelofabri)
  [#3399](https://github.com/realm/SwiftLint/issues/3399)
  [#3605](https://github.com/realm/SwiftLint/issues/3605)

* Speed up linting by up to 6% updating to use a newer version of
  `SwiftSyntax`.  
  [JP Simard](https://github.com/jpsim)

* Catch more valid `legacy_multiple` violations.  
  [JP Simard](https://github.com/jpsim)

* Catch more valid `no_magic_numbers` violations.  
  [JP Simard](https://github.com/jpsim)

* Add `blanket_disable_command` rule that checks whether
  rules are re-enabled after being disabled.  
  [Martin Redington](https://github.com/mildm8nnered)
  [#4731](https://github.com/realm/SwiftLint/pull/4731)

* Add `invalid_swiftlint_command` rule that validates
  `// swiftlint:enable` and `disable` commands.  
  [Martin Redington](https://github.com/mildm8nnered)
  [#4546](https://github.com/realm/SwiftLint/pull/4546)

* Improve `identifier_name` documentation.  
  [Martin Redington](https://github.com/mildm8nnered)
  [#4767](https://github.com/realm/SwiftLint/issues/4767)

* Adds `include_multiline_strings` option to `indentation_width` rule.  
  [Martin Redington](https://github.com/mildm8nnered)
  [#4248](https://github.com/realm/SwiftLint/issues/4248)

* Adds a new `summary` reporter, that displays the number of violations
  of each rule in a text table.  
  [Martin Redington](https://github.com/mildm8nnered)

#### Bug Fixes

* Report violations in all `<scope>_length` rules when the error threshold is
  smaller than the warning threshold.  
  [SimplyDanny](https://github.com/SimplyDanny)
  [#4645](https://github.com/realm/SwiftLint/issues/4645)

* Consider custom attributes in `attributes` rule.  
  [SimplyDanny](https://github.com/SimplyDanny)
  [#4599](https://github.com/realm/SwiftLint/issues/4599)

* Fix whitespaces issue in auto-fix of `redundant_optional_initialization`
  rule when multiple variable declaration are involved.  
  [SimplyDanny](https://github.com/SimplyDanny)
  [#4794](https://github.com/realm/SwiftLint/issues/4794)

* Stop triggering `strict_fileprivate` rule on symbols implementing a protocol
  in the same file.  
  [SimplyDanny](https://github.com/SimplyDanny)
  [#4692](https://github.com/realm/SwiftLint/issues/4692)

* Fix false positives on `private_subject` rule when using
  subjects inside functions.  
  [Marcelo Fabri](https://github.com/marcelofabri)
  [#4643](https://github.com/realm/SwiftLint/issues/4643)

* Fix for compiler directives masking subsequent `opening_brace`
  violations.  
  [Martin Redington](https://github.com/mildm8nnered)
  [#3712](https://github.com/realm/SwiftLint/issues/3712)

* Rewrite `explicit_type_interface` rule with SwiftSyntax fixing a
  false-positive in if-case-let statements.  
  [SimplyDanny](https://github.com/SimplyDanny)
  [#4548](https://github.com/realm/SwiftLint/issues/4548)

* Stop triggering `unused_capture_list` on captured variable that is only
  referenced by a shorthand optional binding (`if let capturedVar { ... }`).  
  [SimplyDanny](https://github.com/SimplyDanny)
  [#4804](https://github.com/realm/SwiftLint/issues/4804)

* Ensure that negative literals in initializers do not trigger
  `no_magic_numbers` rule.  
  [SimplyDanny](https://github.com/SimplyDanny)
  [#4677](https://github.com/realm/SwiftLint/issues/4677)

* Fix caching of `indentation_width` rule.  
  [SimplyDanny](https://github.com/SimplyDanny)
  [#4121](https://github.com/realm/SwiftLint/issues/4121)

* Updated JUnit reporter to output error count and warning count.  
  [patricks](https://github.com/patricks)
  [#4725](https://github.com/realm/SwiftLint/pull/4725)

* Fix correction on `lower_acl_than_parent` rule for `open` declarations.  
  [Marcelo Fabri](https://github.com/marcelofabri)
  [#4753](https://github.com/realm/SwiftLint/issues/4753)

* Fix `void_return` rule to support async and async throws functions.  
  [Mathias Schreck](https://github.com/lo1tuma)
  [#4772](https://github.com/realm/SwiftLint/issues/4772)

* Fix false positives in `attributes` rule when using property wrappers
  with keypath arguments.  
  [JP Simard](https://github.com/jpsim)

* Fix for `superfluous_disable_command` not being completely disabled
  by `disable` commands.  
  [Martin Redington](https://github.com/mildm8nnered)
  [#4788](https://github.com/realm/SwiftLint/issues/4788)

* Fixed correction for `trailing_comma` rule wrongly removing trailing
  comments.  
  [Martin Redington](https://github.com/mildm8nnered)
  [#4814](https://github.com/realm/SwiftLint/issues/4814)

## 0.50.3: Bundle of Towels

#### Breaking

* None.

#### Experimental

* None.

#### Enhancements

* The `SwiftLintPlugin` SwiftPM plugin now uses a prebuilt binary on
  macOS.  
  [Tony Arnold](https://github.com/tonyarnold)
  [JP Simard](https://github.com/jpsim)
  [#4558](https://github.com/realm/SwiftLint/issues/4558)

* Don't trigger `shorthand_operator` violations inside a shorthand
  operator function declaration.  
  [Marcelo Fabri](https://github.com/marcelofabri)
  [#4611](https://github.com/realm/SwiftLint/issues/4611)

* The `balanced_xctest_lifecycle`, `single_test_class`,
  `empty_xctest_method` and `test_case_accessibility` rules will now be
  applied to subclasses of `QuickSpec`, as well as `XCTestCase`, by
  default.  
  [Martin Redington](https://github.com/mildm8nnered)

* Add `test_parent_classes` option to `balanced_xctest_lifecycle`,
  `single_test_class` and `empty_xctest_method` rules.  
  [Martin Redington](https://github.com/mildm8nnered)
  [#4200](https://github.com/realm/SwiftLint/issues/4200)

* Show warnings in the console for Analyzer rules that are listed in the
  `opt_in_rules` configuration section.  
  [SimplyDanny](https://github.com/SimplyDanny)
  [#4612](https://github.com/realm/SwiftLint/issues/4612)

#### Bug Fixes

* Fix configuration parsing error in `unused_declaration` rule.  
  [SimplyDanny](https://github.com/SimplyDanny)
  [#4612](https://github.com/realm/SwiftLint/issues/4612)

* Skip `defer` statements being last in an `#if` block if the `#if`
  statement is not itself the last statement in a block.  
  [SimplyDanny](https://github.com/SimplyDanny)
  [#4615](https://github.com/realm/SwiftLint/issues/4615)

* Fix false positives in `empty_enum_arguments` when the called
  expression is an identifier or an init call.  
  [Steffen Matthischke](https://github.com/heeaad)
  [#4597](https://github.com/realm/SwiftLint/issues/4597)

* Fix correction issue in `comma` when there was too much whitespace
  following the comma.  
  [JP Simard](https://github.com/jpsim)

## 0.50.1: Artisanal Clothes Pegs Fixup Edition

#### Breaking

* None.

#### Experimental

* None.

#### Enhancements

* Moved the validation of doc comments in local scopes out of
  `orphaned_doc_comment` and into a new opt-in `local_doc_comment` rule.  
  [JP Simard](https://github.com/jpsim)
  [#4573](https://github.com/realm/SwiftLint/issues/4573)

* SwiftLint's Swift Package Build Tool Plugin will now only scan files
  in the target being built.  
  [Tony Arnold](https://github.com/tonyarnold)
  [#4406](https://github.com/realm/SwiftLint/pull/4406)

#### Bug Fixes

* Fix building with `swift build -c release`.  
  [JP Simard](https://github.com/jpsim)
  [#4559](https://github.com/realm/SwiftLint/issues/4559)
  [#4560](https://github.com/realm/SwiftLint/issues/4560)

* Fix false positives in `lower_acl_than_parent` when the nominal parent
  is an extension.  
  [Steffen Matthischke](https://github.com/heeaad)
  [#4564](https://github.com/realm/SwiftLint/issues/4564)

* Fix `minimum_fraction_length` handling in `number_separator`.  
  [JP Simard](https://github.com/jpsim)
  [#4576](https://github.com/realm/SwiftLint/issues/4576)

* Fix false positives in `closure_spacing`.  
  [JP Simard](https://github.com/jpsim)
  [#4565](https://github.com/realm/SwiftLint/issues/4565)
  [#4582](https://github.com/realm/SwiftLint/issues/4582)

* Fix line count calculation for multiline string literals.  
  [JP Simard](https://github.com/jpsim)
  [#4585](https://github.com/realm/SwiftLint/issues/4585)

* Fix false positives in `unused_closure_parameter` when using
  identifiers with backticks.  
  [JP Simard](https://github.com/jpsim)
  [#4588](https://github.com/realm/SwiftLint/issues/4588)

* Fix `type_name` regression where names with backticks would trigger
  violations.  
  [JP Simard](https://github.com/jpsim)
  [#4571](https://github.com/realm/SwiftLint/issues/4571)

## 0.50.0: Artisanal Clothes Pegs

#### Breaking

* SwiftLint now requires Swift 5.7 or higher to build.  
  [JP Simard](https://github.com/jpsim)

* Exclude `weak_delegate` rule from autocorrection due to behavioral changes
  leading to potential undefined behavior or bugs.  
  [SimplyDanny](https://github.com/SimplyDanny)
  [#3577](https://github.com/realm/SwiftLint/issues/3577)

* The `anyobject_protocol` rule is now deprecated and will be completely removed
  in a future release because it is now handled by the Swift compiler.  
  [JP Simard](https://github.com/jpsim)

* Built-in SwiftLint rules are no longer marked as `public` in
  SwiftLintFramework. This only impacts the programmatic API for the
  SwiftLintFramework module.  
  [JP Simard](https://github.com/jpsim)

#### Experimental

* None.

#### Enhancements

* SwiftSyntax libraries have been updated from the previous 5.6 release and now
  use the new parser written in Swift.
  Swift 5.7+ features should now be parsed more accurately.
  We've also measured an improvement in lint times of up to 15%.
  This should also fix some deployment issues where the exact version of the
  internal SwiftSyntax parser needed to be available.
  If you notice any unexpected changes to lint results, please file an issue on
  the SwiftLint issue tracker. We can look into it and if it's a SwiftSyntax
  parser regression we can re-file it upstream.  
  [JP Simard](https://github.com/jpsim)
  [#4031](https://github.com/realm/SwiftLint/issues/4031)

* Rewrite some rules with SwiftSyntax, fixing some false positives and catching
  more violations:
  - `anonymous_argument_in_multiline_closure`
  - `array_init`
  - `attributes`
  - `balanced_xctest_lifecycle`
  - `block_based_kvo`
  - `class_delegate_protocol`
  - `closing_brace`
  - `closure_body_length`
  - `closure_parameter_position`
  - `collection_alignment`
  - `comment_spacing`
  - `computed_accessors_order`
  - `conditional_returns_on_newline`
  - `contains_over_filter_count`
  - `contains_over_filter_is_empty`
  - `contains_over_first_not_nil`
  - `contains_over_range_nil_comparison`
  - `convenience_type`
  - `deployment_target`
  - `discarded_notification_center_observer`
  - `discouraged_assert`
  - `discouraged_direct_init`
  - `discouraged_none_name`
  - `discouraged_object_literal`
  - `discouraged_optional_boolean`
  - `duplicate_enum_cases`
  - `duplicated_key_in_dictionary_literal`
  - `dynamic_inline`
  - `empty_collection_literal`
  - `empty_count`
  - `empty_enum_arguments`
  - `empty_parameters`
  - `empty_parentheses_with_trailing_closure`
  - `empty_string`
  - `enum_case_associated_values_count`
  - `explicit_enum_raw_value`
  - `explicit_init`
  - `explicit_top_level_acl`
  - `fallthrough`
  - `file_name`
  - `first_where`
  - `flatmap_over_map_reduce`
  - `for_where`
  - `force_try`
  - `force_unwrapping`
  - `function_body_length`
  - `function_default_parameter_at_end`
  - `function_parameter_count`
  - `generic_type_name`
  - `ibinspectable_in_extension`
  - `identical_operands`
  - `implicit_getter`
  - `implicitly_unwrapped_optional`
  - `inclusive_language`
  - `inert_defer`
  - `is_disjoint`
  - `joined_default_parameter`
  - `large_tuple`
  - `last_where`
  - `legacy_cggeometry_functions`
  - `legacy_constant`
  - `legacy_constructor`
  - `legacy_hashing`
  - `legacy_multiple`
  - `legacy_nsgeometry_functions`
  - `legacy_objc_type`
  - `legacy_random`
  - `lower_acl_than_parent`
  - `multiline_arguments_brackets`
  - `multiline_parameters`
  - `multiple_closures_with_trailing_closure`
  - `no_extension_access_modifier`
  - `no_fallthrough_only`
  - `no_space_in_method_call`
  - `notification_center_detachment`
  - `nslocalizedstring_key`
  - `nslocalizedstring_require_bundle`
  - `nsobject_prefer_isequal`
  - `number_separator`
  - `object_literal`
  - `operator_whitespace`
  - `optional_enum_case_matching`
  - `orphaned_doc_comment`
  - `overridden_super_call`
  - `override_in_extension`
  - `pattern_matching_keywords`
  - `prefer_nimble`
  - `prefer_self_in_static_references`
  - `prefer_self_type_over_type_of_self`
  - `prefer_zero_over_explicit_init`
  - `prefixed_toplevel_constant`
  - `private_action`
  - `private_outlet`
  - `private_over_fileprivate`
  - `private_subject`
  - `private_unit_test`
  - `prohibited_interface_builder`
  - `prohibited_super_call`
  - `protocol_property_accessors_order`
  - `quick_discouraged_focused_test`
  - `quick_discouraged_pending_test`
  - `raw_value_for_camel_cased_codable_enum`
  - `reduce_boolean`
  - `reduce_into`
  - `redundant_discardable_let`
  - `redundant_nil_coalescing`
  - `redundant_objc_attribute`
  - `redundant_optional_initialization`
  - `redundant_set_access_control`
  - `redundant_string_enum_value`
  - `required_deinit`
  - `required_enum_case`
  - `return_arrow_whitespace`
  - `self_in_property_initialization`
  - `shorthand_operator`
  - `single_test_class`
  - `sorted_first_last`
  - `static_operator`
  - `strict_fileprivate`
  - `strong_iboutlet`
  - `switch_case_alignment`
  - `switch_case_on_newline`
  - `test_case_accessibility`
  - `toggle_bool`
  - `trailing_comma`
  - `trailing_semicolon`
  - `type_body_length`
  - `type_name`
  - `unneeded_break_in_switch`
  - `unneeded_parentheses_in_closure_argument`
  - `unowned_variable_capture`
  - `untyped_error_in_catch`
  - `unused_capture_list`
  - `unused_closure_parameter`
  - `unused_control_flow_label`
  - `unused_enumerated`
  - `unused_optional_binding`
  - `unused_setter_value`
  - `valid_ibinspectable`
  - `vertical_parameter_alignment`
  - `weak_delegate`
  - `xct_specific_matcher`
  - `xctfail_message`  
  [Marcelo Fabri](https://github.com/marcelofabri)
  [SimplyDanny](https://github.com/SimplyDanny)
  [JP Simard](https://github.com/jpsim)
  [#2915](https://github.com/realm/SwiftLint/issues/2915)

* The "body length" family of rules have changed how they calculate body
  line count to be significantly more correct and intuitive. However,
  this is likely to require adjustments to your configuration or disable
  commands to account for the changes.  
  [JP Simard](https://github.com/jpsim)

* Add ability to filter rules for `generate-docs` subcommand.  
  [kattouf](https://github.com/kattouf)

* Add new `excludes_trivial_init` configuration for `missing_docs` rule
  to exclude initializers without any parameters.  
  [Marcelo Fabri](https://github.com/marcelofabri)
  [#4107](https://github.com/realm/SwiftLint/issues/4107)

* Add new `ns_number_init_as_function_reference` rule to catch `NSNumber.init`
  and `NSDecimalNumber.init` being used as function references since it
  can cause the wrong initializer to be used, causing crashes. See
  https://github.com/apple/swift/issues/51036 for more info.  
  [Marcelo Fabri](https://github.com/marcelofabri)

* Add `accessibility_trait_for_button` rule to warn if a SwiftUI
  View has a tap gesture added to it without having the button or
  link accessibility trait.  
  [Ryan Cole](https://github.com/rcole34)

* Add methods from SE-0348 to `UnusedDeclarationRule`.  
  [JP Simard](https://github.com/jpsim)

* Include the configured `bind_identifier` in `self_binding` violation
  messages.  
  [JP Simard](https://github.com/jpsim)

* The `self_binding` rule now catches shorthand optional bindings (for example
  `if let self {}`) when using a `bind_identifier` different than `self`.  
  [Marcelo Fabri](https://github.com/marcelofabri)

* Add `library_content_provider` file type to `file_types_order` rule 
  to allow `LibraryContentProvider` to be ordered independent from `main_type`.  
  [dahlborn](https://github.com/dahlborn)

* Add `test_parent_classes` option to `test_case_accessibility` rule, which
  allows detection in subclasses of XCTestCase.  
  [Martin Redington](https://github.com/mildm8nnered)
  [#4200](https://github.com/realm/SwiftLint/issues/4200)

* Add a new `shorthand_optional_binding` opt-in rule that triggers in Swift 5.7
  when a shadowing optional binding is created in an `if` or `guard` statement.  
  [SimplyDanny](https://github.com/SimplyDanny)
  [#4202](https://github.com/realm/SwiftLint/issues/4202)

* Use SwiftSyntax instead of SourceKit to determine if a file has parser errors
  before applying corrections. This speeds up corrections significantly when
  none of the rules use SourceKit.  
  [JP Simard](https://github.com/jpsim)

* Add Swift Package Build Tool Plugin with support for Swift Packages
  and Xcode projects.  
  [Johannes Ebeling](https://github.com/technocidal)
  [#3679](https://github.com/realm/SwiftLint/issues/3679)
  [#3840](https://github.com/realm/SwiftLint/issues/3840)

* Make `private_unit_test` rule correctable.  
  [SimplyDanny](https://github.com/SimplyDanny)

* Disregard whitespace differences in `identical_operands` rule. That is, the rule
  now also triggers if the left-hand side and the right-hand side of an operation
  only differ in trivia.  
  [SimplyDanny](https://github.com/SimplyDanny)

* Print violations in realtime if `--progress` and `--output` are both set.  
  [JP Simard](https://github.com/jpsim)

* Trigger `prefer_self_in_static_references` rule on more type references like:
  * Key paths (e.g. `\MyType.myVar` -> `\Self.myVar`)
  * Computed properties (e.g. `var i: Int { MyType.myVar )` -> `var i: Int { Self.myVar }`)
  * Constructor calls (e.g. `MyType()` -> `Self()`)
  
  [SimplyDanny](https://github.com/SimplyDanny)

* Update `for_where` rule, adding a new configuration
  `allow_for_as_filter` to allow using `for in` with a single `if` inside
  when there's a `return` statement inside the `if`'s body.  
  [Marcelo Fabri](https://github.com/marcelofabri)
  [#4040](https://github.com/realm/SwiftLint/issues/4040)

* `quick_discouraged_call`, `quick_discouraged_focused_test` and
  `quick_discouraged_pending_test` rules now trigger on subclasses of
  `QuickSpec`.
  [Marcelo Fabri](https://github.com/marcelofabri)
  [#4420](https://github.com/realm/SwiftLint/issues/4420)

* The `type_name` rule now validates protocol declarations by default.
  You can opt-out by using the `validate_protocols` key in your configuration:
  ```yml
  type_name:
    validate_protocols: false
  ```
  [Marcelo Fabri](https://github.com/marcelofabri)
  [#4430](https://github.com/realm/SwiftLint/issues/4430)

* Report how much memory was used when `--benchmark` is specified.  
  [JP Simard](https://github.com/jpsim)

* Adds `NSError` to the list of types in `discouraged_direct_init`.  
  [jszumski](https://github.com/jszumski)
  [#4508](https://github.com/realm/SwiftLint/issues/4508)

* Fix SwiftLint support on Xcode Cloud.  
  [JagCesar](https://github.com/JagCesar)
  [westerlund](https://github.com/westerlund)
  [#4484](https://github.com/realm/SwiftLint/issues/4484)

* Add `no_magic_numbers` rule to avoid "Magic Numbers".  
  [Henrik Storch](https://github.com/thisisthefoxe)
  [#4031](https://github.com/realm/SwiftLint/issues/4024)

* Add new option `only_enforce_before_trivial_lines` to
  `vertical_whitespace_closing_braces` rule. It restricts
  the rule to apply only before trivial lines (containing
  only closing braces, brackets and parentheses). This
  allows empty lines before non-trivial lines of code
  (e.g. if-else-statements).  
  [benjamin-kramer](https://github.com/benjamin-kramer)
  [#3940](https://github.com/realm/SwiftLint/issues/3940)

#### Bug Fixes

* Respect `validates_start_with_lowercase` option when linting function names.  
  [Chris Brakebill](https://github.com/braker1nine)
  [#2708](https://github.com/realm/SwiftLint/issues/2708)

* Do not report variables annotated with `@NSApplicationDelegateAdaptor` and
  `@WKExtensionDelegateAdaptor` in `weak_delegate` rule.  
  [Till Hainbach](https://github.com/tillhainbach)
  [#3598](https://github.com/realm/SwiftLint/issues/3456)
  [#3611](https://github.com/realm/SwiftLint/issues/3611)

* Fix false-positives related to the `willMove` lifecycle method in
  `type_contents_order` rule.  
  [SimplyDanny](https://github.com/SimplyDanny)
  [#3478](https://github.com/realm/SwiftLint/issues/3478)

* Do no longer autocorrect usage of `NSIntersectionRect` in `legacy_nsgeometry_functions`
  rule.  
  [SimplyDanny](https://github.com/SimplyDanny)
  [#3703](https://github.com/realm/SwiftLint/issues/3703)

* Fix Analyzer rules in Xcode 14.  
  [SimplyDanny](https://github.com/SimplyDanny)
  [#4208](https://github.com/realm/SwiftLint/issues/4208)

* Add column for SourceKit usage to `rules` command.  
  [JP Simard](https://github.com/jpsim)

* Make `nsobject_prefer_isequal` rule work for nested `@objc` classes. Also consider
  the `@objcMembers` annotation.  
  [SimplyDanny](https://github.com/SimplyDanny)

* Print fixed content at most once to STDOUT.  
  [SimplyDanny](https://github.com/SimplyDanny)
  [#4211](https://github.com/realm/SwiftLint/issues/4211)

* Fix fatal error when content given via STDIN is corrected in the
  `trailing_newline` rule.  
  [SimplyDanny](https://github.com/SimplyDanny)
  [#4234](https://github.com/realm/SwiftLint/issues/4234)

* Fix false-positives from `multiline_arguments_brackets` when a function call has a
  single line trailing closure.  
  [CraigSiemens](https://github.com/CraigSiemens)
  [#4510](https://github.com/realm/SwiftLint/issues/4510)

## 0.49.1: Buanderie Principale

_Note: The default branch for the SwiftLint git repository was renamed from
`master` to `main` on September 1st. Please update any code or automation
accordingly._

#### Breaking

* None.

#### Experimental

* None.

#### Enhancements

* Add new `self_binding` opt-in rule to enforce that `self` identifiers are
  consistently re-bound to a common identifier name. Configure `bind_identifier`
  to the name you want to use. Defaults to `self`.  
  [JP Simard](https://github.com/jpsim)
  [#2495](https://github.com/realm/SwiftLint/issues/2495)

* Add `--output` option to lint and analyze commands to write to a file instead
  of to stdout.  
  [JP Simard](https://github.com/jpsim)
  [#4048](https://github.com/realm/SwiftLint/issues/4048)

* Add `--progress` flag to lint and analyze commands to show a live-updating
  progress bar instead of each file being processed.  
  [JP Simard](https://github.com/jpsim)

* `--fix` now works with `--use-stdin`, printing the output to to STDOUT instead
  of crashing.  
  [SimplyDanny](https://github.com/SimplyDanny)
  [#4127](https://github.com/realm/SwiftLint/issues/4127)

#### Bug Fixes

* Migrate `empty_xctest_method` rule to SwiftSyntax fixing some false positives.  
  [SimplyDanny](https://github.com/SimplyDanny)
  [#3647](https://github.com/realm/SwiftLint/issues/3647)
  [#3691](https://github.com/realm/SwiftLint/issues/3691)

* Fix false positives in `redundant_discardable_let` when using
  `async let`.  
  [Martin Hosna](https://github.com/mhosna)
  [#4142](https://github.com/realm/SwiftLint/issues/4142)

* Consistently print error/info messages to stderr instead of stdout,
  which wasn't being done for errors regarding remote configurations.  
  [JP Simard](https://github.com/jpsim)

## 0.49.0: Asynchronous Defuzzer

_Note: The default branch for the SwiftLint git repository will be renamed from
`master` to `main` on September 1st. Please update any code or automation
accordingly._

#### Breaking

* SwiftLint now requires Swift 5.6 or higher to build, and macOS 12
  or higher to run.  
  [JP Simard](https://github.com/jpsim)

* Code Climate reports now use SHA256 strings as the issue fingerprint
  values.  
  [JP Simard](https://github.com/jpsim)

* Make `comma_inheritance` an opt-in rule.  
  [Steve Madsen](https://github.com/sjmadsen)
  [#4027](https://github.com/realm/SwiftLint/issues/4027)

* The `autocorrect` command that was deprecated in 0.43.0 has now been
  completely removed. Use `--fix` instead.  
  [JP Simard](https://github.com/jpsim)

* Remove the `AutomaticTestableRule` protocol. All examples listed in rules are
  now tested automatically to make sure they are correct.  
  [SimplyDanny](https://github.com/SimplyDanny)

* Deprecate the `--in-process-sourcekit` command line flag. SwiftLint now always
  uses an in-process SourceKit.  
  [JP Simard](https://github.com/jpsim)

#### Experimental

* None.

#### Enhancements

* Make `duplicate_imports` rule correctable. Fix `duplicate_imports` rule
  reporting redundant violations when more than one duplicate is present.  
  [Timofey Solonin](https://github.com/abdulowork)

* Support for building SwiftLint with bazel.  
  [JP Simard](https://github.com/jpsim)

* Support for writing custom private native rules when building with
  bazel.  
  [JP Simard](https://github.com/jpsim)
  [Keith Smiley](https://github.com/keith)
  [#3516](https://github.com/realm/SwiftLint/issues/3516)

* Make `comma` rule about 10x faster, finding some previously missed cases and
  fixing some previously wrong corrections.  
  [JP Simard](https://github.com/jpsim)

* Make `colon` rule about 7x faster, finding some previously missed cases.  
  [JP Simard](https://github.com/jpsim)

* Make `closure_spacing` rule about 9x faster, finding some previously missed
  cases and fixing some previously wrong corrections.  
  [JP Simard](https://github.com/jpsim)
  [SimplyDanny](https://github.com/SimplyDanny)
  [#4090](https://github.com/realm/SwiftLint/issues/4090)

* Introduce new configuration option `include_compiler_directives` (`true` by
  default) for the `indentation_width` rule that allows to ignore compiler
  directives in the indentation analysis. This is especially useful if one (or
  a formatter) prefers to have compiler directives always at the very beginning
  of a line.  
  [SimplyDanny](https://github.com/SimplyDanny)
  [#4030](https://github.com/realm/SwiftLint/issues/4030)

* Enable (recursive) globs in `included` file paths.  
  [sarastro-nl](https://github.com/sarastro-nl)

* Custom rules are now broken down per rule instead of in aggregate in
  `--benchmark`.  
  [JP Simard](https://github.com/jpsim)

* The `version` command now has an optional `--verbose` flag that prints out the
  full version info, notably the build ID, which can be used to determine if two
  `swiftlint` executables are identical.  
  [JP Simard](https://github.com/jpsim)

* Update documentation for `multiline_arguments_brackets` and
  `multiline_literal_brackets` to make it immediately obvious that common
  examples will trigger.  
  [chrisjf](https://github.com/chrisjf)
  [#4060](https://github.com/realm/SwiftLint/issues/4060)

* The `--compile-commands` argument can now parse SwiftPM yaml files produced
  when running `swift build` at `.build/{debug,release}.yaml`.  
  [JP Simard](https://github.com/jpsim)

* Add new configuration option `allowed_no_space_operators` to
  `operator_usage_whitespace` rule. It allows to specify custom operators which
  shall not be considered by the rule.  
  [imben123](https://github.com/imben123)

* Add new protocols to remove some boilerplate involved in writing
  SwiftSyntax-based rules.  
  [JP Simard](https://github.com/jpsim)

#### Bug Fixes

* Fix false positive in `self_in_property_initialization` rule when using
  closures inside `didSet` and other accessors.  
  [Marcelo Fabri](https://github.com/marcelofabri)
  [#4041](https://github.com/realm/SwiftLint/issues/4041)

* Fix false positive in `Duplicated Key in Dictionary Literal Violation` rule
  when using keys that are generated at runtime with the same source code.  
  [OrEliyahu](https://github.com/OrEliyahu)
  [#4012](https://github.com/realm/SwiftLint/issues/4012)

* Fix false positive in `yoda_condition` rule by basing it on SwiftSyntax.  
  [SimplyDanny](https://github.com/SimplyDanny)
  [#4081](https://github.com/realm/SwiftLint/issues/4081)

* Fix false negatives in `first_where` rule when filtering array of dictionaries
  with String keys.  
  [KS1019](https://github.com/KS1019)

* Fix broken correction for `explicit_init` rule.  
  [KS1019](https://github.com/KS1019)

## 0.48.0: Rechargeable Defuzzer

This is the last release to support building with Swift 5.5.x and running on
macOS < 12.

#### Breaking

* Deprecate the `--path` options for `lint`/`analyze` commands. Prefer the
  positional paths that can be added last to both commands.  
  [SimplyDanny](https://github.com/SimplyDanny)

#### Experimental

* None.

#### Enhancements

* Support `iOSApplicationExtension`, `macOSApplicationExtension`,
  `watchOSApplicationExtension`, and `tvOSApplicationExtension` identifiers
  in the `deployment_target` rule. To configure the rule for these identifiers,
  you need to use the keys `iOSApplicationExtension_deployment_target`,
  `macOSApplicationExtension_deployment_target`,
  `watchOSApplicationExtension_deployment_target`, and
  `tvOSApplicationExtension_deployment_target`. Extentions default to
  their counterparts unless they are explicitly defined.  
  [tahabebek](https://github.com/tahabebek)
  [#4004](https://github.com/realm/SwiftLint/issues/4004)

* Rewrite `operator_usage_whitespace` rule using SwiftSyntax, fixing
  false positives and false negatives.  
  Note that this rule doesn't catch violations around return arrows (`->`)
  anymore - they are already handled by `return_arrow_whitespace`.  
  [Marcelo Fabri](https://github.com/marcelofabri)
  [#3965](https://github.com/realm/SwiftLint/issues/3965)
  [#3668](https://github.com/realm/SwiftLint/issues/3668)
  [#2728](https://github.com/realm/SwiftLint/issues/2728)

* Support arrays for the `included` and `excluded` options when defining
  a custom rule.  
  [Marcelo Fabri](https://github.com/marcelofabri)

* Add back `void_function_in_ternary` opt-in rule to warn against using
  a ternary operator to call `Void` functions.  
  [Marcelo Fabri](https://github.com/marcelofabri)

* Support `UIEdgeInsets` type in `prefer_zero_over_explicit_init` rule.  
  [KokiHirokawa](https://github.com/KokiHirokawa)
  [#3986](https://github.com/realm/SwiftLint/issues/3986)

#### Bug Fixes

* Ignore array types in `syntactic_sugar` rule if their associated `Index` is
  accessed.  
  [SimplyDanny](https://github.com/SimplyDanny)
  [#3502](https://github.com/realm/SwiftLint/issues/3502)

* Prevent crash for private types named `_` in `type_name` rules.
  [sinoru](https://github.com/sinoru)
  [#3971](https://github.com/realm/SwiftLint/issues/3971)

* Make `for_where` rule implementation independent of order in structure
  dictionary. This fixes the rule in Xcode 13.3 where some violation were
  no longer reported.  
  [SimplyDanny](https://github.com/SimplyDanny)
  [#3975](https://github.com/realm/SwiftLint/issues/3975)

* Update result builder methods in `unused_declaration` rule fixing some
  false-positives.  
  [SimplyDanny](https://github.com/SimplyDanny)

* Look for call expressions which are not wrapped into an argument when
  checking for nested (possibly multiline) arguments fixing some
  false-negatives in (at least) Xcode 13.2.  
  [SimplyDanny](https://github.com/SimplyDanny)
  [#3975](https://github.com/realm/SwiftLint/issues/3975)

* Make sure that include paths prefixed with the name of the original path
  are included in the analysis.  
  [SimplyDanny](https://github.com/SimplyDanny)
  [#3705](https://github.com/realm/SwiftLint/issues/3705)

* Do not trigger `unavailable_condition` rule if other `#(un)available`
  checks are involved.  
  [SimplyDanny](https://github.com/SimplyDanny)
  [#3985](https://github.com/realm/SwiftLint/issues/3985)

* Update `nimble_operator` to support the operators for `beNil()`.  
  [CraigSiemens](https://github.com/CraigSiemens)

* Avoid false-positive in `let_var_whitespace` rule by allowing custom
  attributes on lines directly before let/var declarations.  
  [SimplyDanny](https://github.com/SimplyDanny)
  [#2980](https://github.com/realm/SwiftLint/issues/2980)

## 0.47.1: Smarter Appliance

#### Breaking

* None.

#### Experimental

* None.

#### Enhancements

* Add type-checked analyzer rule version of `ArrayInitRule` named
  `TypesafeArrayInitRule` with identifier `typesafe_array_init` that
  avoids the false positives present in the lint rule.  
  [SimplyDanny](https://github.com/SimplyDanny)
  [#3749](https://github.com/realm/SwiftLint/issues/3749)

* Add the `--in-process-sourcekit` command line flag to `lint` and `analyze`
  commands, which has the same effect as setting the `IN_PROCESS_SOURCEKIT`
  environment variable.  
  [Juozas Valancius](https://github.com/juozasvalancius)

* Add a new `artifactbundle` release asset containing `swiftlint` binaries for
  x86 & arm64 macOS.  
  [Juozas Valancius](https://github.com/juozasvalancius)
  [#3840](https://github.com/realm/SwiftLint/issues/3840)

* Add back `return_value_from_void_function` opt-in rule to warn against using
  `return <expression>` in a function that returns `Void`.  
  [Marcelo Fabri](https://github.com/marcelofabri)

* Don't skip autocorrect on files that have parser warnings. Only files with
  errors reported by the Swift parser will be skipped.  
  [Marcelo Fabri](https://github.com/marcelofabri)
  [#3343](https://github.com/realm/SwiftLint/issues/3343)
  
* Add `accessibility_label_for_image` rule to warn if a SwiftUI
  Image does not have an accessibility label and is not hidden from
  accessibility.  
  [Ryan Cole](https://github.com/rcole34)

* Add `unavailable_condition` rule to prefer using `if #unavailable` instead of
  `if #available` with an empty body and an `else` condition when using
  Swift 5.6 or later.  
  [Marcelo Fabri](https://github.com/marcelofabri)
  [#3897](https://github.com/realm/SwiftLint/issues/3897)

* Add `comma_inheritance` rule to validate that inheritance clauses use commas
  instead of `&`.  
  [Marcelo Fabri](https://github.com/marcelofabri)
  [#3950](https://github.com/realm/SwiftLint/issues/3950)

#### Bug Fixes

* Fix false positives in `unused_closure_parameter` when using parameters with
  backticks.  
  [JP Simard](https://github.com/jpsim)
  [#3628](https://github.com/realm/SwiftLint/issues/3628)

* Improved the `syntactic_sugar` rule's detection accuracy and fixed some
  corrections leading to invalid code.  
  [Paul Taykalo](https://github.com/PaulTaykalo)
  [#3866](https://github.com/realm/SwiftLint/issues/3866)

* Fix analyzer rules with Xcode 13.3 / Swift 5.6. Note that we've measured
  performance regressions compared to Swift 5.5 on the order of about 2x.  
  [JP Simard](https://github.com/jpsim)
  [#3920](https://github.com/realm/SwiftLint/issues/3920)

* Error by default on bad expiring todo date formatting.  
  [Christopher Hale](https://github.com/chrispomeroyhale)
  [#3636](https://github.com/realm/SwiftLint/pull/3626)

* Lint/analyze all files listed in the command even if the `--path` option is
  used.  
  [coffmark](https://github.com/coffmark)

## 0.47.0: Smart Appliance

#### Breaking

* SwiftLint now requires Swift 5.5 or higher to build.  
  [JP Simard](https://github.com/jpsim)

* The `SwiftLintFramework` podspec has been removed. To our knowledge, this was
  completely unused by other projects and was not worth the complexity needed
  to justify its continued maintenance, especially in light of the integration
  of SwiftSyntax. The `SwiftLint` podspec is still supported.  
  [JP Simard](https://github.com/jpsim)

* SwiftLint now requires at least Swift 5.0 installed in order to lint files.  
  [Marcelo Fabri](https://github.com/marcelofabri)

#### Experimental

* The `force_cast` rule and the comment command parsing mechanism have been
  updated to use SwiftSyntax instead of SourceKit. Please report any problems
  you encounter by opening a GitHub issue. If this is successful, more rules may
  use Swift Syntax in the future.  
  [JP Simard](https://github.com/jpsim)

#### Enhancements

* Empty files no longer trigger any violations.  
  [JP Simard](https://github.com/jpsim)
  [#3854](https://github.com/realm/SwiftLint/issues/3854)

* Support recursive globs.  
  [funzin](https://github.com/funzin)
  [JP Simard](https://github.com/jpsim)
  [#3789](https://github.com/realm/SwiftLint/issues/3789)
  [#3891](https://github.com/realm/SwiftLint/issues/3891)

* The `legacy_random` rule is now enabled by default.  
  [Marcelo Fabri](https://github.com/marcelofabri)

* The `deployment_target` rule now supports the `#unavailable` syntax
  added in Swift 5.6.  
  [Marcelo Fabri](https://github.com/marcelofabri)
  [#3896](https://github.com/realm/SwiftLint/issues/3896)

* Set the `IN_PROCESS_SOURCEKIT` environment variable, which will use
  the in-process version of sourcekitd on macOS when Xcode 13 or later is
  selected. This avoids the use of XPC, which is prohibited in some sandboxed
  environments, such as in Swift Package Manager plugins.  
  [Juozas Valancius](https://github.com/juozasvalancius)

* Add ability to run only one (focused) example.  
  [PaulTaykalo](https://github.com/PaulTaykalo)
  [#3911](https://github.com/realm/SwiftLint/issues/3911)

#### Bug Fixes

* Extend `class_delegate_protocol` to correctly identify cases with the protocol
  body opening brace on a new line.  
  [Tobisaninfo](https://github.com/Tobisaninfo)

* Fix SwiftLint.pkg installer installing multiple copies of SwiftLint.  
  [JP Simard](https://github.com/jpsim)
  [#3815](https://github.com/realm/SwiftLint/issues/3815)
  [#3887](https://github.com/realm/SwiftLint/issues/3887)

## 0.46.5: Laundry Studio

#### Breaking

* None.

#### Experimental

* None.

#### Enhancements

* None.

#### Bug Fixes

* Fix `empty_parentheses_with_trailing_closure` rule when using Swift 5.6.  
  [Marcelo Fabri](https://github.com/marcelofabri)
  [#3846](https://github.com/realm/SwiftLint/issues/3846)

* Fix false negatives in `closure_parameter_position` rule with Swift 5.6.  
  [Marcelo Fabri](https://github.com/marcelofabri)
  [#3845](https://github.com/realm/SwiftLint/issues/3845)

* Fix regression in `last_where` rule when using Swift 5.6.  
  [Marcelo Fabri](https://github.com/marcelofabri)
  [#3847](https://github.com/realm/SwiftLint/issues/3847)

* Fix regression in `unused_import` rule when using Swift 5.6.  
  [JP Simard](https://github.com/jpsim)
  [#3849](https://github.com/realm/SwiftLint/issues/3849)

* Fix regression in `trailing_closure` rule when using Swift 5.6.  
  [Marcelo Fabri](https://github.com/marcelofabri)
  [#3848](https://github.com/realm/SwiftLint/issues/3848)

## 0.46.4: Detergent Tray

#### Breaking

* None.

#### Experimental

* None.

#### Enhancements

* None.

#### Bug Fixes

* Ignore meta class types in `prefer_self_in_static_references` rule.  
  [SimplyDanny](https://github.com/SimplyDanny)
  [#3804](https://github.com/realm/SwiftLint/issues/3804)

* Ignore MARK in multiline comment, fixing cases that would previously crash or
  produce invalid results when correcting.  
  [goranche](https://github.com/goranche)
  [#1749](https://github.com/realm/SwiftLint/issues/1749)
  [#3841](https://github.com/realm/SwiftLint/issues/3841)

* Fix false positive in `EmptyEnumArgumentsRule` rule when using Swift 5.6.  
  [Marcelo Fabri](https://github.com/marcelofabri)
  [#3850](https://github.com/realm/SwiftLint/issues/3850)

## 0.46.3: Detergent Spill

#### Breaking

* None.

#### Experimental

* None.

#### Enhancements

* Change fingerprint generation in `CodeClimateReporter.swift` to use
  the relative file path to better support CI/CD on multiple machines.  
  [HA Pors](https://github.com/hpors)

#### Bug Fixes

* Fix crash in the `closure_end_indentation` rule when linting with
  Swift 5.6.  
  [JP Simard](https://github.com/jpsim)
  [#3830](https://github.com/realm/SwiftLint/issues/3830)
  
* Fix default rules section in documentation.  
  [Natan Rolnik](https://github.com/natanrolnik)
  [#3857](https://github.com/realm/SwiftLint/pull/3857)

## 0.46.2: Detergent Package

#### Breaking

* None.

#### Experimental

* None.

#### Enhancements

* None.

#### Bug Fixes

* Fix SwiftLint.pkg installer on macOS 11 or later.  
  [JP Simard](https://github.com/jpsim)
  [#3815](https://github.com/realm/SwiftLint/issues/3815)

* Ignore `prefer_self_in_static_references` rule in extensions
  generally.  
  [SimplyDanny](https://github.com/SimplyDanny)
  [#3775](https://github.com/realm/SwiftLint/issues/3775)

* Fix `class_delegate_protocol` false positives when using `where`
  clause.  
  [Steven Magdy](https://github.com/StevenMagdy)

## 0.46.1: Detergent Container

#### Breaking

* The `weak_delegate` rule has been opt-in due to its high false
  positive rate.  
  [JP Simard](https://github.com/jpsim)
  [#2786](https://github.com/realm/SwiftLint/issues/2786)

#### Experimental

* None.

#### Enhancements

* Official Docker images are now available. See the
  [Docker section of the README](README.md#docker) for usage
  instructions.  
  [Francisco Javier Trujillo Mata](https://github.com/fjtrujy)

* Allow `unused_setter_value` for overrides.  
  [Adrian Debbeler](https://github.com/grosem)
  [#2585](https://github.com/realm/SwiftLint/issues/2585)

#### Bug Fixes

* Fix `convenience_type` false positives when using actors.  
  [JP Simard](https://github.com/jpsim)
  [#3770](https://github.com/realm/SwiftLint/issues/3770)

* Fix false positives in the `prefer_self_in_static_references` rule.  
  [SimplyDanny](https://github.com/simplydanny)
  [#3768](https://github.com/realm/SwiftLint/issues/3768)

* Fix the regex for expiring TODO comments.  
  [Sergei Shirokov](https://github.com/serges147)
  [#3767](https://github.com/realm/SwiftLint/issues/3767)

* Fix crash when parsing multi-line attributes with the `attributes`
  rule.  
  [JP Simard](https://github.com/jpsim)
  [#3761](https://github.com/realm/SwiftLint/issues/3761)

* Fix false positives in `unused_closure_parameter` when using
  list element bindings in SwiftUI.  
  [Paul Williamson](https://github.com/squarefrog)
  [#3790](https://github.com/realm/SwiftLint/issues/3790)

* Fix the cache path not being properly set when using nested
  configurations.  
  [Andrés Cecilia Luque](https://github.com/acecilia)

## 0.45.1: Clothes Drying Hooks

#### Breaking

* None.

#### Experimental

* None.

#### Enhancements

* Update Rule list documentation to distinguish between opt-in and
  on-by-default rules.  
  [Benny Wong](https://github.com/bdotdub)

* Add opt-in `prefer_self_in_static_references` rule to warn if the
  type name is used to reference static members the same type.
  Prefer using `Self` instead which is not affected by renamings.  
  [SimplyDanny](https://github.com/simplydanny)

* Add support for running SwiftLint as a
  [pre-commit](https://pre-commit.com/) hook.  
  [Jesse Crocker](https://github.com/JesseCrocker)
  [Hannes Ljungberg](https://github.com/hannseman)

#### Bug Fixes

* Fix `unused_import` rule incorrectly considering `SwiftShims` as a
  used import.  
  [JP Simard](https://github.com/jpsim)

* Fix false positives on `large_tuple` rule when using `async` closures.  
  [Kaitlin Mahar](https://github.com/kmahar)
  [#3753](https://github.com/realm/SwiftLint/issues/3753)

* Fix false positive on `legacy_objc_type` rule when using
  types with names that start with a legacy type name.  
  [Isaac Ressler](https://github.com/iressler)
  [#3555](https://github.com/realm/SwiftLint/issues/3555)

## 0.45.0: Effectful Apparel

#### Breaking

* SwiftLint now requires Swift 5.4 or higher to build.  
  [JP Simard](https://github.com/jpsim)

#### Experimental

* None.

#### Enhancements

* Add `self_in_property_initialization` rule to catch uses of `self`
  inside an inline closure used for initializing a variable. In this case, 
  `self` refers to the `NSObject.self` method and likely won't be what you
  expect. You can make the variable `lazy` to be able to refer to the current
  instance with `self` or use `MyClass.self` if you really want to reference 
  the method.  
  [Marcelo Fabri](https://github.com/marcelofabri)

* Exclude `id` from `identifier_name` by default.  
  [Artem Garmash](https://github.com/agarmash)
  [#3651](https://github.com/realm/SwiftLint/issues/3651)

* Handle `get async` and `get throws` (introduced in Swift 5.5) in the
  `implicit_getter` rule.  
  [Marcelo Fabri](https://github.com/marcelofabri)
  [#3684](https://github.com/realm/SwiftLint/issues/3684)

* Speed up explicit type interface rule.  
  [PaulTaykalo](https://github.com/PaulTaykalo)
  [#3745](https://github.com/realm/SwiftLint/issues/3745)

* Speed up analyzer rules.  
  [PaulTaykalo](https://github.com/PaulTaykalo)
  [#3747](https://github.com/realm/SwiftLint/issues/3747)

#### Bug Fixes

* Fix a bug with the `missing_docs` rule where
  `excludes_inherited_types` would not be set.  
  [Ben Fox](https://github.com/bdfox325)

* Fix redundant_optional_initialization autocorrect broken
  in case observer's brace exists.
  [Naruki Chigira](https://github.com/naru-jpn)
  [#3718](https://github.com/realm/SwiftLint/issues/3718)

* Fix a false positive in the `unneeded_break_in_switch` rule when
  using `do/catch`.  
  [Marcelo Fabri](https://github.com/marcelofabri)
  [#3724](https://github.com/realm/SwiftLint/issues/3724)

* Speed up Computed Accessors Order rule.
  [PaulTaykalo](https://github.com/PaulTaykalo)
  [#3727](https://github.com/realm/SwiftLint/issues/3727)

* [Colon Rule] Fix case when comment is used in function call.
  [PaulTaykalo](https://github.com/PaulTaykalo)
  [#3740](https://github.com/realm/SwiftLint/issues/3740)

## 0.44.0: Travel Size Lint Roller

#### Breaking

* SwiftLint now requires Swift 5.3 or higher to build.  
  [JP Simard](https://github.com/jpsim)

#### Experimental

* None.

#### Enhancements

* Add configuration options to `missing_docs` rule:
  * `excludes_extensions` defaults to `true` to skip reporting violations
     for extensions with missing documentation comments.
  * `excludes_inherited_types` defaults to `true` to skip reporting
     violations for inherited declarations, like subclass overrides.  
  [Ben Fox](https://github.com/bdfox325)

* Fix false negative on `redundant_optional_initialization` rule when variable
  has observers.  
  [Isaac Ressler](https://github.com/iressler)
  [#3621](https://github.com/realm/SwiftLint/issues/3621)

* Make `test_case_accessibility` rule identify invalid test functions
  with parameters.  
  [Keith Smiley](https://github.com/keith)
  [#3612](https://github.com/realm/SwiftLint/pull/3612)

* Add `duplicated_key_in_dictionary_literal` rule to warn against duplicated
  keys in dictionary literals.  
  [Marcelo Fabri](https://github.com/marcelofabri)

* Fix the rule name from "Colon" to "Colon Spacing" to improve phrasing.  
  [Radu](https://github.com/raduciobanu002)
  [#3587](https://github.com/realm/SwiftLint/issues/3587)

* Add `discouraged_none_name` opt-in rule to discourage naming cases and
  static/class members "none", which can conflict with Swift's
  `Optional<T>.none` when checking equality.  
  [Kane Cheshire](https://github.com/kanecheshire)
  [#3624](https://github.com/realm/SwiftLint/issues/3624)

* Improve language and positioning of `file_length` warnings when
  `ignore_comment_only_lines: true`.  
  [Steven Grosmark](https://github.com/g-mark)
  [#3654](https://github.com/realm/SwiftLint/pull/3654)

* Add `anonymous_argument_in_multiline_closure` opt-in rule to validate that
  named arguments are used in closures that span multiple lines.  
  [Marcelo Fabri](https://github.com/marcelofabri)

#### Bug Fixes

* Fix false positives in `empty_enum_arguments` rule when comparing values
  with a static member (e.g. `if number == .zero`).  
  [Marcelo Fabri](https://github.com/marcelofabri)
  [#3562](https://github.com/realm/SwiftLint/issues/3562)

* Fix the regex for expiring-todos.  
  [namolnad](https://github.com/namolnad)
  [#3597](https://github.com/realm/SwiftLint/pull/3597)

* Fix `type_contents_order` initializer detection.  
  [StevenMagdy](https://github.com/StevenMagdy)

* Fix autocorrect when there's no space between the tuple the `in` keyword
  on `unneeded_parentheses_in_closure_argument` rule.  
  [p-x9](https://github.com/p-x9)
  [#3633](https://github.com/realm/SwiftLint/issues/3633)

* Fix `unused_capture_list`, `empty_enum_arguments`, `implicit_return` and
  `explicit_type_interface` rules when using Swift 5.4.  
  [Marcelo Fabri](https://github.com/marcelofabri)
  [#3615](https://github.com/realm/SwiftLint/issues/3615)
  [#3685](https://github.com/realm/SwiftLint/issues/3685)

* Fix Xcode build logs with spaces in paths preventing `analyze` from running.  
  [adamawolf](https://github.com/adamawolf)

## 0.43.1: Laundroformat

#### Breaking

* None.

#### Experimental

* None.

#### Enhancements

* None.

#### Bug Fixes

* Fix the File Length rule name.  
  [onato](https://github.com/onato)
  [#3560](https://github.com/realm/SwiftLint/issues/3560)

* Re-add `--format` flag to reformat Swift files using SourceKit.
  Only applied with `--fix`/`--autocorrect`.  
  [JP Simard](https://github.com/jpsim)
  [#3571](https://github.com/realm/SwiftLint/issues/3571)

## 0.43.0: Clothes Line Interface

#### Breaking

* The command line syntax has slightly changed due to migrating from the
  Commandant command line parsing library to swift-argument-parser.
  For the most part the breaking changes are all to make the syntax more
  unix compliant and intuitive to use. For example, commands such as
  `swiftlint --help` or `swiftlint -h` now work as expected.
  The help output from various commands has greatly improved as well.
  Notably: `swiftlint autocorrect` was removed in favor of
  `swiftlint --fix`.
  Previous commands should continue to work temporarily to help with the
  transition. Please let us know if there's a command that no longer
  works and we'll attempt to add a bridge to help with its transition.  
  [JP Simard](https://github.com/jpsim)

* Configuration files now consistently have their `included`/`excluded`
  relative file paths applied relative to their location in the file
  system. Previously the root configuration file applied these relative
  to the current working directory, but nested configurations applied
  these to their location in the file system.  
  [Frederick Pietschmann](https://github.com/fredpi)
  [JP Simard](https://github.com/jpsim)

* The `discarded_notification_center_observer` is now opt-in due to some
  difficult to resolve false positives, such as
  [#3498](https://github.com/realm/SwiftLint/issues/3498).  
  [JP Simard](https://github.com/jpsim)

#### Experimental

* None.

#### Enhancements

* Added `allows_single_line` option in `multiline_parameters` rule
  configuration. Defaults to `true`. This enforces parameters in a method
  with multiple parameters to always be in different lines.  
  [Otavio Cordeiro](https://github.com/otaviocc)

* Support relative paths in compilation databases for SwiftLint analyzer
  rules.  
  [JP Simard](https://github.com/jpsim)

* Add opt-in rule `discouraged_assert` to encourage the use of
  `assertionFailure()` and/or `preconditionFailure()` over
  `assert(false)`.  
  [Otavio Cordeiro](https://github.com/otaviocc)

* Adds `balanced_xctest_lifecycle` opt-in rule to enforce balanced `setUp`
  and `tearDown` methods in a test class.  
  [Otavio Cordeiro](https://github.com/otaviocc)
  [#3452](https://github.com/realm/SwiftLint/issues/3452)

* Tweak the auto-correction result console output for clarity.  
  [mokagio](https://github.com/mokagio)
  [#3522](https://github.com/realm/SwiftLint/issues/3522)

* Allow configuring related USRs to skip in UnusedDeclarationRule by
  specifying a list of USRs in the `related_usrs_to_skip` key.
  For example you might have custom source tooling that does something
  with types conforming to a procotol even if that type is never
  explicitly referenced by other code.  
  [JP Simard](https://github.com/jpsim)

* Make `strong_iboutlet` rule correctable.  
  [MaxHaertwig](https://github.com/maxhaertwig)

* Add `legacy_objc_type` opt-in rule to warn against using
  bridged Objective-C reference types instead of Swift value types.  
  [Blake](https://github.com/72A12F4E)
  [#2758](https://github.com/realm/SwiftLint/issues/2758)

* Support Swift Playground control comments in the `comment_spacing`
  rule.  
  [Thomas Goyne](https://github.com/tgoyne)

* [Internal] Integrate OS Signposts to help profile SwiftLint
  performance.  
  [jpsim](https://github.com/jpsim)

* Update CodeClimateReporter to produce relative paths.  
  [bmwalters](https://github.com/bmwalters)

* Add Bool violation reporting in `redundant_type_annotation`.  
  [Artem Garmash](https://github.com/agarmash)
  [#3423](https://github.com/realm/SwiftLint/issues/3423)

* Add a new `capture_variable` analyzer rule to warn about listing a
  non-constant (`var`) variable in a closure's capture list. This
  captures the variable's value at closure creation time instead of
  closure call time, which may be unexpected.  
  [Laszlo Kustra](https://github.com/kustra)

* Log references to a specified module when running the `unused_import`
  by setting the `SWIFTLINT_LOG_MODULE_USAGE=<module-name>` environment
  variable when running analyze.  
  [jpsim](https://github.com/jpsim)

* Add opt-in rule `private_subject` rule which warns against
  public Combine subjects.  
  [Otavio Cordeiro](https://github.com/otaviocc)

#### Bug Fixes

* Fix `custom_rules` merging when the parent configuration is based on
  `only_rules`.  
  [Frederick Pietschmann](https://github.com/fredpi)
  [#3468](https://github.com/realm/SwiftLint/issues/3468)

* Fix misleading warnings about rules defined in the `custom_rules` not
  being available (when using multiple configurations).  
  [Frederick Pietschmann](https://github.com/fredpi)
  [#3472](https://github.com/realm/SwiftLint/issues/3472)

* Fix bug that prevented the reconfiguration of a custom rule in a child
  config.  
  [Frederick Pietschmann](https://github.com/fredpi)
  [#3477](https://github.com/realm/SwiftLint/issues/3477)

* Fix typos in configuration options for `file_name` rule.  
  [advantis](https://github.com/advantis)

* Fix issue that prevented the inclusion of a configuration file from a
  parent folder.  
  [Frederick Pietschmann](https://github.com/fredpi)
  [#3485](https://github.com/realm/SwiftLint/issues/3485)

* Fix violation location and misplaced corrections for some function
  references in `explicit_self` rule.  
  [JP Simard](https://github.com/jpsim)

* Fix false positives with result builders in `unused_declaration`.  
  [JP Simard](https://github.com/jpsim)

* Find more unused declarations in `unused_declaration`.  
  [JP Simard](https://github.com/jpsim)

* Fix parsing xcode logs for analyzer rules for target names with
  spaces.  
  [JP Simard](https://github.com/jpsim)
  [#3021](https://github.com/realm/SwiftLint/issues/3021)

## 0.42.0: He Chutes, He Scores

#### Breaking

* SwiftLint now requires Swift 5.2 or higher to build.  
  [JP Simard](https://github.com/jpsim)

* SwiftLintFramework can no longer be integrated as a Carthage
  dependency.  
  [JP Simard](https://github.com/jpsim)
  [#3412](https://github.com/realm/SwiftLint/issues/3412)

* `SwiftLint.xcworkspace` and `SwiftLint.xcproject` have been completely
  removed. You can still use Xcode to develop SwiftLint by opening it as
  a Swift Package by typing `xed .` or `xed Package.swift` from your
  shell.  
  [JP Simard](https://github.com/jpsim)
  [#3412](https://github.com/realm/SwiftLint/issues/3412)

* Renamed `statement_level` to `function_level` in `nesting` rule
  configuration.  
  [Skoti](https://github.com/Skoti)

* Separated `type_level` and `function_level` counting in `nesting`
  rule.  
  [Skoti](https://github.com/Skoti)
  [#1151](https://github.com/realm/SwiftLint/issues/1151)

* `function_level` in `nesting` rule defaults to 2 levels.  
  [Skoti](https://github.com/Skoti)

* Added `check_nesting_in_closures_and_statements` in `nesting` rule to
  search for nested types and functions within closures and statements.
  Defaults to `true`.  
  [Skoti](https://github.com/Skoti)

* Renamed `OverridenSuperCallConfiguration` to
  `OverriddenSuperCallConfiguration`.  
  [Bryan Ricker](https://github.com/bricker)
  [#3426](https://github.com/realm/SwiftLint/pull/3426)

#### Experimental

* None.

#### Enhancements

* Don't report `@UIApplicationDelegateAdaptor` statements in `weak-delegate` rule.
  [Richard Turton](https://github.com/jrturton)
  [#3286](https://github.com/realm/SwiftLint/issues/3456)

* Don't report `unavailable_function` violations for functions returning
  `Never`.  
  [Artem Garmash](https://github.com/agarmash)
  [#3286](https://github.com/realm/SwiftLint/issues/3286)

* Added `always_allow_one_type_in_functions` option in `nesting` rule
  configuration. Defaults to `false`. This allows to nest one type
  within a function even if breaking the maximum `type_level`.  
  [Skoti](https://github.com/Skoti)
  [#1151](https://github.com/realm/SwiftLint/issues/1151)

* Add option to specify a `child_config` / `parent_config` file
  (local or remote) in any SwiftLint configuration file.
  Allow passing multiple configuration files via the command line.
  Improve documentation for multiple configuration files.  
  [Frederick Pietschmann](https://github.com/fredpi)
  [#1352](https://github.com/realm/SwiftLint/issues/1352)

* Add an `always_keep_imports` configuration option for the
  `unused_import` rule.  
  [Keith Smiley](https://github.com/keith)

* Add `comment_spacing` rule.  
  [Noah Gilmore](https://github.com/noahsark769)
  [#3233](https://github.com/realm/SwiftLint/issues/3233)

* Add `codeclimate` reporter to generate JSON reports in codeclimate
  format. Could be used for GitLab Code Quality MR Widget.  
  [jkroepke](https://github.com/jkroepke)
  [#3424](https://github.com/realm/SwiftLint/issues/3424)

* Add an `override_allowed_terms` configuration parameter to the
  `inclusive_language` rule, with a default value of `mastercard`.  
  [Dalton Claybrook](https://github.com/daltonclaybrook)
  [#3415](https://github.com/realm/SwiftLint/issues/3415)

#### Bug Fixes

* Remove `@IBOutlet` and `@IBInspectable` from UnusedDeclarationRule.  
  [Keith Smiley](https://github.com/keith)
  [#3184](https://github.com/realm/SwiftLint/issues/3184)

## 0.41.0: World’s Cleanest Voting Booth

#### Breaking

* Changed behavior of `strict` option on `lint` and `analyze` to treat
  all warnings as errors instead of only changing the exit code.  
  [Jeehut](https://github.com/Jeehut)
  [#3312](https://github.com/realm/SwiftLint/issues/3312)

* Removed the `unneeded_notification_center_removal` rule because it was
  based on an incorrect premise.  
  [JP Simard](https://github.com/jpsim)
  [#3338](https://github.com/realm/SwiftLint/issues/3338)

* The `whitelist_rules` configuration key has been renamed to
  `only_rules`.  
  [Dalton Claybrook](https://github.com/daltonclaybrook)

#### Experimental

* None.

#### Enhancements

* Add `use-alternative-excluding` option to speed up linting in cases
  described in [#3325](https://github.com/realm/SwiftLint/pull/3325).
  This option yields different exclusion behavior.  
  [JohnReeze](https://github.com/JohnReeze)
  [#3304](https://github.com/realm/SwiftLint/issues/3304)

* Add `test_case_accessibility` rule.  
  [Keith Smiley](https://github.com/keith)
  [#3376](https://github.com/realm/SwiftLint/issues/3376)

* Add more details to `CONTRIBUTING.md`.  
  [mknabbe](https://github.com/mknabbe)
  [#1280](https://github.com/realm/SwiftLint/issues/1280)

* Remove `@IBOutlet` and `@IBInspectable` from UnusedDeclarationRule.  
  [Keith Smiley](https://github.com/keith)
  [#3184](https://github.com/realm/SwiftLint/issues/3184)

* Add `allow_multiline_func` configuration option to `opening_brace`
  rule, to allow placing `{` on new line in case of multiline function.
  Defaults to `false`.  
  [Zsolt Kovács](https://github.com/lordzsolt)
  [#1921](https://github.com/realm/SwiftLint/issues/1921)

* Update the `nslocalizedstring_key` rule to validate the `comment`
  argument in addition to the `key` argument.  
  [Dalton Claybrook](https://github.com/daltonclaybrook)
  [#3334](https://github.com/realm/SwiftLint/issues/3334)

* Add `inclusive_language` rule to encourage the use of inclusive
  language that avoids discrimination against groups of people.  
  [Dalton Claybrook](https://github.com/daltonclaybrook)

* Add `prefer_nimble` opt-in rule to encourage using Nimble matchers
  over the XCTest ones.  
  [Marcelo Fabri](https://github.com/marcelofabri)
  [#3293](https://github.com/realm/SwiftLint/issues/3293)

* `unused_closure_parameter` rule now validates closures outside of
  function calls.  
  [Marcelo Fabri](https://github.com/marcelofabri)
  [#1082](https://github.com/realm/SwiftLint/issues/1082)

* Improve documentation for running SwiftLint as Xcode build phase.  
  [Christian Mitteldorf](https://github.com/christiankm)
  [#3169](https://github.com/realm/SwiftLint/issues/3169)

* Add `skip_aligned_constants` (defaults to `true`) and
  `lines_look_around` (defaults to `2`) configuration parameters to the
  `operator_usage_whitespace` rule.  
  [Paul Taykalo](https://github.com/PaulTaykalo)
  [#3388](https://github.com/realm/SwiftLint/issues/3388)

#### Bug Fixes

* Fix parsing of Xcode 12 compiler logs for analyzer rules.  
  [JP Simard](https://github.com/jpsim)
  [#3365](https://github.com/realm/SwiftLint/issues/3365)

* Fix some SwiftUI unused declaration rule false positives.  
  [JP Simard](https://github.com/jpsim)
  [#3365](https://github.com/realm/SwiftLint/issues/3365)

* Fix some false positives in rule `explicit_self`.  
  [Sven Münnich](https://github.com/svenmuennich)

* Fix incorrect autocorrection in `prefer_zero_over_explicit_init` rule.  
  [Paul Taykalo](https://github.com/PaulTaykalo)

* Rule `unused_capture_list` should not be triggered by unowned self
  keyword.  
  [hank121314](https://github.com/hank121314)
  [#3389](https://github.com/realm/SwiftLint/issues/3389)

* Fix severity configuration for `indentation_width`.  
  [Samasaur1](https://github.com/Samasaur1)
  [#3346](https://github.com/realm/SwiftLint/issues/3389)

* Fix DuplicateImportsRule's support for import attributes.  
  [Keith Smiley](https://github.com/keith)
  [#3402](https://github.com/realm/SwiftLint/issues/3402)

* Allow "allowed symbols" as first character in `identifier_name`.  
  [JP Simard](https://github.com/jpsim)
  [#3306](https://github.com/realm/SwiftLint/issues/3306)

* Fix false positives with parameterized attributes in `attributes`.  
  [JP Simard](https://github.com/jpsim)
  [#3316](https://github.com/realm/SwiftLint/issues/3316)

* Fix some missed cases in rule `unavailable_function`.  
  [Quinn Taylor](https://github.com/quinntaylor)
  [#3374](https://github.com/realm/SwiftLint/issues/3374)

* Fix incorrect violation message for line length violations.  
  [JP Simard](https://github.com/jpsim)
  [#3333](https://github.com/realm/SwiftLint/issues/3333)

* Fix inconsistency in `operator_usage_whitespace` rule.  
  [Paul Taykalo](https://github.com/PaulTaykalo)
  [#3321](https://github.com/realm/SwiftLint/issues/3321)

* Fix false positives in `convenience_type` rule for types that cannot
  be converted to enums.  
  [ZevEisenberg](https://github.com/ZevEisenberg)
  [#3033](https://github.com/realm/SwiftLint/issues/3033)

* Fix finding a nested config when a single file path is passed.  
  [Seth Friedman](https://github.com/sethfri)

* Fix incorrect calculation of the root path when a directory in the
  tree is passed in as a path argument.  
  [Seth Friedman](https://github.com/sethfri)
  [#3383](https://github.com/realm/SwiftLint/issues/3383)

* Fix rare false positive in `toggle_bool` rule.  
  [Marcelo Fabri](https://github.com/marcelofabri)
  [#3398](https://github.com/realm/SwiftLint/issues/3398)

## 0.40.3: Greased Up Drum Bearings

#### Breaking

* None.

#### Experimental

* None.

#### Enhancements

* Make the `unused_declaration` rule run 3-5 times faster, and
  enable it to detect more occurrences of unused declarations.  
  [JP Simard](https://github.com/jpsim)

* Remove unneeded internal locking overhead, leading to increased
  performance in multithreaded operations.  
  [JP Simard](https://github.com/jpsim)

* Skip correcting file if the swift parser reports a warning or an
  error.  
  [JP Simard](https://github.com/jpsim)
  [#3343](https://github.com/realm/SwiftLint/issues/3343)

#### Bug Fixes

* Rule `unused_capture_list` should not be triggered by self keyword.  
  [hank121314](https://github.com/hank121314)
  [#2367](https://github.com/realm/SwiftLint/issues/3267)

* Rule `multiple_closures_with_trailing_closure` no longer triggers when Swift
  5.3's 'multiple trailing closures' feature is used.
  [Jumhyn](https://github.com/jumhyn)
  [#3295](https://github.com/realm/SwiftLint/issues/3295)

## 0.40.2: Demo Unit

#### Breaking

* None.

#### Experimental

* None.

#### Enhancements

* Improve description for `empty_enum_arguments`.  
  [Lukas Schmidt](https://github.com/lightsprint09)

* Add support for `excluded_match_kinds` custom rule config parameter.  
  [Ryan Demo](https://github.com/ryandemo)

#### Bug Fixes

* None.

## 0.40.1: A Baffling Response

#### Breaking

* None.

#### Experimental

* None.

#### Enhancements

* Add support for params files for file paths.  
  [keith](https://github.com/keith)

#### Bug Fixes

* Fix .swift-version to use Swift 5.1.  
  [cfiken](https://github.com/cfiken)
  [#3297](https://github.com/realm/SwiftLint/issues/3297)

* Fix test `testDetectSwiftVersion` for Swift 5.2.5.  
  [cfiken](https://github.com/cfiken)
  [#3299](https://github.com/realm/SwiftLint/pull/3299)

## 0.40.0: Washable Mask

#### Breaking

* SwiftLint now requires Swift 5.1 or higher to build.  
  [JP Simard](https://github.com/jpsim)

* Improve compile commands json file validation. If you previously
  provided invalid files or arguments, the command will now abort.  
  [Keith Smiley](https://github.com/keith)

#### Experimental

* None.

#### Enhancements

* JUnit reporter for GitLab artifact:report:junit with better representation of
  found issues.  
  [krin-san](https://github.com/krin-san)
  [#3177](https://github.com/realm/SwiftLint/pull/3177)

* Add opt-in `ibinspectable_in_extension` rule to lint against `@IBInspectable`
  properties in `extensions`.  
  [Keith Smiley](https://github.com/keith)

* Add `computed_accessors_order` rule to validate the order of `get` and `set`
  accessors in computed properties and subscripts.  
  [Marcelo Fabri](https://github.com/marcelofabri)
  [#3158](https://github.com/realm/SwiftLint/issues/3158)

* Extend `empty_enum_arguments` rule to support `if case` and `guard case`.  
  [Zsolt Kovács](https://github.com/lordzsolt)
  [#3103](https://github.com/realm/SwiftLint/issues/3103)

* Add `prefer_zero_over_explicit_init` opt-in rule to enforce using
  `.zero` instead of calling constructor with zero arguments
  (e.g. `CGPoint(x: 0, y: 0)`) when using CoreGraphics types.  
  [Anton Nazarov](https://github.com/MortyMerr)
  [#3190](https://github.com/realm/SwiftLint/issues/3190)  

* Add `swiftlint docs` command to easily open online documentation.  
  [417-72KI](https://github.com/417-72KI)

* Add `unneeded_notification_center_removal` rule to warn against using
  `NotificationCenter.removeObserver(self)` in `deinit` since it's not required
  after iOS 9/macOS 10.11.  
  [Amzd](https://github.com/Amzd)
  [#2755](https://github.com/realm/SwiftLint/issues/2755)  

#### Bug Fixes

* Fix UnusedImportRule breaking transitive imports.  
  [keith](https://github.com/keith)

* Fix severity level configuration for `duplicate_imports`.  
  [Yusuke Goto](https://github.com/yusukegoto)

* Fixes false positives for `multiline_parameters_brackets` and
  `multiline_arguments_brackets`.  
  [Noah Gilmore](https://github.com/noahsark769)
  [#3167](https://github.com/realm/SwiftLint/issues/3167)

* Fix conflict of 'opening_brace' with 'implicit_return' for functions
  implicitly returning a closure.  
  [SimplyDanny](https://github.com/SimplyDanny)
  [#3034](https://github.com/realm/SwiftLint/issues/3034)

* Fix false positive on `switch_case_on_newline` rule with `do/catch`
  statements when using Swift 5.3.  
  [Marcelo Fabri](https://github.com/marcelofabri)
  [#3253](https://github.com/realm/SwiftLint/issues/3253)

* Fix false positive uppercase enum case in
  `raw_value_for_camel_cased_codable_enum` rule.  
  [Teameh](https://github.com/teameh)

* Fix false positive in `no_space_in_method_call` rule with multiple trailing
  closures (Swift 5.3).  
  [Marcelo Fabri](https://github.com/marcelofabri)
  [#3259](https://github.com/realm/SwiftLint/issues/3259)

* Fix false negative in `explicit_acl` rule when using `extension` with
  Swift 5.2+.  
  [Marcelo Fabri](https://github.com/marcelofabri)
  [#3186](https://github.com/realm/SwiftLint/issues/3186)

* `closure_parameter_position` now triggers in closures that are not inside a
  function call and also validates captured variables.  
  [Marcelo Fabri](https://github.com/marcelofabri)
  [#3225](https://github.com/realm/SwiftLint/issues/3225)

* Fix some cases where the output would be incomplete when running
  SwiftLint on Linux.  
  [Marcelo Fabri](https://github.com/marcelofabri)
  [#3214](https://github.com/realm/SwiftLint/issues/3214)

* `compiler_protocol_init` now triggers on `IndexSet(arrayLiteral:)`.  
  [Janak Shah](https://github.com/janakshah)
  [#3284](https://github.com/realm/SwiftLint/pull/3284)

* Fix false positives in `extension_access_modifier` rule when using
  Swift 5.2.  
  [Marcelo Fabri](https://github.com/marcelofabri)
  [#3150](https://github.com/realm/SwiftLint/issues/3150)

## 0.39.2: Stay Home

This is the last release to support building with Swift 5.0.x.

#### Breaking

* None.

#### Experimental

* None.

#### Enhancements

* Add configuration options to the `unused_import` rule to require
  explicit import statements for each module referenced in a source
  file (`require_explicit_imports`). When this setting is enabled,
  an `allowed_transitive_imports` setting may also be specified to allow
  a mapping of modules to transitively imported modules. See PR for
  details: https://github.com/realm/SwiftLint/pull/3123  
  [JP Simard](https://github.com/jpsim)
  [#3116](https://github.com/realm/SwiftLint/issues/3116)

#### Bug Fixes

* Fix more false positives in `implicit_getter` rule in extensions when using
  Swift 5.2.  
  [Marcelo Fabri](https://github.com/marcelofabri)
  [#3149](https://github.com/realm/SwiftLint/issues/3149)

* Fix false positives in `redundant_objc_attribute` rule in extensions when
  using Swift 5.2.  
  [Marcelo Fabri](https://github.com/marcelofabri)

* Fix false positives in `attributes` rule when using `rethrows` using
  Swift 5.2.  
  [JP Simard](https://github.com/jpsim)

* Fix false positives in `valid_ibinspectable` rule when defining inspectable
  properties in class extensions with computed properties using Swift 5.2.  
  [JP Simard](https://github.com/jpsim)

## 0.39.1: The Laundromat has a Rotating Door

#### Breaking

* The new rules introduced in 0.39.0 that depend on SwiftSyntax have been
  temporarily removed as we work out release packaging issues.
    * `prohibited_nan_comparison`
    * `return_value_from_void_function`
    * `tuple_pattern`
    * `void_function_in_ternary`  
  [JP Simard](https://github.com/jpsim)
  [#3105](https://github.com/realm/SwiftLint/issues/3105)

#### Experimental

* None.

#### Enhancements

* None.

#### Bug Fixes

* Fix unused_import rule reported locations and corrections when
  multiple `@testable` imports are involved.  
  [JP Simard](https://github.com/jpsim)

## 0.39.0: A Visitor in the Laundromat

#### Breaking

* Replace all uses of `Int`/`Int64`/`NSRange` representing byte offsets
  to use newly introduced `ByteCount` and `ByteRange` values instead.
  This will minimize the risk of accidentally using a byte-based offset
  in character-based contexts.  
  [Paul Taykalo](https://github.com/PaulTaykalo)
  [JP Simard](https://github.com/jpsim)

* SwiftLint now imports [SwiftSyntax](https://github.com/apple/swift-syntax)
  and requires Xcode 11.0 to build.  
  [Marcelo Fabri](https://github.com/marcelofabri)

#### Experimental

* None.

#### Enhancements

* Add option to pass successfully if no files passed to SwiftLint are lintable.  
  [thedavidharris](https://github.com/thedavidharris)
  [#2608](https://github.com/realm/SwiftLint/issues/2608)i

* Add `deinitializer` type content to `type_contents_order` rule instead of
  grouping it with initializers.  
  [Steven Magdy](https://github.com/StevenMagdy)

* Inline test failure messages to make development of SwiftLint easier. Test
  failures in triggering and non-triggering examples will appear inline in
  their respective files so you can immediately see which cases are working
  and which are not.  
  [ZevEisenberg](https://github.com/ZevEisenberg)
  [#3040](https://github.com/realm/SwiftLint/pull/3040)

* Introduce a new `SyntaxRule` that enables writing rules using
  [SwiftSyntax](https://github.com/apple/swift-syntax).  
  [Marcelo Fabri](https://github.com/marcelofabri)

* Add `tuple_pattern` opt-in rule to warn against using
  assigning variables through a tuple pattern when the left side
  of the assignment contains labels.  
  [Marcelo Fabri](https://github.com/marcelofabri)
  [#2203](https://github.com/realm/SwiftLint/issues/2203)

* Add `return_value_from_void_function` opt-in rule to warn against using
  `return <expression>` in a function that is `Void`.  
  [Marcelo Fabri](https://github.com/marcelofabri)

* Add `void_function_in_ternary` opt-in rule to warn against using
  a ternary operator to call `Void` functions.  
  [Marcelo Fabri](https://github.com/marcelofabri)
  [#2358](https://github.com/realm/SwiftLint/issues/2358)

* Add `only_after_dot` configuration option to `empty_count` rule. With the
  option enabled, `empty_count` rule will ignore variables named `count`.
  By default, this option is disabled.  
  [Zsolt Kovács](https://github.com/lordzsolt)
  [#827](https://github.com/realm/SwiftLint/issues/827)

* Add `prohibited_nan_comparison` opt-in rule to validate using `isNaN`
  instead of comparing values to the `.nan` constant.  
  [Marcelo Fabri](https://github.com/marcelofabri)
  [#2086](https://github.com/realm/SwiftLint/issues/2086)

* Add case `preview_provider` to the order list of `file_types_order` to fix
  an issue with false positives for `PreviewProvider` subclasses in SwiftUI.  
  [Cihat Gündüz](https://github.com/Jeehut)
  [#2860](https://github.com/realm/SwiftLint/issues/2860)

#### Bug Fixes

* Fix false positive in `attributes` rule with `@autoclosure` parameters when
  using Swift 5.2.  
  [Mateusz Matrejek](https://github.com/matrejek)
  [#3079](https://github.com/realm/SwiftLint/issues/3112)

* Fix `discarded_notification_center_observer` false positives when
  capturing observers into an array.  
  [Petteri Huusko](https://github.com/PetteriHuusko)

* Fix crash when non-closed #if was present in file.  
  [PaulTaykalo](https://github.com/PaulTaykalo)

* Fix false positives when line ends with carriage return + line feed.  
  [John Mueller](https://github.com/john-mueller)
  [#3060](https://github.com/realm/SwiftLint/issues/3060)

* Implicit_return description now reports current config correctly.
  [John Buckley](https://github.com/nhojb)

* Fix false positive in `implicit_getter` rule in extensions when using
  Swift 5.2.  
  [Marcelo Fabri](https://github.com/marcelofabri)
  [#3074](https://github.com/realm/SwiftLint/issues/3074)

* Do not trigger `optional_enum_case_matching` rule on `_?` as the `?` might
  be required in some situations.  
  [Marcelo Fabri](https://github.com/marcelofabri)
  [#3057](https://github.com/realm/SwiftLint/issues/3057)

* Fix false positive in `attributes` rule with `@escaping` parameters when
  using Swift 5.2.  
  [Marcelo Fabri](https://github.com/marcelofabri)
  [#3079](https://github.com/realm/SwiftLint/issues/3079)

* Fix false positive in `empty_string` rule when using multiline string
  literals.  
  [Marcelo Fabri](https://github.com/marcelofabri)
  [#3100](https://github.com/realm/SwiftLint/issues/3100)

## 0.38.2: Machine Repair Manual

#### Breaking

* None.

#### Experimental

* None.

#### Enhancements

* Add option to configure which kinds of expressions should omit their
  `return` keyword by introducing an `included` configuration for the
  `implicit_return` rule. Supported values are `closure`, `function` and
  `getter`. Defaults to all three.  
  [Sven Münnich](https://github.com/svenmuennich)
  [#2870](https://github.com/realm/SwiftLint/issues/2870)

* Add `--correctable` and `--verbose` arguments to the `rules` command
  to allow displaying only correctable rules, and to always print the
  full configuration details regardless of your terminal width.  
  [Optional Endeavors](https://github.com/optionalendeavors)

* Add `capture_group` option to `custom_rules` for more fine-grained placement
  of the location marker for violating code.  
  [pyrtsa](https://github.com/pyrtsa)

* Add `orphaned_doc_comment` rule to catch doc comments that are not attached
  to any declarations.  
  [Marcelo Fabri](https://github.com/marcelofabri)
  [#2989](https://github.com/realm/SwiftLint/issues/2989)

* Add new indentation opt-in rule (`indentation_width`) checking for
  super-basic additive indentation pattern.  
  [Frederick Pietschmann](https://github.com/fredpi)
  [#227](https://github.com/realm/SwiftLint/issues/227)

* Catch previously missed violations in the `optional_enum_case_matching` rule
  when case expressions involved tuples.  
  [JP Simard](https://github.com/jpsim)

* API docs for SwiftLintFramework are now available at
  [realm.github.io/SwiftLint](https://realm.github.io/SwiftLint). `Rules.md`
  now redirects to the rules directory in the API docs
  [here](https://realm.github.io/SwiftLint/rule-directory.html). Contributors no
  longer need to update rule documentation in PRs as this is now done
  automatically. The rule documentation now includes the default configuration.  
  [JP Simard](https://github.com/jpsim)
  [#1653](https://github.com/realm/SwiftLint/issues/1653)
  [#1704](https://github.com/realm/SwiftLint/issues/1704)
  [#2808](https://github.com/realm/SwiftLint/issues/2808)
  [#2933](https://github.com/realm/SwiftLint/issues/2933)
  [#2961](https://github.com/realm/SwiftLint/issues/2961)

#### Bug Fixes

* Fix issues in `unused_import` rule when correcting violations in files
  containing `@testable` imports where more than the unused imports would be
  removed.  
  [JP Simard](https://github.com/jpsim)

## 0.38.1: Extra Shiny Pulsator Cap

#### Breaking

* None.

#### Experimental

* None.

#### Enhancements

* Make `weak_delegate` rule correctable.  
  [MaxHaertwig](https://github.com/maxhaertwig)

* Allow `SubstitutionCorrectableRule` to return `nil` instead of a correction
  to indicate that a suitable correction couldn't be found for a specific case.  
  [MaxHaertwig](https://github.com/maxhaertwig)

* Add `enum_case_associated_value_count` opt-in rule.  
  [lakpa](https://github.com/lakpa)
  [#2997](https://github.com/realm/SwiftLint/issues/2997)

* Add `optional_enum_case_matching` opt-in rule to validate that
  optional enum cases are matched without using `?` when using Swift 5.1 or
  above. See [SR-7799](https://bugs.swift.org/browse/SR-7799) for more
  details.  
  [Marcelo Fabri](https://github.com/marcelofabri)

* Add `prefer_self_type_over_type_of_self` opt-in rule to enforce using
  `Self` instead of `type(of: self)` when using Swift 5.1 or above.  
  [Marcelo Fabri](https://github.com/marcelofabri)
  [#3003](https://github.com/realm/SwiftLint/issues/3003)

#### Bug Fixes

* Fix crash in `unused_import` rule when unused imports have trailing
  comments.  
  [JP Simard](https://github.com/jpsim)
  [#2990](https://github.com/realm/SwiftLint/issues/2990)

* Handle `@_exported` imports in `unused_import` rule.  
  [JP Simard](https://github.com/jpsim)
  [#2877](https://github.com/realm/SwiftLint/issues/2877)

* Fix false positives from the `unused_declaration` rule involving
  functions in protocol extensions.  
  [JP Simard](https://github.com/jpsim)

* Fix parsing of SwiftLint commands containing a URL in their trailing comment.  
  [Sven Münnich](https://github.com/svenmuennich)

* Added missing parameters to `FileNameConfiguration.consoleDescription`.  
  [timcmiller](https://github.com/timcmiller)
  [#3009](https://github.com/realm/SwiftLint/issues/3009)

* Fix crash when SourceKit returns out of bounds string byte offsets.  
  [JP Simard](https://github.com/jpsim)

## 0.38.0: Toroidal Agitation

#### Breaking

* Replace the `SyntaxToken` and `SyntaxMap` structures used in
  public SwiftLintFramework APIs with a new  `SwiftLintSyntaxToken`
  and `SwiftlintSyntaxMap` wrappers over structures returned from
  SourceKitten.  
  [PaulTaykalo](https://github.com/PaulTaykalo)
  [#2955](https://github.com/realm/SwiftLint/issues/2955)

#### Experimental

* None.

#### Enhancements

* Make `control_statement` rule correctable.  
  [MaxHaertwig](https://github.com/maxhaertwig)

* Add `expiring_todo` opt-in rule to allow developers to mark their
  todos with an expiration date.  
  [Dan Loman](https://github.com/namolnad)
  [#727](https://github.com/realm/SwiftLint/issues/727)

* Support compilation databases for `swiftlint analayze`.  
  [kastiglione](https://github.com/kastiglione)
  [#2962](https://github.com/realm/SwiftLint/issues/2962)

#### Bug Fixes

* Fix false positive for LetVarWhitespaceRule.  
  [PaulTaykalo](https://github.com/PaulTaykalo)
  [#2956](https://github.com/realm/SwiftLint/issues/2956)

* Fix for false-positive identical operands rule.  
  [PaulTaykalo](https://github.com/PaulTaykalo)
  [#2953](https://github.com/realm/SwiftLint/issues/2953)

* Fixed false positive in `opening_brace` rule on anonymous closure.  
  [Andrey Uryadov](https://github.com/a-25)
  [#2879](https://github.com/realm/SwiftLint/issues/2879)

## 0.37.0: Double Load

#### Breaking

* Replace the `[String: SourceKittenRepresentable]` dictionaries used in
  public SwiftLintFramework APIs with a new `SourceKittenDictionary`
  wrapper over dictionaries returned from SourceKitten.  
  [PaulTaykalo](https://github.com/PaulTaykalo)
  [#2922](https://github.com/realm/SwiftLint/issues/2922)

* Update Commandant dependency to version 0.17.0, removing the
  `antitypical/Result` dependency in favor of the Swift standard
  library's `Result` type.  
  [JP Simard](https://github.com/jpsim)

#### Experimental

* None.

#### Enhancements

* Speed up many operations by using SwiftLintFile wrapper over File from
  SourceKitten, caching most members derived from the File.  
  [PaulTaykalo](https://github.com/PaulTaykalo)
  [#2929](https://github.com/realm/SwiftLint/issues/2929)

* Speed up Swiftlint by using swift enums instead of raw values for
  dictionary lookups.  
  [PaulTaykalo](https://github.com/PaulTaykalo)
  [#2924](https://github.com/realm/SwiftLint/issues/2924)

* Speed up Identical Operands rule by using syntaxmap instead of regular
  expressions.  
  [PaulTaykalo](https://github.com/PaulTaykalo)
  [#2918](https://github.com/realm/SwiftLint/issues/2918)

* Speed up syntax token lookups, which can improve performance when
  linting large files.  
  [PaulTaykalo](https://github.com/PaulTaykalo)  
  [#2916](https://github.com/realm/SwiftLint/issues/2916)  

* Use faster comparison in 'file_types_order' rule.  
  [PaulTaykalo](https://github.com/PaulTaykalo)
  [#2949](https://github.com/realm/SwiftLint/issues/2949)

* Speed up recursively executed rules (all AST rules and some others) by
  avoiding the creation of many intermediate collections when
  accumulating results.  
  [PaulTaykalo](https://github.com/PaulTaykalo)
  [#2951](https://github.com/realm/SwiftLint/issues/2951)

* Add GitHub Actions Logging reporter (`github-actions-logging`).  
  [Norio Nomura](https://github.com/norio-nomura)

#### Bug Fixes

* None.

## 0.36.0: 👕👚👗

#### Breaking

* SwiftLint now requires Swift 5.0 or higher to build.  
  [JP Simard](https://github.com/jpsim)

#### Experimental

* None.

#### Enhancements

* Add `contains_over_range_nil_comparison` opt-in rule to prefer
  using `contains` over comparison of `range(of:)` to `nil`.  
  [Colton Schlosser](https://github.com/cltnschlosser)
  [#2776](https://github.com/realm/SwiftLint/issues/2776)

* Make `contains_over_first_not_nil` rule also match `first(where:) == nil`.  
  [Colton Schlosser](https://github.com/cltnschlosser)

* Add two new cases to the Mark rule to detect a Mark using three slashes.  
  [nvanfleet](https://github.com/nvanfleet)
  [#2866](https://github.com/realm/SwiftLint/issues/2866)

* Add `flatmap_over_map_reduce` opt-in rule to prefer
  using `flatMap` over `map { ... }.reduce([], +)`.  
  [Marcelo Fabri](https://github.com/marcelofabri)
  [#2883](https://github.com/realm/SwiftLint/issues/2883)

* Add autocorrection to `syntactic_sugar`.  
  [Ivan Vavilov](https://github.com/vani2)

* Make `toggle_bool` rule substitution correctable.  
  [MaxHaertwig](https://github.com/maxhaertwig)

* Optimize the performance of `redundant_void_return` rule.  
  [Marcelo Fabri](https://github.com/marcelofabri)

* Support building with Swift 5.1 on Linux.  
  [Marcelo Fabri](https://github.com/marcelofabri)
  [#2874](https://github.com/realm/SwiftLint/issues/2874)

* Add `raw_value_for_camel_cased_codable_enum` opt-in rule to enforce raw values
  for camel cased Codable String enum cases.  
  [Marko Pejovic](https://github.com/00FA9A)
  [#2888](https://github.com/realm/SwiftLint/issues/2888)

* Speedup `LetVarWhiteSpacesRule`.  
  [PaulTaykalo](https://github.com/PaulTaykalo)
  [#2901](https://github.com/realm/SwiftLint/issues/2901)  

#### Bug Fixes

* Fix running analyzer rules on the output of builds performed with
  Xcode 11 or later.  
  [JP Simard](https://github.com/jpsim)

## 0.35.0: Secondary Lint Trap

This is the last release to support building with Swift 4.2.x.

#### Breaking

* None.

#### Experimental

* None.

#### Enhancements

* Type name rules considers SwiftUI template code.  
  [atfelix](https://github.com/atfelix)
  [#2791](https://github.com/realm/SwiftLint/issues/2791)

* Add `no_space_in_method_call` rule to validate that there're no spaces
  between the method name and parentheses in a method call.  
  [Marcelo Fabri](https://github.com/marcelofabri)

* Add `contains_over_filter_count` opt-in rule to warn against using
  expressions like `filter(where:).count > 0` instead of `contains(where:)`.  
  [Marcelo Fabri](https://github.com/marcelofabri)
  [#2803](https://github.com/realm/SwiftLint/issues/2803)

* Add `contains_over_filter_is_empty` opt-in rule to warn against using
  expressions like `filter(where:).isEmpty` instead of `contains(where:)`.  
  [Marcelo Fabri](https://github.com/marcelofabri)

* Add `empty_collection_literal` opt-in rule to prefer using `isEmpty` to
  comparison to `[]` or `[:]`.  
  [Colton Schlosser](https://github.com/cltnschlosser)
  [#2807](https://github.com/realm/SwiftLint/issues/2807)

#### Bug Fixes

* Fixed false positive in `colon` rule inside guard and ternary operator.  
  [Andrey Uryadov](https://github.com/a-25)
  [#2806](https://github.com/realm/SwiftLint/issues/2806)

* Release memory created for sourcekitd requests.  
  [Colton Schlosser](https://github.com/cltnschlosser)
  [#2812](https://github.com/realm/SwiftLint/issues/2812)

* Fix `swiftlint rules` output table formatting.  
  [JP Simard](https://github.com/jpsim)
  [#2787](https://github.com/realm/SwiftLint/issues/2787)

* Don't trigger `missing_docs` violations when implementing `deinit`.  
  [Marcelo Fabri](https://github.com/marcelofabri)
  [#2690](https://github.com/realm/SwiftLint/issues/2690)

* Fix `unused_import` rule false positive when only operators from the module
  are used.  
  [Timofey Solonin](https://github.com/biboran)
  [#2737](https://github.com/realm/SwiftLint/issues/2737)

* Avoid triggering `redundant_type_annotation` rule when declaring
  `IBInspectable` properties.  
  [Marcelo Fabri](https://github.com/marcelofabri)
  [#2842](https://github.com/realm/SwiftLint/issues/2842)

* Don't trigger `missing_docs` violations on extensions.  
  [Marcelo Fabri](https://github.com/marcelofabri)
  [#2851](https://github.com/realm/SwiftLint/issues/2851)

## 0.34.0: Anti-Static Wool Dryer Balls

#### Breaking

* To enable collecting rules, many breaking changes to `SwiftLintFramework`'s
  public API were made the `Linter` type was significantely changed, and a new
  `CollectedLinter` type was introduced. Many public `SwiftLintFramework` APIs
  that interacted with `Linter` have also been affected. More new types and
  protocols were added such as `RuleStorage`, `AnyCollectingRule`,
  `CollectingRule`, `CollectingCorrectableRule`.
  We are not aware of any significant users of the `SwiftLintFramework` library,
  so if you are affected by this, please reach out to SwiftLint contributors by
  filing a GitHub issue about your use case.  
  [Elliott Williams](https://github.com/elliottwilliams)
  [JP Simard](https://github.com/jpsim)

#### Experimental

* Add a two-stage `CollectingRule` protocol to support rules that collect data
  from all files before validating. Collecting rules implement a `collect`
  method which is called once for every file, before _any_ file is checked for
  violations. By collecting, rules can be written which validate across
  multiple files for things like unused declarations.  
  [Elliott Williams](https://github.com/elliottwilliams)
  [#2431](https://github.com/realm/SwiftLint/issues/2431)

* Add a new `unused_declaration` analyzer rule to lint for unused declarations.
  By default, detects unused `fileprivate`, `private` and `internal`
  declarations. Configure the rule with `include_public_and_open: true` to
  also detect unused `public` and `open` declarations.  
  [JP Simard](https://github.com/jpsim)

* Completely remove the `unused_private_declaration` rule. Please use
  `unused_declaration` instead.  
  [JP Simard](https://github.com/jpsim)

#### Enhancements

* Added 'file_name_no_space' opt-in rule.  
  [timcmiller](https://github.com/timcmiller)
  [#3007](https://github.com/realm/SwiftLint/issues/3007)

#### Bug Fixes

* None.

## 0.33.1: Coin-Operated Property Wrapper

#### Breaking

* None.

#### Experimental

* None.

#### Enhancements

* Significantly improve performance when running with a large number of cached
  configurations or when running with many cached results.
  This was done by splitting each configuration to have its own cache and by
  encoding the cache as a binary property list instead of json.  
  [Colton Schlosser](https://github.com/cltnschlosser)
  [JP Simard](https://github.com/jpsim)

* Several public types in SwiftLintFramework have added `Codable` conformance:
  Location, RuleDescription, RuleKind, StyleViolation, SwiftVersion,
  ViolationSeverity.  
  [JP Simard](https://github.com/jpsim)

* Print full relative path to file in log output when it matches the file name
  of another path being linted.  
  [Keith Smiley](https://github.com/keith)

#### Bug Fixes

* Don't trigger `vertical_parameter_alignment` violations when using parameters
  with attributes such as `@ViewBuilder` in function declarations.  
  [Marcelo Fabri](https://github.com/marcelofabri)
  [#2792](https://github.com/realm/SwiftLint/issues/2792)

* Fix false positive in `function_default_parameter_at_end` rule when using
  a closure parameter with default value.  
  [Marcelo Fabri](https://github.com/marcelofabri)
  [#2788](https://github.com/realm/SwiftLint/issues/2788)

## 0.33.0: Worldwide Dryers Conference

#### Breaking

* Remove the `weak_computed_property` rule. Please see linked issue for
  discussion and rationale.  
  [JP Simard](https://github.com/jpsim)
  [#2712](https://github.com/realm/SwiftLint/issues/2712)

#### Experimental

* None.

#### Enhancements

* Add `" - "` delimiter to allow commenting SwiftLint commands without triggering
  `superfluous_disable_command`.  
  [Kevin Randrup](https://github.com/kevinrandrup)

* Make `testSimulateHomebrewTest()` test opt-in because it may fail on unknown
  condition. Set `SWIFTLINT_FRAMEWORK_TEST_ENABLE_SIMULATE_HOMEBREW_TEST`
  environment variable to test like:
    ```terminal.sh-session
    $ SWIFTLINT_FRAMEWORK_TEST_ENABLE_SIMULATE_HOMEBREW_TEST=1 \
    swift test --filter testSimulateHomebrewTest
    ```  
  [Norio Nomura](https://github.com/norio-nomura)

* Add option to configure how nested types should be separated in file names by
  introducting `nested_type_separator` configuration for the `file_name` rule.  
  [Frederick Pietschmann](https://github.com/fredpi)
  [#2717](https://github.com/realm/SwiftLint/issues/2717)

* Add `unowned_variable_capture` opt-in rule to warn against unowned captures
  in closures when using Swift 5.  
  [Marcelo Fabri](https://github.com/marcelofabri)
  [#2097](https://github.com/realm/SwiftLint/issues/2097)

* Don't trigger a `no_fallthrough_only` violation if next case is an
  `@unknown default`.  
  [Marcelo Fabri](https://github.com/marcelofabri)
  [#2696](https://github.com/realm/SwiftLint/issues/2696)

* Add `duplicate_enum_cases` rule to validate that an enum doesn't contain
  duplicated cases, as it's impossible to switch on it
  (see [SR-10077](https://bugs.swift.org/browse/SR-10077) for details).  
  [Marcelo Fabri](https://github.com/marcelofabri)
  [#2676](https://github.com/realm/SwiftLint/issues/2676)

* Add `legacy_multiple` opt-in rule to warn against using the remainder operator
  (`%`) checking for a remainder of zero when using Swift 5.  
  [Marcelo Fabri](https://github.com/marcelofabri)
  [#2612](https://github.com/realm/SwiftLint/issues/2612)

#### Bug Fixes

* Don't trigger `redundant_void_return` violations when using `subscript` as the
  return type is required.  
  [Marcelo Fabri](https://github.com/marcelofabri)

* Skip module import if cursor info is missing module info.  
  [alvarhansen](https://github.com/alvarhansen)
  [#2746](https://github.com/realm/SwiftLint/issues/2746)

* Don't trigger `file_types_order` violations in files only containing
  extensions.  
  [Sam Rayner](https://github.com/samrayner)
  [#2749](https://github.com/realm/SwiftLint/issues/2749)

* Force-unwrapping `self` should trigger a violation of the `force_unwrapping`
  rule.  
  [Dalton Claybrook](https://github.com/daltonclaybrook)
  [#2759](https://github.com/realm/SwiftLint/issues/2759)

## 0.32.0: Wash-N-Fold-N-Reduce

#### Breaking

* None.

#### Experimental

* None.

#### Enhancements

* Add `reduce_boolean` rule to prefer simpler constructs over `reduce(Boolean)`.  
  [Xavier Lowmiller](https://github.com/xavierLowmiller)
  [#2675](https://github.com/realm/SwiftLint/issues/2675)

* Add `nsobject_prefer_isequal` rule to warn against implementing `==` on an
  `NSObject` subclass as calling `isEqual` (i.e. when using the class from
  Objective-C) will not use the defined `==` method.  
  [Matthew Healy](https://github.com/matthew-healy)
  [#2663](https://github.com/realm/SwiftLint/pull/2663)

* Add `reduce_into` opt-in rule to encourage the use of `reduce(into:_:)`
  instead of `reduce(_:_:)` which is less performant.  
  [Dalton Claybrook](https://github.com/daltonclaybrook)
  [#2658](https://github.com/realm/SwiftLint/issues/2658)

* Remove @ mark to fix invalid link in Rules.md.  
  [Hiroki Nagasawa](https://github.com/pixyzehn)
  [#2669](https://github.com/realm/SwiftLint/pull/2669)

* Add new opt-in rule `file_types_order` to specify how the types in a file
  should be sorted.  
  [Cihat Gündüz](https://github.com/Dschee)
  [#2294](https://github.com/realm/SwiftLint/issues/2294)

* Add new opt-in rule `type_contents_order` to specify the order of subtypes,
  properties, methods & more within a type.  
  [Cihat Gündüz](https://github.com/Dschee)
  [#2294](https://github.com/realm/SwiftLint/issues/2294)

* Add `nslocalizedstring_require_bundle` rule to ensure calls to
  `NSLocalizedString` specify the bundle where the strings file is located.  
  [Matthew Healy](https://github.com/matthew-healy)
  [#2595](https://github.com/realm/SwiftLint/issues/2595)

* `contains_over_first_not_nil` rule now also checks for `firstIndex(where:)`.  
  [Marcelo Fabri](https://github.com/marcelofabri)
  [#2678](https://github.com/realm/SwiftLint/issues/2678)

* Add `unused_capture_list` rule to ensure that all references in a closure
  capture list are used.  
  [Dalton Claybrook](https://github.com/daltonclaybrook)
  [#2715](https://github.com/realm/SwiftLint/issues/2715)

* SwiftLint can now be compiled using Xcode 10.2.  
  [Marcelo Fabri](https://github.com/marcelofabri)
  [Norio Nomura](https://github.com/norio-nomura)
  [#2693](https://github.com/realm/SwiftLint/issues/2693)

#### Bug Fixes

* Fix bug where SwiftLint ignores excluded files list in a nested configuration
  file.  
  [Dylan Bruschi](https://github.com/Bruschidy54)
  [#2447](https://github.com/realm/SwiftLint/issues/2447)

* `colon` rule now catches violations when declaring generic types with
  inheritance or protocol conformance.  
  [Marcelo Fabri](https://github.com/marcelofabri)
  [#2628](https://github.com/realm/SwiftLint/issues/2628)

* `discarded_notification_center_observer` rule now checks if the observer is
  added to any collection or passed to a function before triggering the
  violation.  
  [jsloop42](https://github.com/jsloop42)
  [#2684](https://github.com/realm/SwiftLint/issues/2684)

* Fix false positives on `number_separator` when the number is wrapped in
  parentheses.  
  [Dalton Claybrook](https://github.com/daltonclaybrook)
  [#2683](https://github.com/realm/SwiftLint/issues/2683)

* Fix false positives on `sorted_first_last` when calling `firstIndex` and
  `lastIndex` method.
  [Taiki Komaba](https://github.com/r-plus)
  [#2700](https://github.com/realm/SwiftLint/issues/2700)

* Fix crash when running on Linux with Swift 5 without specifying a `--path`
  value or specifying an empty string.  
  [Keith Smiley](https://github.com/keith)
  [#2703](https://github.com/realm/SwiftLint/issues/2703)

* Fix false positives on `explicit_acl` and `explicit_top_level_acl` rules when
  declaring extensions that add protocol conformances with Swift 5.  
  [Marcelo Fabri](https://github.com/marcelofabri)
  [#2705](https://github.com/realm/SwiftLint/issues/2705)

* Let `disable all` command override `superfluous_disable_command` rule.  
  [Frederick Pietschmann](https://github.com/fredpi)
  [#2670](https://github.com/realm/SwiftLint/issues/2670)

* Fix issues in `explict_acl`, `redundant_set_access_control` and
  `explicit_top_level_acl` rules when using Swift 5.  
  [Marcelo Fabri](https://github.com/marcelofabri)
  [#2694](https://github.com/realm/SwiftLint/issues/2694)

## 0.31.0: Busy Laundromat

#### Breaking

* None.

#### Experimental

* None.

#### Enhancements

* Add `deployment_target` rule to validate that `@availability` attributes and
  `#available` conditions are not using a version that is satisfied by the
  deployment target. Since SwiftLint can't read an Xcode project, you need to
  configure this rule with these keys: `iOS_deployment_target`,
  `macOS_deployment_target`, `watchOS_deployment_target` and
  `tvOS_deployment_target`. By default, these values are configured with the
  minimum versions supported by Swift.  
  [Marcelo Fabri](https://github.com/marcelofabri)
  [#2589](https://github.com/realm/SwiftLint/issues/2589)

* Add `weak_computed_property` rule to warn against using `weak` in a computed
  property as it has no effect.  
  [Marcelo Fabri](https://github.com/marcelofabri)
  [#2596](https://github.com/realm/SwiftLint/issues/2596)

* Add `SwiftVersion.five` and automatically detect it when computing
  `SwiftVersion.current`.  
  [JP Simard](https://github.com/jpsim)

* Make `redundant_objc_attribute` rule autocorrectable.  
  [Daniel Metzing](https://github.com/dirtydanee)

* Add `required_deinit` opt-in rule to ensure that all classes have a deinit
  method. The purpose of this is to make memory leak debugging easier so all
  classes have a place to set a breakpoint to track deallocation.  
  [Ben Staveley-Taylor](https://github.com/BenStaveleyTaylor)
  [#2620](https://github.com/realm/SwiftLint/issues/2620)

* `nimble_operator` now warns about `beTrue()` and `beFalse()`.  
  [Igor-Palaguta](https://github.com/Igor-Palaguta)
  [#2613](https://github.com/realm/SwiftLint/issues/2613)

* Warn if a configured rule is not enabled.  
  [Marcelo Fabri](https://github.com/marcelofabri)
  [#1350](https://github.com/realm/SwiftLint/issues/1350)

* Add `exclude_ranges` option to `number_separator` for exclusion.  
  [Cihat Gündüz](https://github.com/Dschee)
  [#2637](https://github.com/realm/SwiftLint/issues/2637)

#### Bug Fixes

* Fix false positives on `no_grouping_extension` rule when using `where`
  clause.  
  [Almaz Ibragimov](https://github.com/almazrafi)

* Fix `explicit_type_interface` when used in statements.  
  [Daniel Metzing](https://github.com/dirtydanee)
  [#2154](https://github.com/realm/SwiftLint/issues/2154)

* Fix `lower_acl_than_parent` when linting with Swift 5.  
  [JP Simard](https://github.com/jpsim)
  [#2607](https://github.com/realm/SwiftLint/issues/2607)

* Fix `let_var_whitespace` with `#warning`.  
  [Igor-Palaguta](https://github.com/Igor-Palaguta)
  [#2544](https://github.com/realm/SwiftLint/issues/2544)

* Fix excessive `superfluous_disable_command` violations being reported when
  using an invalid rule identifier in a disable command.  
  [Marcelo Fabri](https://github.com/marcelofabri)
  [#2623](https://github.com/realm/SwiftLint/issues/2623)

* Fix `explicit_type_interface` with `allow_redundancy` when assigning type
  references to variables.  
  [Cihat Gündüz](https://github.com/Dschee)
  [#2636](https://github.com/realm/SwiftLint/issues/2636)

* Fix `unused_closure_parameter` when argument is named `self`.  
  [Cihat Gündüz](https://github.com/Dschee)
  [#2437](https://github.com/realm/SwiftLint/issues/2437)

* Fix `first_where` for some calls on Realm collection types.  
  [Cihat Gündüz](https://github.com/Dschee)
  [#1930](https://github.com/realm/SwiftLint/issues/1930)

## 0.30.1: Localized Stain Remover

#### Breaking

* None.

#### Experimental

* Silence `CodingKeys` violations in `unused_private_declaration` since these
  should always be intentional violations.  
  [Kim de Vos](https://github.com/kimdv)
  [#2573](https://github.com/realm/SwiftLint/issues/2573)

#### Enhancements

* Add `nslocalizedstring_key` opt-in rule to validate that keys used in
  `NSLocalizedString` calls are static strings, so `genstrings` will be
  able to find them.  
  [Marcelo Fabri](https://github.com/marcelofabri)

#### Bug Fixes

* Fix false positives on `trailing_closure` rule when using anonymous closure
  calls.  
  [Marcelo Fabri](https://github.com/marcelofabri)
  [#2159](https://github.com/realm/SwiftLint/issues/2159)

* Fix false positives on `array_init` rule when using prefix operators.  
  [Marcelo Fabri](https://github.com/marcelofabri)
  [#1877](https://github.com/realm/SwiftLint/issues/1877)

* Exclude files defined in the `excluded` value of SwiftLint's configuration
  when `--use-script-input-files` and `--force-exclude` are specified.  
  [Luis Valdés](https://github.com/luvacu)
  [#591](https://github.com/realm/SwiftLint/issues/591)

## 0.30.0: A New Washer and Dryer Set

#### Breaking

* None.

#### Experimental

* None.

#### Enhancements

* Add `duplicate_imports` rule to prevent importing the same module twice.  
  [Samuel Susla](https://github.com/sammy-sc)
  [#1881](https://github.com/realm/SwiftLint/issues/1881)

* Add `unused_setter_value` rule to validate that setter arguments are
  used in properties.  
  [Marcelo Fabri](https://github.com/marcelofabri)
  [#1136](https://github.com/realm/SwiftLint/issues/1136)

* Add `only_single_muted_parameter` configuration on `trailing_closure` rule
  to only enforce using trailing closure on functions that take one single
  muted parameter.  
  [Marcelo Fabri](https://github.com/marcelofabri)

#### Bug Fixes

* Fix false positives on `identical_operands` rule when the right side of the
  operand has a chained optional.  
  [JP Simard](https://github.com/jpsim)
  [#2564](https://github.com/realm/SwiftLint/issues/2564)

## 0.29.4: In-Unit Operands

#### Breaking

* None.

#### Experimental

* Fix `unused_import` correction deleting unrelated ranges when there are
  multiple violations in a single file.  
  [JP Simard](https://github.com/jpsim)
  [#2561](https://github.com/realm/SwiftLint/issues/2561)

#### Enhancements

* Add `strong_iboutlet` opt-in rule to enforce that `@IBOutlet`s are not
  declared as `weak`.  
  [Marcelo Fabri](https://github.com/marcelofabri)
  [#2433](https://github.com/realm/SwiftLint/issues/2433)

#### Bug Fixes

* Fix inaccessible custom rules in nested configurations.  
  [Timofey Solonin](https://github.com/biboran)
  [#1815](https://github.com/realm/SwiftLint/issues/1815)
  [#2441](https://github.com/realm/SwiftLint/issues/2441)

* Improve `superfluous_disable_command` to warn against disabling non-existent
  rules.  
  [Kim de Vos](https://github.com/kimdv)
  [#2348](https://github.com/realm/SwiftLint/issues/2348)

* Fix false positives on `identical_operands` rule when the right side of the
  operand does not terminate.  
  [Xavier Lowmiller](https://github.com/xavierLowmiller)
  [#2467](https://github.com/realm/SwiftLint/issues/2467)

## 0.29.3: Entangled Agitator

#### Breaking

* None.

#### Experimental

* Skip `@IBInspectable` and `deinit` declarations in
  `unused_private_declaration`.  
  [JP Simard](https://github.com/jpsim)

#### Enhancements

* Allow configuring `discouraged_object_literal` rule to only discourage one
  kind of object literal.  
  [Marcelo Fabri](https://github.com/marcelofabri)
  [#2439](https://github.com/realm/SwiftLint/issues/2439)

* Adds `xct_specific_matcher` opt-in rule to enforce specific matchers
  over `XCTAssertEqual` and `XCTAssertNotEqual`.  
  [Ornithologist Coder](https://github.com/ornithocoder)
  [#1874](https://github.com/realm/SwiftLint/issues/1874)

* Add `last_where` opt-in rule that warns against using
  `.filter { /* ... */ }.last` in collections, as
  `.last(where: { /* ... */ })` is more efficient.  
  [Marcelo Fabri](https://github.com/marcelofabri)

* Add `unused_control_flow_label` rule to validate that control flow labels are
  used.  
  [Marcelo Fabri](https://github.com/marcelofabri)
  [#2227](https://github.com/realm/SwiftLint/issues/2227)

#### Bug Fixes

* Fix false positives on `first_where` rule when calling `filter` without a
  closure parameter (for example on a Realm collection).  
  [Marcelo Fabri](https://github.com/marcelofabri)

* Fix false positives on `sorted_first_last` rule when calling `sorted` with
  a different argument than `by:` (e.g. on a Realm collection).  
  [Marcelo Fabri](https://github.com/marcelofabri)
  [#2533](https://github.com/realm/SwiftLint/issues/2533)

* Fix false positives on `redundant_objc_attribute` rule when using nested
  types.  
  [Marcelo Fabri](https://github.com/marcelofabri)
  [#2539](https://github.com/realm/SwiftLint/issues/2539)

* Fix false positives on `vertical_whitespace_between_cases` rule when a blank
  line is present but it contains trailing whitespace.  
  [Ben Staveley-Taylor](https://github.com/BenStaveleyTaylor)
  [#2538](https://github.com/realm/SwiftLint/issues/2538)

## 0.29.2: Washateria

#### Breaking

* None.

#### Experimental

* None.

#### Enhancements

* Add new opt-in rule `vertical_whitespace_opening_braces` to warn against empty
  lines after opening braces.  
  [Cihat Gündüz](https://github.com/Dschee)
  [#1518](https://github.com/realm/SwiftLint/issues/1518)

* Add new opt-in rule `vertical_whitespace_closing_braces` to warn against empty
  lines before closing braces.  
  [Cihat Gündüz](https://github.com/Dschee)
  [#1518](https://github.com/realm/SwiftLint/issues/1518)

* Improve performance for `unused_private_declaration` and `unused_import` rules
  for large files.  
  [Niil Öhlin](https://github.com/niilohlin)

* Add new `legacy_hashing` rule to encourage the use of Swift 4.2's new hashing
  interface.  
  [Kim de Vos](https://github.com/kimdv)
  [#2108](https://github.com/realm/SwiftLint/issues/2108)

* Improve `private_unit_test` rule to allow private classes with `@objc`
  attribute.  
  [Kim de Vos](https://github.com/kimdv)
  [#2282](https://github.com/realm/SwiftLint/issues/2282)

* Support glob patterns without the star.  
  [Maksym Grebenets](https://github.com/mgrebenets)

* Make `modifier_order` rule autocorrectable.  
  [Timofey Solonin](https://github.com/biboran)
  [#2353](https://github.com/realm/SwiftLint/issues/2353)

#### Bug Fixes

* Fix false positives in `redundant_objc_attribute` for private declarations
  under `@objcMembers`.  
  [Daniel Metzing](https://github.com/dirtydanee)
  [#2499](https://github.com/realm/SwiftLint/issues/2499)

* Fix an error when pulling SwiftLint as a dependency using Carthage.  
  [JP Simard](https://github.com/jpsim)

* Non-string values specified in `swiftlint_version` now fail the lint if
  it doesn't match the version.  
  [JP Simard](https://github.com/jpsim)
  [#2518](https://github.com/realm/SwiftLint/issues/2518)

## 0.29.1: There’s Always More Laundry

#### Breaking

* None.

#### Experimental

* None.

#### Enhancements

* Add `redundant_objc_attribute` to warn against already implied `@objc`
  attribute.  
  [Daniel Metzing](https://github.com/dirtydanee)
  [#2193](https://github.com/realm/SwiftLint/issues/2193)

* Add `vertical_whitespace_between_cases` opt-in rule to enforce a single
  empty line between switch cases.  
  [Cihat Gündüz](https://github.com/Dschee)
  [#1517](https://github.com/realm/SwiftLint/issues/1517)

* Add `multiline_arguments_brackets` opt-in rule to warn against multiline
  function call arguments with surrounding brackets without newline.  
  [Cihat Gündüz](https://github.com/Dschee)
  [#2306](https://github.com/realm/SwiftLint/issues/2306)

* Add `multiline_literal_brackets` opt-in rule to warn against multiline
  literal arrays & dictionaries with surrounding brackets without newline.  
  [Cihat Gündüz](https://github.com/Dschee)
  [#2306](https://github.com/realm/SwiftLint/issues/2306)

* Add `multiline_parameters_brackets` opt-in rule to warn against multiline
  function definition parameters with surrounding brackets without newline.  
  [Cihat Gündüz](https://github.com/Dschee)
  [#2306](https://github.com/realm/SwiftLint/issues/2306)

* Ignore unspecified modifiers in `modifier_order`.  
  [Timofey Solonin](https://github.com/biboran)
  [#2435](https://github.com/realm/SwiftLint/issues/2435)

* The `lint` command now exits with a code of 2 when not using pinned
  version defined as `swiftlint_version` in the configuration file.  
  [Kim de Vos](https://github.com/kimdv)
  [#2074](https://github.com/realm/SwiftLint/issues/2074)

#### Bug Fixes

* Fix false positive in `nimble_operator` rule.  
  [Marcelo Fabri](https://github.com/marcelofabri)
  [#2489](https://github.com/realm/SwiftLint/issues/2489)

* Fix false positives on `explicit_type_interface` rule when
  configured with option `allowRedundancy` set to `true`.  
  [Cihat Gündüz](https://github.com/Dschee)
  [#2425](https://github.com/realm/SwiftLint/issues/2425)

* Only mark custom rules as 'enabled in your config' in the output of the
  `rules` command when there are one or more configured custom rules.  
  [jhildensperger](https://github.com/jhildensperger)

* Fix wrong correction when removing testable imports with the `unused_import`
  rule.  
  [JP Simard](https://github.com/jpsim)

* Fix false positive with the `unused_import` rule when importing Foundation
  when there are attributes in that file requiring Foundation.  
  [JP Simard](https://github.com/jpsim)

## 0.29.0: A Laundry List of Changes

#### Breaking

* SwiftLint now requires Swift 4.2 or higher to build.  
  [JP Simard](https://github.com/jpsim)

#### Experimental

* None.

#### Enhancements

* Improve the performance of saving or reading cached lint results on platforms
  with CommonCrypto.  
  [JP Simard](https://github.com/jpsim)

* Add `markdown` reporter which outputs markdown-formatted tables, ideal for
  rendering in GitLab or GitHub.  
  [Dani Vela](https://github.com/madcato)

* Add `testSimulateHomebrewTest()` to `IntegrationTests` that simulates test in
  `homebrew-core/Formula/swiftlint.rb` within sandbox.  
  [Norio Nomura](https://github.com/norio-nomura)

#### Bug Fixes

* Fix compiler warnings when building with Swift 4.2 introduced in the last
  release.  
  [JP Simard](https://github.com/jpsim)

* Fix false positive in `explicit_init` rule.  
  [Dominic Freeston](https://github.com/dominicfreeston)

* Fix `toggle_bool` false positive violation when comparing object parameter to
  an equally named variable.  
  [Timofey Solonin](https://github.com/biboran)
  [#2471](https://github.com/realm/SwiftLint/issues/2471)

* Fix false positive on file_name rule with specific patterns.  
  [Cihat Gündüz](https://github.com/Dschee)
  [#2417](https://github.com/realm/SwiftLint/issues/2417)

* Fix crash in `no_fallthrough_only` and potentially other rules when linting
  files with unicode characters in certain locations.  
  [JP Simard](https://github.com/jpsim)
  [#2276](https://github.com/realm/SwiftLint/issues/2276)

* Fix violations with no character/column location not being reported in
  `xcpretty`. Now violations with no column location default to a column value
  of `1` indicating the start of the line.  
  [JP Simard](https://github.com/jpsim)
  [#2267](https://github.com/realm/SwiftLint/issues/2267)

## 0.28.2: EnviroBoost Plus

#### Breaking

* None.

#### Experimental

* None.

#### Enhancements

* Add `SWIFTLINT_DISABLE_SOURCEKIT` environment variable to allow running
  SwiftLint without connecting to SourceKit. This will run a subset of rules
  that don't require SourceKit, which is useful when running in a sandboxed
  setting such as in Homebrew's CI.  
  [Norio Nomura](https://github.com/norio-nomura)

#### Bug Fixes

* None.

## 0.28.1: EnviroBoost

This is the last release to support building with Swift 4.0 and Swift 4.1.

#### Breaking

* None.

#### Experimental

* None.

#### Enhancements

* None.

#### Bug Fixes

* Improve the performance of collecting which files to lint by up to 3.5x.  
  [JP Simard](https://github.com/jpsim)

* Improve the performance of looking up cached lint results by up to 10x for
  complex configurations.  
  [JP Simard](https://github.com/jpsim)

## 0.28.0: EcoBoost

#### Breaking

* Completely remove the `--use-tabs` option of the `autocorrect` command that
  was deprecated in 0.24.1. In its place, define an `indentation` key in your
  configuration files.  
  [JP Simard](https://github.com/jpsim)

#### Experimental

* Add a new `swiftlint analyze` command which can lint Swift files using the
  full type-checked AST. Rules of the `AnalyzerRule` type will be added over
  time. The compiler log path containing the clean `swiftc` build command
  invocation (incremental builds will fail) must be passed to `analyze` via
  the `--compiler-log-path` flag.
  e.g. `--compiler-log-path /path/to/xcodebuild.log`  
  [JP Simard](https://github.com/jpsim)

* Add an `explicit_self` analyzer rule to enforce the use of explicit references
  to `self.` when accessing instance variables or functions.  
  [JP Simard](https://github.com/jpsim)
  [#321](https://github.com/realm/SwiftLint/issues/321)

* Add an `unused_import` analyzer rule to lint for unnecessary imports.  
  [JP Simard](https://github.com/jpsim)
  [#2248](https://github.com/realm/SwiftLint/issues/2248)

* Add an `unused_private_declaration` analyzer rule to lint for unused private
  declarations.  
  [JP Simard](https://github.com/jpsim)

#### Enhancements

* Add `legacy_random` opt-in rule to encourage the use of `.random(in:)`
  instead of `arc4random`, `arc4random_uniform`, and `drand48`.  
  [Joshua Kaplan](https://github.com/yhkaplan)

* Improve performance of `line_length` and
  `multiple_closures_with_trailing_closure` rules.  
  [Marcelo Fabri](https://github.com/marcelofabri)

* Add `closure_body_length` opt-in rule to enforce the maximum number
  of lines a closure should have. Requires Swift 4.2.  
  [Ornithologist Coder](https://github.com/ornithocoder)
  [#52](https://github.com/realm/SwiftLint/issues/52)

* Add SonarQube reporter.  
  [Yusuke Ohashi](https://github.com/junkpiano)
  [#2350](https://github.com/realm/SwiftLint/issues/2350)

* Add `prohibited_interface_builder` opt-in rule to validate that `@IBOutlet`s
  and `@IBAction`s are not used.  
  [Marcelo Fabri](https://github.com/marcelofabri)
  [#2365](https://github.com/realm/SwiftLint/issues/2365)

* Add `inert_defer` rule to validate that `defer` is not used at the end of a
  scope.  
  [Marcelo Fabri](https://github.com/marcelofabri)
  [#2123](https://github.com/realm/SwiftLint/issues/2123)

* Add `toggle_bool` opt-in rule which suggests using `someBool.toggle()` over
  `someBool = !someBool`. Requires Swift 4.2.  
  [Dalton Claybrook](https://github.com/daltonclaybrook)
  [#2369](https://github.com/realm/SwiftLint/issues/2369)

* Add `identical_operands` opt-in rule to validate that operands are different
  expressions in comparisons.  
  [Marcelo Fabri](https://github.com/marcelofabri)
  [#1371](https://github.com/realm/SwiftLint/issues/1371)

* Add `collection_alignment` opt-in rule to validate that all elements in a
  collection literal are aligned vertically.  
  [Dalton Claybrook](https://github.com/daltonclaybrook)
  [#2326](https://github.com/realm/SwiftLint/issues/2326)

* Add `static_operator` opt-in rule to enforce that operators are declared as
  static functions instead of free functions.  
  [Marcelo Fabri](https://github.com/marcelofabri)
  [#2395](https://github.com/realm/SwiftLint/issues/2395)

* Specify what type of compiler protocol initializer violated the
  `compiler_protocol_init` rule.  
  [Timofey Solonin](https://github.com/biboran)
  [#2422](https://github.com/realm/SwiftLint/issues/2422)

#### Bug Fixes

* Fix `comma` rule false positives on object literals (for example, images).  
  [Marcelo Fabri](https://github.com/marcelofabri)
  [#2345](https://github.com/realm/SwiftLint/issues/2345)

* Fix false positive on `file_name` rule when using nested types.  
  [Marcelo Fabri](https://github.com/marcelofabri)
  [#2325](https://github.com/realm/SwiftLint/issues/2325)

* Fix crash on `multiline_function_chains` rule when using some special
  characters inside the function calls.  
  [Marcelo Fabri](https://github.com/marcelofabri)
  [#2360](https://github.com/realm/SwiftLint/issues/2360)

* Change `autocorrect --format` to run format before autocorrect, fixing
  conflicts between default indentation and rules which modify indentation
  (i.e. `closure_end_indentation`).  
  [Ornithologist Coder](https://github.com/ornithocoder)
  [#2374](https://github.com/realm/SwiftLint/issues/2374)

* Fix false positive on `empty_count` rule when assessing binary, octal and
  hexadecimal integer literals.  
  [Timofey Solonin](https://github.com/biboran)
  [#2423](https://github.com/realm/SwiftLint/issues/2423)

## 0.27.0: Heavy Duty

#### Breaking

* None.

#### Enhancements

* Append `modifier_order` description with failure reason.  
  [Daniel Metzing](https://github.com/dirtydanee)
  [#2269](https://github.com/realm/SwiftLint/pull/2269)

* Decrease default severity of `superfluous_disable_command` to `warning`.  
  [Frederick Pietschmann](https://github.com/fredpi)
  [#2250](https://github.com/realm/SwiftLint/issues/2250)

* Don't touch files when running `autocorrect --format` if the contents haven't
  changed.  
  [Marcelo Fabri](https://github.com/marcelofabri)
  [#2249](https://github.com/realm/SwiftLint/issues/2249)

* Add `only_enforce_after_first_closure_on_first_line` configuration
  to `multiline_arguments`  
  [Mike Ciesielka](https://github.com/maciesielka)
  [#1896](https://github.com/realm/SwiftLint/issues/1896)

* Add `anyobject_protocol` opt-in rule which suggests using `AnyObject` over
  `class` for class-only protocols.  
  [Ornithologist Coder](https://github.com/ornithocoder)
  [#2283](https://github.com/realm/SwiftLint/issues/2283)

* Add options `prefix_pattern` and `suffix_pattern` to rule `file_name`.  
  [Cihat Gündüz](https://github.com/Dschee)
  [#2309](https://github.com/realm/SwiftLint/issues/2309)

* Add new bool config option `if_only` to rule `conditional_returns_on_newline`
  to specify that the rule should only be applied to `if` statements.  
  [Cihat Gündüz](https://github.com/Dschee)
  [#2307](https://github.com/realm/SwiftLint/issues/2307)

* Add support for globs in `excluded` file paths.  
  [Keith Smiley](https://github.com/keith)
  [#2316](https://github.com/realm/SwiftLint/pull/2316)

* Add `only_private` configuration to `prefixed_toplevel_constant` rule.  
  [Keith Smiley](https://github.com/keith)
  [#2315](https://github.com/realm/SwiftLint/pull/2315)

* Make rule `explicit_type_interface` compatible with rule
  `redundant_type_annotation` via new option `allow_redundancy`.  
  [Cihat Gündüz](https://github.com/Dschee)
  [#2312](https://github.com/realm/SwiftLint/issues/2312)

* Add `missing_docs` rule to warn against undocumented declarations.  
  [Nef10](https://github.com/Nef10)
  [Andrés Cecilia Luque](https://github.com/acecilia)
  [#1652](https://github.com/realm/SwiftLint/issues/1652)

#### Bug Fixes

* Fix an issue with `control_statement` where commas in clauses prevented the
  rule from applying.  
  [Allen Wu](https://github.com/allewun)

* Fix `explicit_enum_raw_value`, `generic_type_name`, `implicit_return`,
  `required_enum_case`, `quick_discouraged_call`, `array_init`,
  `closure_parameter_position` and `unused_closure_parameter` rules
  when linting with Swift 4.2.  
  [Marcelo Fabri](https://github.com/marcelofabri)

* Fix `identifier_name` rule false positives with `enum` when linting
  using Swift 4.2.  
  [Marcelo Fabri](https://github.com/marcelofabri)
  [Jacob Greenfield](https://github.com/Coder-256)
  [#2231](https://github.com/realm/SwiftLint/issues/2231)

* Fix a crash when running with Swift 4.2.  
  [Norio Nomura](https://github.com/norio-nomura)
  [SR-7954](https://bugs.swift.org/browse/SR-7954)

* Fix false positive on `attributes` rule when linting a line that is below
  a line with a declaration that has attributes.  
  [Marcelo Fabri](https://github.com/marcelofabri)
  [#2297](https://github.com/realm/SwiftLint/issues/2297)

* `redundant_optional_initialization` rule now lints local variables.  
  [Marcelo Fabri](https://github.com/marcelofabri)
  [#2233](https://github.com/realm/SwiftLint/issues/2233)

* Fix autocorrection for `redundant_type_annotation` rule.  
  [Marcelo Fabri](https://github.com/marcelofabri)
  [#2314](https://github.com/realm/SwiftLint/issues/2314)

## 0.26.0: Maytagged Pointers

#### Breaking

* SwiftLint now requires Swift 4.0 or higher to build.  
  [JP Simard](https://github.com/jpsim)

* The `fallthrough` rule is now opt-in.  
  [Marcelo Fabri](https://github.com/marcelofabri)
  [#1892](https://github.com/realm/SwiftLint/issues/1892)

#### Enhancements

* Add optional filename verification to the `file_header` rule.
  All occurrences in the pattern of the `SWIFTLINT_CURRENT_FILENAME`
  placeholder are replaced by the name of the validated file.  
  [Anders Hasselqvist](https://github.com/nevil)
  [#1079](https://github.com/realm/SwiftLint/issues/1079)

* Updates the `untyped_error_in_catch` rule to support autocorrection.  
  [Daniel Metzing](https://github.com/dirtydanee)

* Add `no_fallthrough_only` rule to check that `case` statements do not
  contain only a `fallthrough`.  
  [Austin Belknap](https://github.com/dabelknap)

* Add `indented_cases` support to `switch_case_alignment` rule.  
  [Shai Mishali](https://github.com/freak4pc)
  [#2119](https://github.com/realm/SwiftLint/issues/2119)

* Add opt-in `modifier_order` to enforce the order of declaration modifiers.
  Requires Swift 4.1 or later.  
  [Jose Cheyo Jimenez](https://github.com/masters3d)
  [Daniel Metzing](https://github.com/dirtydanee)
  [#1472](https://github.com/realm/SwiftLint/issues/1472)
  [#1585](https://github.com/realm/SwiftLint/issues/1585)

* Validate implicit `subscript` getter in `implicit_getter` rule when using
  Swift 4.1 or later.  
  [Marcelo Fabri](https://github.com/marcelofabri)
  [#898](https://github.com/realm/SwiftLint/issues/898)

* Add `unavailable_function` opt-in rule to validate that functions that are
  currently unimplemented (using a placeholder `fatalError`) are marked with
  `@available(*, unavailable)`.  
  [Marcelo Fabri](https://github.com/marcelofabri)
  [#2127](https://github.com/realm/SwiftLint/issues/2127)

* Updates the `closure_end_indentation` rule to support autocorrection.  
  [Eric Horacek](https://github.com/erichoracek)

* Updates the `literal_expression_end_indentation` rule to support
  autocorrection.  
  [Eric Horacek](https://github.com/erichoracek)

* Add a new `multiline_function_chains` rule to validate that chained function
  calls start either on the same line or one per line.  
  [Eric Horacek](https://github.com/erichoracek)
  [#2214](https://github.com/realm/SwiftLint/issues/2214)

* Improves the `mark` rule's autocorrection.  
  [Eric Horacek](https://github.com/erichoracek)

* Add `redundant_set_access_control` rule to warn against using redundant
  setter ACLs on variable declarations.  
  [Marcelo Fabri](https://github.com/marcelofabri)
  [#1869](https://github.com/realm/SwiftLint/issues/1869)

* Add a new `ignores_interpolated_strings` config parameter to the `line_length`
  rule to ignore lines that include interpolated strings from this rule.  
  [Michael Gray](https://github.com/mishagray)
  [#2100](https://github.com/realm/SwiftLint/pull/2100)

* Add a new `ignores_default_parameters` config parameter to the
  `function_parameter_count` rule to ignore default parameter when calculating
  parameter count. True by default.  
  [Varun P M](https://github.com/varunpm1)
  [#2171](https://github.com/realm/SwiftLint/issues/2171)

* Add `empty_xctest_method` opt-in rule which warns against empty
  XCTest methods.  
  [Ornithologist Coder](https://github.com/ornithocoder)
  [#2190](https://github.com/realm/SwiftLint/pull/2190)

* Add `function_default_parameter_at_end` opt-in rule to validate that
  parameters with defaults are located toward the end of the parameter list in a
  function declaration.  
  [Marcelo Fabri](https://github.com/marcelofabri)
  [#2176](https://github.com/realm/SwiftLint/issues/2176)

* Add `file_name` opt-in rule validating that file names contain the name of a
  type or extension declared in the file (if any).  
  [JP Simard](https://github.com/jpsim)
  [#1420](https://github.com/realm/SwiftLint/issues/1420)

* Add `redundant_type_annotation` opt-in rule which warns against
  unnecessary type annotations for variables.  
  [Šimon Javora](https://github.com/sjavora)
  [#2239](https://github.com/realm/SwiftLint/pull/2239)

* Add `convenience_type` opt-in rule to validate that types hosting only static
  members should be enums to avoid instantiation.  
  [Marcelo Fabri](https://github.com/marcelofabri)
  [#1871](https://github.com/realm/SwiftLint/issues/1871)  

* Support for passing multiple path arguments.  
  [Ben Asher](https://github.com/benasher44)
  [#810](https://github.com/realm/SwiftLint/issues/810)

#### Bug Fixes

* Update `LowerACLThanParent` rule to not lint extensions.  
  [Keith Smiley](https://github.com/keith)
  [#2164](https://github.com/realm/SwiftLint/pull/2164)

* Fix operator usage spacing nested generics false positive.  
  [Eric Horacek](https://github.com/erichoracek)
  [#1341](https://github.com/realm/SwiftLint/issues/1341)
  [#1897](https://github.com/realm/SwiftLint/issues/1897)

* Fix autocorrection for several rules
  (`empty_parentheses_with_trailing_closure`, `explicit_init`,
  `joined_default_parameter`, `redundant_optional_initialization` and
  `unused_closure_parameter `) when used with preprocessor macros.  
  [John Szumski](https://github.com/jszumski)
  [Marcelo Fabri](https://github.com/marcelofabri)

* Fix `unneeded_parentheses_in_closure_argument` false negatives when multiple
  violations are nested.  
  [Marcelo Fabri](https://github.com/marcelofabri)
  [#2188](https://github.com/realm/SwiftLint/issues/2188)

* Fix false negatives in `implicit_return` rule when using closures as
  function arguments.  
  [Marcelo Fabri](https://github.com/marcelofabri)
  [#2187](https://github.com/realm/SwiftLint/issues/2187)

* Fix false positives in `attributes` rule when `@testable` is used.  
  [Marcelo Fabri](https://github.com/marcelofabri)
  [#2211](https://github.com/realm/SwiftLint/issues/2211)

* Fix false positives in `prohibited_super_call` rule.  
  [Marcelo Fabri](https://github.com/marcelofabri)
  [#2212](https://github.com/realm/SwiftLint/issues/2212)

* Fix a false positive in `unused_closure_parameter` rule when a parameter
  is used in a string interpolation.  
  [Marcelo Fabri](https://github.com/marcelofabri)
  [#2062](https://github.com/realm/SwiftLint/issues/2062)

* Fixes a case where the `closure_end_indentation` rule wouldn't lint the end
  indentation of non-trailing closure parameters.  
  [Eric Horacek](https://github.com/erichoracek)
  [#2121](https://github.com/realm/SwiftLint/issues/2121)

## 0.25.1: Lid Locked

This is the last release to support building with Swift 3.2 and Swift 3.3.
The next release will require Swift 4.0 or higher to build.

#### Breaking

* None.

#### Enhancements

* Add `LowerACLThanParent` rule.  
  [Keith Smiley](https://github.com/keith)
  [#2136](https://github.com/realm/SwiftLint/pull/2136)

* Add `UIOffsetMake` to `legacy_constructor` rule.  
  [Nealon Young](https://github.com/nealyoung)
  [#2126](https://github.com/realm/SwiftLint/issues/2126)

* Add a new `excluded` config parameter to the `explicit_type_interface` rule
  to exempt certain types of variables from the rule.  
  [Rounak Jain](https://github.com/rounak)
  [#2028](https://github.com/realm/SwiftLint/issues/2028)

* Add `empty_string` opt-in rule to validate against comparing strings to `""`
  instead of using `.isEmpty`.  
  [Davide Sibilio](https://github.com/idevid)

* Add `untyped_error_in_catch` opt-in rule to warn against declaring errors
  without an explicit type in catch statements instead of using the implicit
  `error` variable.  
  [Daniel Metzing](https://github.com/dirtydanee)
  [#2045](https://github.com/realm/SwiftLint/issues/2045)

* Add `all` keyword for use in disable / enable statement:
  `// swiftlint:disable all`.
  It allows disabling SwiftLint entirely, in-code, for a particular section.  
  [fredpi](https://github.com/fredpi)
  [#2071](https://github.com/realm/SwiftLint/issues/2071)

* Adds `--force-exclude` option to `lint` and `autocorrect` commands, which will
  force SwiftLint to exclude files specified in the config `excluded` even if
  they are explicitly specified with `--path`.  
  [Ash Furrow](https://github.com/ashfurrow)
  [#2051](https://github.com/realm/SwiftLint/issues/2051)

* Adds `discouraged_optional_collection` opt-in rule to encourage the use of
  empty collections instead of optional collections.  
  [Ornithologist Coder](https://github.com/ornithocoder)
  [#1885](https://github.com/realm/SwiftLint/issues/1885)

* Add 4.1.0, 4.1.1 and 4.2.0 to Swift version detection.  
  [Norio Nomura](https://github.com/norio-nomura)
  [#2143](https://github.com/realm/SwiftLint/issues/2143)

* Support building with Swift 4.1.  
  [Norio Nomura](https://github.com/norio-nomura)
  [#2038](https://github.com/realm/SwiftLint/issues/2038)

#### Bug Fixes

* Fixes an issue with the `yoda_condition` rule where the severity would always
  display as a warning, and the reason would display as the severity type.  
  [Twig](https://github.com/Twigz)

* Fix TODOs lint message to state that TODOs should be resolved instead of
  avoided.  
  [Adonis Peralta](https://github.com/donileo)
  [#150](https://github.com/realm/SwiftLint/issues/150)

* Fix some cases where `colon` rule wouldn't autocorrect dictionary literals.  
  [Marcelo Fabri](https://github.com/marcelofabri)
  [#2050](https://github.com/realm/SwiftLint/issues/2050)

* Fix linux crash on sources with surrogate pair emojis as variable names.  
  [Cyril Lashkevich](https://github.com/notorca)

* Make `legacy_constructor` rule more reliable, especially for autocorrecting.  
  [Marcelo Fabri](https://github.com/marcelofabri)
  [#2098](https://github.com/realm/SwiftLint/issues/2098)

* Fix `colon` rule autocorrect when preprocessor macros are present.  
  [Marcelo Fabri](https://github.com/marcelofabri)
  [#2099](https://github.com/realm/SwiftLint/issues/2099)

* Fix crash when saving cache if there're entries referring to the same path
  but with different capitalization.  
  [Marcelo Fabri](https://github.com/marcelofabri)
  [#2032](https://github.com/realm/SwiftLint/issues/2032)

* Fix several rules (`empty_enum_arguments`, `explicit_init`
  `empty_parentheses_with_trailing_closure`, `joined_default_parameter`,
  `redundant_optional_initialization`, `redundant_void_return` and
  `unused_closure_parameter`) rules autocorrection inside functions or other
  declarations.  
  [Marcelo Fabri](https://github.com/marcelofabri)

* Fix `redundant_void_return` rule autocorrect when preprocessor macros are
  present.  
  [John Szumski](https://github.com/jszumski)
  [#2115](https://github.com/realm/SwiftLint/issues/2115)

* Fix issue where the autocorrect done message used the plural form of "files"
  even if only 1 file changed.  
  [John Szumski](https://github.com/jszumski)

* Fix false positives in `attributes` rule when using Swift 4.1.  
  [Marcelo Fabri](https://github.com/marcelofabri)
  [#2125](https://github.com/realm/SwiftLint/issues/2125)
  [#2141](https://github.com/realm/SwiftLint/issues/2141)

## 0.25.0: Cleaning the Lint Filter

#### Breaking

* None.

#### Enhancements

* Adds `discouraged_optional_boolean` opt-in rule to discourage
  the use of optional booleans.  
  [Ornithologist Coder](https://github.com/ornithocoder)
  [#2011](https://github.com/realm/SwiftLint/issues/2011)

#### Bug Fixes

* Fix some cases where `colon` rule wouldn't be autocorrected.  
  [Manabu Nakazawa](https://github.com/mshibanami)

* Fix false positives in `explicit_acl` rule when declaring functions and
  properties in protocols or implementing `deinit`.  
  [Marcelo Fabri](https://github.com/marcelofabri)
  [#2014](https://github.com/realm/SwiftLint/issues/2014)

* Fix false negatives in `unneeded_parentheses_in_closure_argument` rule
  when using `_` as one of the closure arguments.  
  [Marcelo Fabri](https://github.com/marcelofabri)
  [#2017](https://github.com/realm/SwiftLint/issues/2017)

* Fix several rules that use attributes when linting with a Swift 4.1 toolchain.  
  [Marcelo Fabri](https://github.com/marcelofabri)
  [#2019](https://github.com/realm/SwiftLint/issues/2019)

* Don't trigger violations in `let_var_whitespace` rule when using local
  variables when linting with a Swift 4.1 toolchain.  
  [Marcelo Fabri](https://github.com/marcelofabri)
  [#2021](https://github.com/realm/SwiftLint/issues/2021)

* Improve `type_name` rule violations to be positioned on the type name.  
  [Marcelo Fabri](https://github.com/marcelofabri)
  [#2021](https://github.com/realm/SwiftLint/issues/2021)

* Use SourceKit to validate `associatedtype` and `typealias` in `type_name` rule
  when linting with Swift 4.1.  
  [Marcelo Fabri](https://github.com/marcelofabri)
  [#2021](https://github.com/realm/SwiftLint/issues/2021)

* Fix some cases where violations would still be triggered when using the
  `ignores_function_declarations` configuration of `line_length` rule.  
  [Manabu Nakazawa](https://github.com/mshibanami)

* Fix false positive in `empty_enum_arguments` rule when using closures.  
  [Marcelo Fabri](https://github.com/marcelofabri)
  [#2041](https://github.com/realm/SwiftLint/issues/2041)

* Fix false positives in `force_unwrapping` rule when declaring functions that
  return implicitly unwrapped collections (for example `[Int]!` or
  `[AnyHashable: Any]!`).  
  [Marcelo Fabri](https://github.com/marcelofabri)
  [#2042](https://github.com/realm/SwiftLint/issues/2042)

* Fix directories with a `.swift` suffix being treated as files.  
  [Jamie Edge](https://github.com/JamieEdge)
  [#1948](https://github.com/realm/SwiftLint/issues/1948)

## 0.24.2: Dented Tumbler

#### Breaking

* None.

#### Enhancements

* None.

#### Bug Fixes

* No longer log if the `indentation` key isn't set in the configuration file.  
  [JP Simard](https://github.com/jpsim)
  [#1998](https://github.com/realm/SwiftLint/issues/1998)

## 0.24.1: Dented Tumbler

##### Breaking

* None.

##### Enhancements

* Invalidate cache when Swift patch version changes.  
  [Norio Nomura](https://github.com/norio-nomura)

* Add `private_action` opt-in rule which warns against public
  @IBAction methods.  
  [Ornithologist Coder](https://github.com/ornithocoder)
  [#1931](https://github.com/realm/SwiftLint/issues/1931)

* Add `yoda_condition` opt-in rule which warns when Yoda conditions are used.
  That is, when the constant portion of the expression is on the left side of a
  conditional statement.  
  [Daniel Metzing](https://github.com/dirtydanee)
  [#1924](https://github.com/realm/SwiftLint/issues/1924)

* Indentation can now be specified via a configuration file.  
  [Noah McCann](https://github.com/nmccann)
  [RubenSandwich](https://github.com/RubenSandwich)
  [#319](https://github.com/realm/SwiftLint/issues/319)

* Add `required_enum_case` opt-in rule which allows enums that
  conform to protocols to require one or more cases.  Useful for
  result enums.  
  [Donald Ritter](https://github.com/donald-m-ritter)

* Add `discouraged_object_literal` opt-in rule which encourages initializers
  over object literals.  
  [Ornithologist Coder](https://github.com/ornithocoder)
  [#1987](https://github.com/realm/SwiftLint/issues/1987)

* Adds `prefixed_toplevel_constant` opt-in rule which encourages top-level
  constants to be prefixed by `k`.  
  [Ornithologist Coder](https://github.com/ornithocoder)
  [#1907](https://github.com/realm/SwiftLint/issues/1907)

* Added `explicit_acl` opt-in rule to enforce explicit access control levels.  
  [Josep Rodriguez](https://github.com/joseprl89)
  [#1822](https://github.com/realm/SwiftLint/issues/1649)

##### Bug Fixes

* Fix false positives in `control_statement` rule when methods with keyword
  names are used.  
  [Marcelo Fabri](https://github.com/marcelofabri)
  [#1946](https://github.com/realm/SwiftLint/issues/1946)

* Fix false positives in `for_where` rule when pattern matching (`if case`)
  is used.  
  [Marcelo Fabri](https://github.com/marcelofabri)
  [#1968](https://github.com/realm/SwiftLint/issues/1968)

* Fix false positives in `unused_closure_parameter` rule when closure is wrapped
  in parentheses.  
  [JP Simard](https://github.com/jpsim)
  [#1979](https://github.com/realm/SwiftLint/issues/1979)

## 0.24.0: Timed Dry

##### Breaking

* SwiftLint now requires Xcode 9 and Swift 3.2+ to build.  
  [Marcelo Fabri](https://github.com/marcelofabri)

* Remove `SwiftExpressionKind.other`.  
  [Marcelo Fabri](https://github.com/marcelofabri)

##### Enhancements

* Add `sorted_first_last` opt-in rule to encourage using `min()` or `max()`
  over `sorted().first` or `sorted().last`.  
  [Tom Quist](https://github.com/tomquist)
  [#1932](https://github.com/realm/SwiftLint/issues/1932)

* Add `quick_discouraged_focused_test` opt-in rule which warns against
  focused tests in Quick tests.  
  [Ornithologist Coder](https://github.com/ornithocoder)
  [#1905](https://github.com/realm/SwiftLint/issues/1905)

* Add `override_in_extension` opt-in rule that warns against overriding
  declarations in an `extension`.  
  [Marcelo Fabri](https://github.com/marcelofabri)
  [#1884](https://github.com/realm/SwiftLint/issues/1884)

* Add `[f,x]{describe, context, itBehavesLike}` to `quick_discouraged_call`
  rule.  
  [Ornithologist Coder](https://github.com/ornithocoder)
  [#1903](https://github.com/realm/SwiftLint/issues/1903)

* Add `quick_discouraged_pending_test` opt-in rule which warns against
  pending tests in Quick tests.  
  [Ornithologist Coder](https://github.com/ornithocoder)
  [#1909](https://github.com/realm/SwiftLint/issues/1909)

* Speed up equality tests for `[Rule]` and `Configuration` values.  
  [JP Simard](https://github.com/jpsim)

* Make `Configuration` conform to `Hashable`.  
  [JP Simard](https://github.com/jpsim)

* Speed up reading cached results by about 200%.  
  [JP Simard](https://github.com/jpsim)

* Add `catch` to the statements checked by the `control_statement` rule.  
  [JP Simard](https://github.com/jpsim)

* Make `sorted_imports` correctable.  
  [Samuel Susla](https://github.com/sammy-sc)
  [JP Simard](https://github.com/jpsim)
  [#1822](https://github.com/realm/SwiftLint/issues/1822)

* Make `sorted_imports` only validate within "groups" of imports on directly
  adjacent lines.  
  [Samuel Susla](https://github.com/sammy-sc)
  [JP Simard](https://github.com/jpsim)
  [#1822](https://github.com/realm/SwiftLint/issues/1822)

##### Bug Fixes

* Extend `first_where` and `contains_over_first_not_nil` rules to also detect
  cases where calls to `filter` and `first` are parenthesized.  
  [Tom Quist](https://github.com/tomquist)

* Correct equality tests for `Configuration` values. They previously didn't
  account for `warningThreshold` or `cachePath`.  
  [JP Simard](https://github.com/jpsim)

* Fix false positive in `multiline_parameters` rule when parameter is a closure
  with default value.  
  [Ornithologist Coder](https://github.com/ornithocoder)
  [#1912](https://github.com/realm/SwiftLint/issues/1912)

* Fix caching on Linux.  
  [JP Simard](https://github.com/jpsim)

* Fix crashes due to races.  
  [JP Simard](https://github.com/jpsim)

* Fix `String.characters` deprecation warnings when compiling with Swift
  4.0.2.  
  [JP Simard](https://github.com/jpsim)

## 0.23.1: Rewash: Forgotten Load Edition

##### Breaking

* None.

##### Enhancements

* None.

##### Bug Fixes

* Fix false positive in `array_init` rule when using a `map` that
  doesn't take a closure.  
  [Marcelo Fabri](https://github.com/marcelofabri)
  [#1878](https://github.com/realm/SwiftLint/issues/1878)

* `superfluous_disable_command` rule can now be disabled as expected when
  using `// swiftlint:disable superfluous_disable_command`.  
  [Marcelo Fabri](https://github.com/marcelofabri)
  [#1890](https://github.com/realm/SwiftLint/issues/1890)

## 0.23.0: Permanent Press Cycle

##### Breaking

* None.

##### Enhancements

* Fix csv reporter to output records with new lines.  
  [atetlaw](https://github.com/atetlaw)

* Add `contains_over_first_not_nil` rule to encourage using `contains` over
  `first(where:) != nil`.  
  [Samuel Susla](https://github.com/sammy-sc)
  [#1514](https://github.com/realm/SwiftLint/issues/1514)

* Add `fallthrough` rule that flags usage of `fallthrough`.  
  [Marcelo Fabri](https://github.com/marcelofabri)
  [#1834](https://github.com/realm/SwiftLint/issues/1834)

* Improve `colon` rule to catch violations in dictionary types
  (e.g. `[String: Int]`), when using `Any` and on function calls.  
  [Marcelo Fabri](https://github.com/marcelofabri)
  [#1074](https://github.com/realm/SwiftLint/issues/1074)
  [#1389](https://github.com/realm/SwiftLint/issues/1389)

* Add `switch_case_alignment` rule to validate that `case` and `default`
  statements are vertically aligned with their enclosing `switch` statement.  
  [Austin Lu](https://github.com/austinlu)

* Add `array_init` opt-in rule to validate that `Array(foo)` should be preferred
  over `foo.map({ $0 })`.  
  [Marcelo Fabri](https://github.com/marcelofabri)
  [#1271](https://github.com/realm/SwiftLint/issues/1271)

* Truncate long configuration console descriptions to fit in the console window
  when running `swiftlint rules`.  
  [JP Simard](https://github.com/jpsim)
  [#1002](https://github.com/realm/SwiftLint/issues/1002)

* Add `multiline_arguments` opt-in rule that warns to either keep
  all the arguments of a function call on the same line,
  or one per line.  
  [Marcel Jackwerth](https://github.com/sirlantis)

* Add `unneeded_break_in_switch` rule to validate that no extra `break`s are
  added in `switch` statements.  
  [Marcelo Fabri](https://github.com/marcelofabri)
  [#1870](https://github.com/realm/SwiftLint/issues/1870)

* Add `literal_expression_end_indentation` opt-in rule to validate that
  array and dictionary literals ends have the same indentation as the line
  that started them.  
  [Marcelo Fabri](https://github.com/marcelofabri)
  [#1435](https://github.com/realm/SwiftLint/issues/1435)

##### Bug Fixes

* Improve how `opening_brace` rule reports violations locations.  
  [Marcelo Fabri](https://github.com/marcelofabri)
  [#1811](https://github.com/realm/SwiftLint/issues/1811)

* Fix false negatives in `unneeded_parentheses_in_closure_argument` rule
  when using capture lists.  
  [Marcelo Fabri](https://github.com/marcelofabri)
  [#1817](https://github.com/realm/SwiftLint/issues/1817)

* Fix handling of attributes (`lazy`, `objc`, etc.) for the `let_var_whitespace`
  rule.  
  [David Catmull](https://github.com/Uncommon)
  [#1770](https://github.com/realm/SwiftLint/issues/1770)
  [#1812](https://github.com/realm/SwiftLint/issues/1812)

* Fix false positives in `for_where` rule when using `if var` inside `for`.  
  [Marcelo Fabri](https://github.com/marcelofabri)
  [#1838](https://github.com/realm/SwiftLint/issues/1838)

* Fix false positive in `class_delegate_protocol` rule when using Swift 4.0.1.  
  [Marcelo Fabri](https://github.com/marcelofabri)
  [#1856](https://github.com/realm/SwiftLint/issues/1856)

* Print multi-line configuration values in a single line when running
  `swiftlint rules` to avoid breaking the table format.  
  [JP Simard](https://github.com/jpsim)
  [#1002](https://github.com/realm/SwiftLint/issues/1002)

* Ignore SwiftLint commands (`swiftlint:(disable|enable)`) in `file_header`
  rule, making it work better with `superfluous_disable_command` rule.  
  [Marcelo Fabri](https://github.com/marcelofabri)
  [#1810](https://github.com/realm/SwiftLint/issues/1810)

* Fix false negatives in `generic_type_name`, `identifier_name` and `type_name`
  rules when using `allowed_symbols`.  
  [Marcelo Fabri](https://github.com/marcelofabri)

## 0.22.0: Wrinkle-free

##### Breaking

* Nested configurations will now be merged with parent configurations rather
  than replace them outright.  
  [Stéphane Copin](https://github.com/stephanecopin)
  [JP Simard](https://github.com/jpsim)
  [#676](https://github.com/realm/SwiftLint/issues/676)

##### Enhancements

* Add `is_disjoint` rule to encourage using `Set.isDisjoint(with:)` over
  `Set.intersection(_:).isEmpty`.  
  [JP Simard](https://github.com/jpsim)

* Add `xctfail_message` rule to enforce XCTFail
  calls to include a description of the assertion.  
  [Ornithologist Coder](https://github.com/ornithocoder)
  [#1370](https://github.com/realm/SwiftLint/issues/1370)

* Add `joined_default_parameter` correctable opt-in rule to discourage
  explicit usage of the default separator.  
  [Ornithologist Coder](https://github.com/ornithocoder)
  [#1093](https://github.com/realm/SwiftLint/issues/1093)
  [#1757](https://github.com/realm/SwiftLint/issues/1757)

* Files with extensions other than `.swift` can now be used as arguments
  to `--file` when linting or autocorrecting.  
  [Marcelo Fabri](https://github.com/marcelofabri)
  [#1721](https://github.com/realm/SwiftLint/issues/1721)

* Allow `()?`, `Void?`, `()!`, and `Void!` as return types in
  `redundant_void_return` rule.  
  [Ryan Booker](https://github.com/ryanbooker)
  [#1761](https://github.com/realm/SwiftLint/issues/1761)

* Add `single_test_class` opt-in rule to validate that test files
  only contain a single `QuickSpec` or `XCTestCase` subclass.  
  [Ornithologist Coder](https://github.com/ornithocoder)
  [#1779](https://github.com/realm/SwiftLint/issues/1779)

* Produce an error when a `// swiftlint:disable` command does not silence
  any violations.  
  [JP Simard](https://github.com/jpsim)
  [#1102](https://github.com/realm/SwiftLint/issues/1102)

* Add `quick_discouraged_call` opt-in rule to discourage calls and object
  initialization inside 'describe' and 'context' block in Quick tests.  
  [Ornithologist Coder](https://github.com/ornithocoder)
  [#1781](https://github.com/realm/SwiftLint/issues/1781)

* Invalidate cache when Swift version changes.  
  [Marcelo Fabri](https://github.com/marcelofabri)

* Add `pattern_matching_keywords` opt-in rule to enforce moving `let` and `var`
  keywords outside tuples in a `switch`.  
  [Marcelo Fabri](https://github.com/marcelofabri)
  [#202](https://github.com/realm/SwiftLint/issues/202)

* Add `explicit_enum_raw_value` opt-in rule to allow refactoring the
  Swift API without breaking the API contract.  
  [Mazyod](https://github.com/mazyod)
  [#1778](https://github.com/realm/SwiftLint/issues/1778)

* Add `no_grouping_extension` opt-in rule to disallow the use of extensions
  for code grouping purposes within the same file.  
  [Mazyod](https://github.com/mazyod)
  [#1767](https://github.com/realm/SwiftLint/issues/1767)

* Improve `syntactic_sugar` violation message to be type-specific.  
  [Marcelo Fabri](https://github.com/marcelofabri)
  [#1803](https://github.com/realm/SwiftLint/issues/1803)

* Add `multiple_closures_with_trailing_closure` rule that disallows trailing
  closure syntax when passing more than one closure argument to a function.  
  [Erik Strottmann](https://github.com/erikstrottmann)
  [#1801](https://github.com/realm/SwiftLint/issues/1801)

##### Bug Fixes

* Fix false positive on `force_unwrapping` rule when declaring
  local variable with implicity unwrapped type.  
  [Otávio Lima](https://github.com/otaviolima)
  [#1710](https://github.com/realm/SwiftLint/issues/1710)

* Fix the warning message and autocorrection of `vertical_whitespace` rule to
  display the maximum empty lines allowed if `max_empty_lines` is greater
  than 1.  
  [Hossam Ghareeb](https://github.com/hossamghareeb)
  [#1763](https://github.com/realm/SwiftLint/issues/1763)

* Fix for the wrong configuration being used when using `--path` and a
  configuration exists in a parent directory.  
  [Marcelo Fabri](https://github.com/marcelofabri)
  [#1744](https://github.com/realm/SwiftLint/issues/1744)

* Fix false positive on `unused_enumerated` rule with complex variable
  bindings.  
  [Marcelo Fabri](https://github.com/marcelofabri)
  [#1787](https://github.com/realm/SwiftLint/issues/1787)

* Fix incorrect violations and autocorrections on
  `unneeded_parentheses_in_closure_argument` rule that were generated in some
  cases (mainly when using chained method calls with closures).  
  [Marcelo Fabri](https://github.com/marcelofabri)

## 0.21.0: Vintage Washboard

##### Breaking

* Xcode 8.3 or later and Swift 3.1 or later are required to build.  
  [Norio Nomura](https://github.com/norio-nomura)

##### Enhancements

* Rules are now categorized as `lint`, `idiomatic`, `style`, `metrics`
  or `performance`. Currently this is just used for documentation purposes
  when you run `swiftlint rules` or `swiftlint generate-docs`.  
  [Marcelo Fabri](https://github.com/marcelofabri)

* Add [rules documentation](Rules.md) generation.  
  [Marcelo Fabri](https://github.com/marcelofabri)
  [#1078](https://github.com/realm/SwiftLint/issues/1078)

* Add `private_over_fileprivate` correctable rule to check for top-level usages
  of `fileprivate` and recommend `private` instead. This is in line with
  SE-0169's goal "for `fileprivate` to be used rarely". There is a also a new
  `strict_fileprivate` opt-in rule that will mark every `fileprivate`
  as a violation (especially useful with Swift 4).  
  [Jose Cheyo Jimenez](https://github.com/masters3d)
  [Marcelo Fabri](https://github.com/marcelofabri)
  [#1469](https://github.com/realm/SwiftLint/issues/1469)
  [#1058](https://github.com/realm/SwiftLint/issues/1058)

* Add `let_var_whitespace` opt-in rule to enforce that `let`/`var` declarations
  should be separated from other statements by a single blank line.  
  [Uncommon](https://github.com/Uncommon)
  [#1461](https://github.com/realm/SwiftLint/issues/1461)

* Improve performance when linting and correcting on Linux,
  matching macOS behavior.  
  [JP Simard](https://github.com/jpsim)
  [#1577](https://github.com/realm/SwiftLint/issues/1577)

* Don't trigger `implicit_getter` violations when attributes (such as `mutating`
  or `@inline`) are present.  
  [Marcelo Fabri](https://github.com/marcelofabri)
  [#1309](https://github.com/realm/SwiftLint/issues/1309)
  [#1589](https://github.com/realm/SwiftLint/issues/1589)

* Add `--use-tabs` option to `AutoCorrectOptions`, enabling formatting using
  tabs over spaces.  
  [Cody Winton](https://github.com/codytwinton)
  [#1327](https://github.com/realm/SwiftLint/issues/1327)

* Improve `autocorrect` performance by running it in parallel.  
  [Marcelo Fabri](https://github.com/marcelofabri)
  [#1578](https://github.com/realm/SwiftLint/issues/1578)

* Support building with Xcode 9 beta 3 in Swift 3.2 mode.  
  [JP Simard](https://github.com/jpsim)

* Add support for optional `error` severity level configuration.  
  [Jamie Edge](https://github.com/JamieEdge)
  [Marcelo Fabri](https://github.com/marcelofabri)
  [#1647](https://github.com/realm/SwiftLint/issues/1647)

* Add `unneeded_parentheses_in_closure_argument` opt-in correctable rule that
  warns against using parentheses around argument declarations in closures.  
  [Marcelo Fabri](https://github.com/marcelofabri)
  [#1483](https://github.com/realm/SwiftLint/issues/1483)

* Add `--disabled` flag to `swiftlint rules` to print only rules that are
  not enabled in the configuration.  
  [Marcelo Fabri](https://github.com/marcelofabri)

* Add `ignore_comment_only_lines` boolean configuration option
  to `file_length` rule. With the option enabled, `file_length` will
  ignore lines which have only comments.  
  [Samuel Susla](https://github.com/sammy-SC)
  [#1165](https://github.com/realm/SwiftLint/issues/1165)

* Improve `file_header` rule description.  
  [Marcelo Fabri](https://github.com/marcelofabri)
  [#1492](https://github.com/realm/SwiftLint/issues/1492)

* Add `trailing_closure` opt-in rule that validates that trailing
  closure syntax should be used whenever possible.  
  [Marcelo Fabri](https://github.com/marcelofabri)
  [#54](https://github.com/realm/SwiftLint/issues/54)

* Shebang (`#!`) in the beginning of a file is now ignored by all rules.  
  [Marcelo Fabri](https://github.com/marcelofabri)
  [#1294](https://github.com/realm/SwiftLint/issues/1294)

* Add `block_based_kvo` rule that enforces the usage of the new block based
  KVO API added when linting with Swift 3.2 or later.  
  [Marcelo Fabri](https://github.com/marcelofabri)
  [#1714](https://github.com/realm/SwiftLint/issues/1714)

* Make `file_header` rule ignore doc comments.  
  [Marcelo Fabri](https://github.com/marcelofabri)
  [#1719](https://github.com/realm/SwiftLint/issues/1719)

* Allow using environment variables in a configuration file in the form of
  `${SOME_VARIABLE}`. The variables will be expanded when the configuration
  is first loaded.  
  [Marcelo Fabri](https://github.com/marcelofabri)
  [#1512](https://github.com/realm/SwiftLint/issues/1512)

* Treat `yes`, `no`, `on` and `off` as strings (and not booleans) when loading
  configuration files.  
  [Marcelo Fabri](https://github.com/marcelofabri)
  [#1424](https://github.com/realm/SwiftLint/issues/1424)

* Add `discouraged_direct_init` rule that discourages direct
  initialization of certain types.  
  [Ornithologist Coder](https://github.com/ornithocoder)
  [#1306](https://github.com/realm/SwiftLint/issues/1306)

##### Bug Fixes

* Fix false positive on `redundant_discardable_let` rule when using
  `while` statements.  
  [Marcelo Fabri](https://github.com/marcelofabri)
  [#1669](https://github.com/realm/SwiftLint/issues/1669)

* Fix all custom rules not being applied when any rule is configured
  incorrectly.  
  [Jamie Edge](https://github.com/JamieEdge)
  [#1586](https://github.com/realm/SwiftLint/issues/1586)

* Fix crash when using `--config` with a relative path and
  `--path` with a file.  
  [Marcelo Fabri](https://github.com/marcelofabri)
  [#1694](https://github.com/realm/SwiftLint/issues/1694)

* Fix `mark` rule corrections generating invalid code in some cases.  
  [Marcelo Fabri](https://github.com/marcelofabri)
  [#1029](https://github.com/realm/SwiftLint/issues/1029)

* Fix false positive in `empty_enum_arguments` rule when using wildcards and
  `where` clauses.  
  [Marcelo Fabri](https://github.com/marcelofabri)
  [#1722](https://github.com/realm/SwiftLint/issues/1722)

* Fix false positive in `large_tuple` rule when using throwing closure.  
  [Liquidsoul](https://github.com/liquidsoul)

* Make `vertical_parameter_alignment` more robust, fixing false positives and
  detecting previously missed violations.  
  [JP Simard](https://github.com/jpsim)
  [#1488](https://github.com/realm/SwiftLint/issues/1488)

## 0.20.1: More Liquid Fabric Softener

##### Breaking

* None.

##### Enhancements

* None.

##### Bug Fixes

* Fix typo in `FatalErrorMessageRule`.  
  [Alexander Lash](https://github.com/abl)

* Don't trigger an `extension_access_modifier` violation when all extension
  members are `open`, as `open extension` is not supported by Swift.  
  [Marcelo Fabri](https://github.com/marcelofabri)
  [#1629](https://github.com/realm/SwiftLint/issues/1629)

* Don't trigger a `vertical_parameter_alignment_on_call` violation when
  trailing closures are used.  
  [Marcelo Fabri](https://github.com/marcelofabri)
  [#1635](https://github.com/realm/SwiftLint/issues/1635)

* Make `vertical_parameter_alignment_on_call` more flexible when multiline
  parameters are used.  
  [Marcelo Fabri](https://github.com/marcelofabri)
  [#1630](https://github.com/realm/SwiftLint/issues/1630)
  [#1643](https://github.com/realm/SwiftLint/issues/1643)

* Use the directory's `.swiftlint.yml` when `--path` is used.  
  [Marcelo Fabri](https://github.com/marcelofabri)
  [#1631](https://github.com/realm/SwiftLint/issues/1631)

## 0.20.0: Liquid Fabric Softener

##### Breaking

* None.

##### Enhancements

* Detect more violations of `force_unwrapping` when using subscripts.  
  [Otávio Lima](https://github.com/otaviolima)

* Match `(Void)` as return type in the `void_return` rule.  
  [Anders Hasselqvist](https://github.com/nevil)

* Add `multiline_parameters` opt-in rule that warns to either keep
  all the parameters of a method or function on the same line,
  or one per line.  
  [Ornithologist Coder](https://github.com/ornithocoder)

* Update `function_parameter_count` rule to ignore overridden methods.  
  [Markus Gasser](https://github.com/frenetisch-applaudierend)
  [#1562](https://github.com/realm/SwiftLint/issues/1562)

* Skip files with valid cache & no violations when auto correcting.  
  [Marcelo Fabri](https://github.com/marcelofabri)
  [#1554](https://github.com/realm/SwiftLint/issues/1554)

* Don't trigger violations from the `private_unit_test` rule when a method has
  parameters.  
  [Marcelo Fabri](https://github.com/marcelofabri)
  [#1532](https://github.com/realm/SwiftLint/issues/1532)

* Don't trigger violations from the `discarded_notification_center_observer`
  rule when the observer is being returned from a function that is not marked
  as `@discardableResult`.  
  [Marcelo Fabri](https://github.com/marcelofabri)
  [#1525](https://github.com/realm/SwiftLint/issues/1525)

* Add `extension_access_modifier` opt-in rule validating that if all the
  declarations in a given extension have the same Access Control Level, the ACL
  keyword should be applied to the top-level extension.  
  [Marcelo Fabri](https://github.com/marcelofabri)
  [#1546](https://github.com/realm/SwiftLint/issues/1546)

* Add `vertical_parameter_alignment_on_call` opt-in rule that validates that
  parameters are vertically aligned on a method call.  
  [Marcelo Fabri](https://github.com/marcelofabri)
  [#1037](https://github.com/realm/SwiftLint/issues/1037)

* Add `code_literal` and `image_literal` boolean configuration options to
  `object_literal` rule. They allow to only check for one or the other
  literal type instead of both together.  
  [Cihat Gündüz](https://github.com/Dschee)
  [#1587](https://github.com/realm/SwiftLint/issues/1587)

##### Bug Fixes

* Fix false positive in `empty_enum_arguments` rule when calling methods.  
  [Marcelo Fabri](https://github.com/marcelofabri)
  [#1597](https://github.com/realm/SwiftLint/issues/1597)

* Fix crash in `unused_closure_parameter` rule when using unicode identifiers.  
  [Woo-Sik Byun](https://github.com/woosiki)
  [Marcelo Fabri](https://github.com/marcelofabri)

* Fix two false positives in `force_unwrapping` rule.  
  [Otávio Lima](https://github.com/otaviolima)
  [#614](https://github.com/realm/SwiftLint/issues/614)
  [#977](https://github.com/realm/SwiftLint/issues/977)
  [#1614](https://github.com/realm/SwiftLint/issues/1614)

* Fix custom rules not working correctly with comment commands.  
  [JP Simard](https://github.com/jpsim)
  [#1558](https://github.com/realm/SwiftLint/issues/1558)

* Fix incorrectly using configuration files named `.swiftlint.yml` when they are
  located in the same directory as a differently-named, user-provided custom
  configuration file.  
  [JP Simard](https://github.com/jpsim)
  [#1531](https://github.com/realm/SwiftLint/issues/1531)

* Fix `empty_count` rule false positive in words that include "count".  
  [Marcelo Fabri](https://github.com/marcelofabri)
  [#1622](https://github.com/realm/SwiftLint/issues/1622)

* Use `validates_start_with_lowercase` key when decoding configurations for
  `generic_type_name`, `identifier_name` and `type_name` rules. This key was
  used on the docs, but internally `validates_start_lowercase` was used.  
  [Marcelo Fabri](https://github.com/marcelofabri)
  [#1626](https://github.com/realm/SwiftLint/issues/1626)

## 0.19.0: Coin-Operated Machine

##### Breaking

* Remove support for Swift 2.  
  [Marcelo Fabri](https://github.com/marcelofabri)
  [#1453](https://github.com/realm/SwiftLint/issues/1453)

* Remove `missing_docs` and `valid_docs` rules since
  they were already disabled.  
  [Marcelo Fabri](https://github.com/marcelofabri)
  [#1453](https://github.com/realm/SwiftLint/issues/1453)

* Add `modificationDate(forFileAtPath:)` function requirement to
  `LintableFileManager` protocol.  
  [Victor Pimentel](https://github.com/victorpimentel)

* Several breaking changes to `LinterCache`.  
  [Victor Pimentel](https://github.com/victorpimentel)
  [JP Simard](https://github.com/jpsim)

* Remove `Configuration.hash` property.  
  [Victor Pimentel](https://github.com/victorpimentel)

* Rename `ConditionalReturnsOnNewline` struct to
  `ConditionalReturnsOnNewlineRule` to match rule naming conventions.  
  [JP Simard](https://github.com/jpsim)

##### Enhancements

* Cache linter results for files unmodified since the previous linter run.  
  [Victor Pimentel](https://github.com/victorpimentel)
  [JP Simard](https://github.com/jpsim)
  [Marcelo Fabri](https://github.com/marcelofabri)
  [#1184](https://github.com/realm/SwiftLint/issues/1184)
  [#1550](https://github.com/realm/SwiftLint/issues/1550)

* Add opt-in configurations to `generic_type_name`, `identifier_name` and
  `type_name` rules to allow excluding non-alphanumeric characters and names
  that start with uppercase.  
  [Javier Hernández](https://github.com/jaherhi)
  [#541](https://github.com/realm/SwiftLint/issues/541)

* Adds support for `excluded` in custom rules to exclude files.  
  [Nigel Flack](https://github.com/nigelflack)
  [#1437](https://github.com/realm/SwiftLint/issues/1437)

* Make `trailing_comma` rule autocorrectable.  
  [Samuel Susla](https://github.com/sammy-SC)
  [Jeremy David Giesbrecht](https://github.com/SDGGiesbrecht)
  [#1326](https://github.com/realm/SwiftLint/issues/1326)

* Added `no_extension_access_modifier` opt-in rule to disallow access modifiers
  completely, à la SE-0119.  
  [Jose Cheyo Jimenez](https://github.com/masters3d)
  [#1457](https://github.com/realm/SwiftLint/issues/1457)

* Add lowercase and missing colon checks to the `mark` rule.  
  [Jason Moore](https://github.com/xinsight)

* Improve violation reason wording in `function_body_length`,
  `large_type`, and `type_body_length` rules.  
  [ultimatedbz](https://github.com/ultimatedbz)

* Add `explicit_top_level_acl` opt-in rule that validates that all top
  level declarations should explicitly be marked with an Access Control
  Level (`private`, `fileprivate`, `internal`, `public` or `open`).  
  [J. Cheyo Jimenez](https://github.com/masters3d)
  [Marcelo Fabri](https://github.com/marcelofabri)
  [#58](https://github.com/realm/SwiftLint/issues/58)

* Add `implicit_return` opt-in rule that warns against using the `return`
  keyword when it can be omitted inside closures.  
  [Marcelo Fabri](https://github.com/marcelofabri)
  [#1194](https://github.com/realm/SwiftLint/issues/1194)

* Add option to `unused_optional_binding` rule to ignore `try?`
  in `guard` statements.  
  [Sega-Zero](https://github.com/Sega-Zero)
  [#1432](https://github.com/realm/SwiftLint/issues/1432)

* Add `empty_enum_arguments` correctable rule that warns against using
  silent associated values inside a `case`.  
  [Marcelo Fabri](https://github.com/marcelofabri)
  [#1425](https://github.com/realm/SwiftLint/issues/1425)
  [#1549](https://github.com/realm/SwiftLint/issues/1549)

* Remove `file.zip` from the `Pods` directory when installing SwiftLint via
  CocoaPods.  
  [Hesham Salman](https://github.com/heshamsalman)
  [#1507](https://github.com/realm/SwiftLint/issues/1507)

* Add `protocol_property_accessors_order` correctable rule that validates
  that the order of accessors is `get set` when declaring variables
  in protocols.  
  [Marcelo Fabri](https://github.com/marcelofabri)
  [#1504](https://github.com/realm/SwiftLint/issues/1504)

* Make `Region` & `Command` structs conform to `Equatable`.  
  [JP Simard](https://github.com/jpsim)

* Make `closure_spacing` a `CorrectableRule`.  
  [J. Cheyo Jimenez](https://github.com/masters3d)

##### Bug Fixes

* `emoji` and `checkstyle` reporter output report sorted by file name.  
  [norio-nomura](https://github.com/norio-nomura)
  [#1429](https://github.com/realm/SwiftLint/issues/1429)

* Prevent false positive in `shorthand_operator` rule.  
  [sammy-SC](https://github.com/sammy-SC)
  [#1254](https://github.com/realm/SwiftLint/issues/1254)

* Fix typo in `DiscardedNotificationCenterObserverRule`.  
  [Spencer Kaiser](https://github.com/spencerkaiser)

* Fix `empty_parameters` rule with Swift 3.  
  [Marcelo Fabri](https://github.com/marcelofabri)
  [#1460](https://github.com/realm/SwiftLint/issues/1460)

* Prevent triggering `redundant_optional_initialization` rule
  on a `lazy var` since it needs initialization.  
  [Marcelo Fabri](https://github.com/marcelofabri)
  [#1334](https://github.com/realm/SwiftLint/issues/1334)

* Fix `ignores_case_statements` key in `cyclomatic_complexity` description.  
  [Jeff Blagdon](https://github.com/jefflovejapan)
  [#1434](https://github.com/realm/SwiftLint/issues/1434)

* Fall back to reporting violations on line `1` if no line was provided for the
  violation's location, ensuring Xcode always displays the warning or error.  
  [rjhodge](https://github.com/rjhodge)
  [JP Simard](https://github.com/jpsim)
  [#1520](https://github.com/realm/SwiftLint/issues/1520)

* Fix crash or incorrect violation location with strings including multi-byte
  unicode characters.  
  [Marcelo Fabri](https://github.com/marcelofabri)
  [#1006](https://github.com/realm/SwiftLint/issues/1006)

* Fix false positive in `syntactic_sugar` rule when using nested types named
  `Optional`, `ImplicitlyUnwrappedOptional`, `Array` or `Dictionary`.  
  [Marcelo Fabri](https://github.com/marcelofabri)
  [#1508](https://github.com/realm/SwiftLint/issues/1508)

* Fix false positives in `prohibited_super_call` & `overridden_super_call` rules
  where calls to `super` were done in nested scopes such as `defer` blocks.  
  [JP Simard](https://github.com/jpsim)
  [#1301](https://github.com/realm/SwiftLint/issues/1301)

* Fix non-root configurations logging configuration warnings more than once.  
  [JP Simard](https://github.com/jpsim)
  [#949](https://github.com/realm/SwiftLint/issues/949)

* Fix some overlapping `// swiftlint` commands not being applied.  
  [JP Simard](https://github.com/jpsim)
  [#1388](https://github.com/realm/SwiftLint/issues/1388)

## 0.18.1: Misaligned Drum

##### Breaking

* None.

##### Enhancements

* None.

##### Bug Fixes

* Compile releases in the 'Release' configuration rather than 'Debug'.

## 0.18.0: Misaligned Drum

##### Breaking

* Replace YamlSwift with Yams. SwiftLint no longer includes YamlSwift. If your
  project implicitly depends on YamlSwift, you need to modify it to depend on
  YamlSwift explicitly.  
  [norio-nomura](https://github.com/norio-nomura)
  [#1412](https://github.com/realm/SwiftLint/issues/1412)

* Yams interprets YAML more strictly than YamlSwift, so if your YAML
  configurations previously worked with SwiftLint but didn't fully conform to
  the YAML 1.2 standard, you'll need to fix those validation errors.
  For example:
  ```yaml
  custom_rules:
    wrong_regex:
      name: "wrong regex"
      regex: "((assert|precondition)\(false)" # '\' in "" means escape sequence
    strict_regex:
      name: "strict regex"
      regex: '((assert|precondition)\(false)' # Use single quotes
  ```

##### Enhancements

* Support compiling with Xcode 8.3 and Swift 3.1.  
  [Keith Smiley](https://github.com/keith)

* Fix false positives on `for_where` rule and skip violation on
  complex conditions.  
  [Marcelo Fabri](https://github.com/marcelofabri)
  [#1387](https://github.com/realm/SwiftLint/issues/1387)

* Print YAML configuration errors in locatable format compatible with Xcode's
  Issue Navigator.  
  ![](https://cloud.githubusercontent.com/assets/33430/24688866/f18d40f4-19fd-11e7-8f17-72f1fca20406.png)

##### Bug Fixes

* Fix --lenient enforcement not being applied to all violations.  
  [aaroncrespo](https://github.com/aaroncrespo)
  [#1391](https://github.com/realm/SwiftLint/issues/1391)

* Fix false positives in `unused_optional_binding` rule.  
  [Daniel Rodríguez Troitiño](https://github.com/drodriguez)
  [#1376](https://github.com/realm/SwiftLint/issues/1376)

* Fix false positives in `redundant_discardable_let` rule.  
  [Jeremy David Giesbrecht](https://github.com/SDGGiesbrecht)
  [#1415](https://github.com/realm/SwiftLint/issues/1415)

## 0.17.0: Extra Rinse Cycle

##### Breaking

* `variable_name` rule (`VariableNameRule`) is now `identifier_name`
  (`IdentifierNameRule`) as it validates other identifiers as well.  
  [Marcelo Fabri](https://github.com/marcelofabri)
  [#663](https://github.com/realm/SwiftLint/issues/663)

* Fix `sorted_imports` rule to sort ignoring case.  
  [Keith Smiley](https://github.com/keith)
  [#1185](https://github.com/realm/SwiftLint/issues/1185)

* Temporarily disable cache when linting. This will be re-enabled in a future
  version after important cache-related issues have been addressed.  
  [Marcelo Fabri](https://github.com/marcelofabri)

##### Enhancements

* Add `implicitly_unwrapped_optional` opt-in rule that warns against using
  implicitly unwrapped optionals, except cases when this IUO is an IBOutlet.  
  [Siarhei Fedartsou](https://github.com/SiarheiFedartsou)
  [#56](https://github.com/realm/SwiftLint/issues/56)

* Performance improvements to `generic_type_name`,
  `redundant_nil_coalescing`, `mark`, `first_where` and
  `vertical_whitespace` rules.  
  [Marcelo Fabri](https://github.com/marcelofabri)

* Add `discarded_notification_center_observer` rule that warns when the result
  of `NotificationCenter.addObserver(forName:object:queue:using:)` is not stored
  so it can be removed later.  
  [Marcelo Fabri](https://github.com/marcelofabri)
  [#1062](https://github.com/realm/SwiftLint/issues/1062)

* Add `notification_center_detachment` rule that warns against an object
  removing itself from `NotificationCenter` in an unsafe location.  
  [Marcelo Fabri](https://github.com/marcelofabri)
  [#1061](https://github.com/realm/SwiftLint/issues/1061)

* Accept `AnyObject` and `NSObjectProtocol` in `class_delegate_protocol`.  
  [Jon Shier](https://github.com/jshier)
  [#1261](https://github.com/realm/SwiftLint/issues/1261)

* Add `ignores_function_declarations` and `ignores_comments` as options to
  `LineLengthRule`.  
  [Michael L. Welles](https://github.com/mlwelles)
  [#598](https://github.com/realm/SwiftLint/issues/598)
  [#975](https://github.com/realm/SwiftLint/issues/975)

* Add `for_where` rule that validates that `where` is used in a `for` loop
  instead of a single `if` expression inside the loop.  
  [Marcelo Fabri](https://github.com/marcelofabri)
  [#1228](https://github.com/realm/SwiftLint/issues/1228)

* `unused_enumerated` rule now warns when only the index is being used.
  You should use `.indices` instead of `.enumerated()` in this case.  
  [Marcelo Fabri](https://github.com/marcelofabri)
  [#1278](https://github.com/realm/SwiftLint/issues/1278)

* Add `ignores_case_statements` as option to `CyclomaticComplexityRule`.  
  [Michael L. Welles](https://github.com/mlwelles)
  [#1298](https://github.com/realm/SwiftLint/issues/1298)

* Add correctable `redundant_discardable_let` rule that warns when
  `let _ = foo()` is used to discard a result from a function instead of
  `_ = foo()`.  
  [Marcelo Fabri](https://github.com/marcelofabri)
  [#1232](https://github.com/realm/SwiftLint/issues/1232)

* Accept global and local variables in `implicit_getter` rule.  
  [Marcelo Fabri](https://github.com/marcelofabri)

* Add `--enabled` (or `-e`) switch to the `rules` CLI command, to only display
  enabled rules.  
  [Natan Rolnik](https://github.com/NatanRolnik)
  [#1270](https://github.com/realm/SwiftLint/issues/1270)

* Now `nesting` rule can be configured with a type and statement level.  
  [Hayashi Tatsuya](https://github.com/sora0077)
  [#1318](https://github.com/realm/SwiftLint/issues/1318)

* Add `explicit_type_interface` opt-in rule that validates that the properties
  have an explicit type interface.  
  [Kim de Vos](https://github.com/kimdv)

* Add `--lenient` CLI option to `lint` command. Facilitates running a lint task
  that doesn't fail a pipeline of other tasks.  
  [aaroncrespo](https://github.com/aaroncrespo)
  [#1322](https://github.com/realm/SwiftLint/issues/1322)

* Add `fatal_error_message` opt-in rule that validates that `fatalError()` calls
  have a message.  
  [Kim de Vos](https://github.com/kimdv)
  [#1348](https://github.com/realm/SwiftLint/issues/1348)

##### Bug Fixes

* Fix crashes when accessing cached regular expressions when linting in
  parallel.  
  [JP Simard](https://github.com/jpsim)
  [#1344](https://github.com/realm/SwiftLint/issues/1344)

* Fix a false positive on `large_tuple` rule when using closures.  
  [Marcelo Fabri](https://github.com/marcelofabri)
  [#1234](https://github.com/realm/SwiftLint/issues/1234)

* Fix `force_unwrap` false positive for bool negation.  
  [Aaron McTavish](https://github.com/aamctustwo)
  [#918](https://github.com/realm/SwiftLint/issues/918)

* Fix false positive and wrong correction on `number_separator` rule.  
  [Marcelo Fabri](https://github.com/marcelofabri)
  [#1242](https://github.com/realm/SwiftLint/issues/1242)

* Retain closure parameter types when they are specified during autocorrect.  
  [Allen Zeng](https://github.com/allen-zeng)
  [#1175](https://github.com/realm/SwiftLint/issues/1175)

* Fix `redundant_void_return` matches if return type starts with Void~.  
  [Hayashi Tatsuya](https://github.com/sora0077)

* Ignore `unused_closure_parameter` rule on closures that are called inline.  
  [Marcelo Fabri](https://github.com/marcelofabri)
  [#1161](https://github.com/realm/SwiftLint/issues/1161)

* Disable `valid_docs` and `missing_docs` rules when running in Swift 2.3 or
  later as they have not been updated to work with those versions of Swift.
  Both rules are now opt-in because of this.  
  [JP Simard](https://github.com/jpsim)
  [#728](https://github.com/realm/SwiftLint/issues/728)

* Fix false positive on `large_tuple` rule when using generics inside a tuple.  
  [Marcelo Fabri](https://github.com/marcelofabri)
  [#1257](https://github.com/realm/SwiftLint/issues/1257)

* Make `ASTRule` default implementation to navigate through the substructure
  even if its children are from a different kind. This fixes some violations not
  being reported in some contexts.  
  [Marcelo Fabri](https://github.com/marcelofabri)
  [#1237](https://github.com/realm/SwiftLint/issues/1237)

* Reimplement `switch_case_on_newline` rule to be an `ASTRule` and be more
  reliable, fixing some false negatives and false positives.  
  [Marcelo Fabri](https://github.com/marcelofabri)
  [#1268](https://github.com/realm/SwiftLint/issues/1268)

* Fix `closure_end_indentation` rule false positive when using single-line
  closures.  
  [Marcelo Fabri](https://github.com/marcelofabri)
  [#1216](https://github.com/realm/SwiftLint/issues/1216)

* Fix `todo` rule messages when the comment is not on a new line.  
  [Marcelo Fabri](https://github.com/marcelofabri)
  [#1304](https://github.com/realm/SwiftLint/issues/1304)

* Fix false negative on `unused_closure_parameter` rule.  
  [Hayashi Tatsuya](https://github.com/sora0077)

* Fix `checkstyle` report format.  
  [Yuki Oya](https://github.com/YukiOya)

## 0.16.1: Commutative Fabric Sheets

##### Breaking

* None.

##### Enhancements

* Improve `unused_optional_binding` rule on tuples check.  
  [Rafael Machado](https://github.com/rakaramos)

* Update `variable_name` to ignore overrides.  
  [Aaron McTavish](https://github.com/aamctustwo)
  [#1169](https://github.com/realm/SwiftLint/issues/1169)

* Update `number_separator` rule to allow for specifying
  minimum length of fraction.  
  [Bjarke Søndergaard](https://github.com/bjarkehs)
  [#1200](https://github.com/realm/SwiftLint/issues/1200)

* Update `legacy_constant` rule to support `CGFloat.pi` and `Float.pi`.  
  [Aaron McTavish](https://github.com/aamctustwo)
  [#1198](https://github.com/realm/SwiftLint/issues/1198)

##### Bug Fixes

* Fix false positives on `shorthand_operator` rule.  
  [Marcelo Fabri](https://github.com/marcelofabri)
  [#1156](https://github.com/realm/SwiftLint/issues/1156)
  [#1163](https://github.com/realm/SwiftLint/issues/1163)

* Fix false positive on `redundant_optional_initialization` rule.  
  [Marcelo Fabri](https://github.com/marcelofabri)
  [#1159](https://github.com/realm/SwiftLint/issues/1159)

* Fix false positive on `operator_usage_whitespace` rule with decimal
  literals in exponent format.  
  [Marcelo Fabri](https://github.com/marcelofabri)
  [#1153](https://github.com/realm/SwiftLint/issues/1153)

* Fix `excluded` configuration not excluding files.  
  [Marcelo Fabri](https://github.com/marcelofabri)
  [#1166](https://github.com/realm/SwiftLint/issues/1166)

* Disable commutative operations on `shorthand_operator` rule.  
  [Marcelo Fabri](https://github.com/marcelofabri)
  [#1182](https://github.com/realm/SwiftLint/issues/1182)
  [#1183](https://github.com/realm/SwiftLint/issues/1183)
  [#1211](https://github.com/realm/SwiftLint/issues/1211)

* Fix crash when running in a Sandboxed environment, which also fixes Homebrew
  distribution. Set the `SWIFTLINT_SWIFT_VERSION` environment variable to either
  `2` or `3` to force that operation mode, bypassing the Swift version
  determined from SourceKit.  
  [JP Simard](https://github.com/jpsim)

## 0.16.0: Maximum Energy Efficiency Setting

##### Breaking

* Several API breaking changes were made to conform to the Swift 3 API Design
  Guidelines. We apologize for any inconvenience this may have caused.

##### Enhancements

* Speed up linting by caching linter results across invocations.  
  [Marcelo Fabri](https://github.com/marcelofabri)
  [#868](https://github.com/realm/SwiftLint/issues/868)

* Speed up linting by processing multiple files and rules concurrently.  
  [JP Simard](https://github.com/jpsim)
  [#1077](https://github.com/realm/SwiftLint/issues/1077)

* Make many operations in SwiftLintFramework safe to call in multithreaded
  scenarios, including accessing `Linter.styleViolations`.  
  [JP Simard](https://github.com/jpsim)
  [#1077](https://github.com/realm/SwiftLint/issues/1077)

* Permit unsigned and explicitly-sized integer types in `valid_ibinspectable`  
  [Daniel Duan](https://github.com/dduan)

* Make `nimble_operator` rule correctable.  
  [Vojta Stavik](https://github.com/VojtaStavik)

* Add `vertical_parameter_alignment` rule that checks if parameters are
  vertically aligned for multi-line function declarations.  
  [Marcelo Fabri](https://github.com/marcelofabri)
  [#1033](https://github.com/realm/SwiftLint/issues/1033)

* Add more helpful reason strings to TrailingCommaRule.  
  [Matt Rubin](https://github.com/mattrubin)

* Add `class_delegate_protocol` rule that warns against protocol declarations
  that aren't marked as `: class` or `@objc`.  
  [Marcelo Fabri](https://github.com/marcelofabri)
  [#1039](https://github.com/realm/SwiftLint/issues/1039)

* Add correctable `redundant_optional_initialization` rule that warns against
  initializing optional variables with `nil`.  
  [Marcelo Fabri](https://github.com/marcelofabri)
  [#1052](https://github.com/realm/SwiftLint/issues/1052)

* `redundant_nil_coalescing` rule is now correctable.  
  [Marcelo Fabri](https://github.com/marcelofabri)

* Make `number_separator` rule correctable.  
  [Marcelo Fabri](https://github.com/marcelofabri)

* `empty_parentheses_with_trailing_closure` rule is now correctable.  
  [Marcelo Fabri](https://github.com/marcelofabri)

* Add correctable `redundant_void_return` rule that warns against
  explicitly adding `-> Void` to functions.  
  [Marcelo Fabri](https://github.com/marcelofabri)
  [#1066](https://github.com/realm/SwiftLint/issues/1066)

* Add an opt-in rule that enforces alphabetical sorting of imports.  
  [Scott Berrevoets](https://github.com/sberrevoets)
  [#900](https://github.com/realm/SwiftLint/issues/900)

* `type_name` rule forces enum values to be UpperCamelCase again
  when used with Swift 2.3.  
  [Marcelo Fabri](https://github.com/marcelofabri)
  [#1090](https://github.com/realm/SwiftLint/issues/1090)

* Make `weak_delegate` rule ignore computed properties.  
  [Rafael Machado](https://github.com/rakaramos)
  [#1089](https://github.com/realm/SwiftLint/issues/1089)

* Add `object_literal` opt-in rule that warns against using image and color
  inits that can be replaced for `#imageLiteral` or `#colorLiteral` in
  Swift 3.  
  [Marcelo Fabri](https://github.com/marcelofabri)
  [#1060](https://github.com/realm/SwiftLint/issues/1060)

* Now `number_separator` rule can be configured with a minimum length.  
  [Marcelo Fabri](https://github.com/marcelofabri)
  [#1109](https://github.com/realm/SwiftLint/issues/1109)

* Add `compiler_protocol_init` rule that flags usage of initializers
  declared in protocols used by the compiler such as `ExpressibleByArrayLiteral`
  that shouldn't be called directly. Instead, you should use a literal anywhere
  a concrete type conforming to the protocol is expected by the context.  
  [Marcelo Fabri](https://github.com/marcelofabri)
  [#1096](https://github.com/realm/SwiftLint/issues/1096)

* Add `large_tuple` configurable rule that validates that tuples shouldn't
  have too many members.  
  [Marcelo Fabri](https://github.com/marcelofabri)
  [#1065](https://github.com/realm/SwiftLint/issues/1065)

* Add `generic_type_name` rule that validates generic constraint type names.  
  [Marcelo Fabri](https://github.com/marcelofabri)
  [#51](https://github.com/realm/SwiftLint/issues/51)

* Update `vertical_whitespace` rule to allow configuration of the number of
  consecutive empty lines before a violation using `max_empty_lines`.
  The default value is still 1 line.  
  [Aaron McTavish](https://github.com/aamctustwo)
  [#769](https://github.com/realm/SwiftLint/issues/769)

* Add check to ignore urls in `line_length` rule when `ignores_urls`
  configuration is enabled.  
  [Javier Hernández](https://github.com/jaherhi)
  [#384](https://github.com/realm/SwiftLint/issues/384)

* Add `shorthand_operator` rule that validates that shorthand operators should
  be used when possible.  
  [Marcelo Fabri](https://github.com/marcelofabri)
  [#902](https://github.com/realm/SwiftLint/issues/902)

* Allow specifying a `swiftlint_version` configuration key which will log a
  warning if the current running version of SwiftLint is different than this
  value.  
  [JP Simard](https://github.com/jpsim)
  [#221](https://github.com/realm/SwiftLint/issues/221)

* Add internal support for deprecated rule aliases.  
  [Marcelo Fabri](https://github.com/marcelofabri)
  [#973](https://github.com/realm/SwiftLint/issues/973)

* Add `unused_optional_binding` rule that will check for optional bindings
  not being used.  
  [Rafael Machado](https://github.com/rakaramos)
  [#1116](https://github.com/realm/SwiftLint/issues/1116)

##### Bug Fixes

* Ignore close parentheses on `vertical_parameter_alignment` rule.  
  [Marcelo Fabri](https://github.com/marcelofabri)
  [#1042](https://github.com/realm/SwiftLint/issues/1042)

* `syntactic_sugar` rule now doesn't flag declarations that can't be fixed.  
  [Marcelo Fabri](https://github.com/marcelofabri)
  [#928](https://github.com/realm/SwiftLint/issues/928)

* Fix false positives on `closure_parameter_position` and
  `unused_closure_parameter` rules with Swift 2.3.  
  [Marcelo Fabri](https://github.com/marcelofabri)
  [#1019](https://github.com/realm/SwiftLint/issues/1019)

* Fix crash on `trailing_comma` rule with Swift 2.3.  
  [Marcelo Fabri](https://github.com/marcelofabri)
  [#921](https://github.com/realm/SwiftLint/issues/921)

* Fix out of range exception in `AttributesRule`.  
  [JP Simard](https://github.com/jpsim)
  [#1105](https://github.com/realm/SwiftLint/issues/1105)

* Fix `variable_name` and `type_name` rules on Linux.  
  [Marcelo Fabri](https://github.com/marcelofabri)

* Fix linting directories with names ending with `.swift`.  
  [JP Simard](https://github.com/jpsim)

* Fix running `swiftlint version` when building with Swift Package Manager.  
  [Marcelo Fabri](https://github.com/marcelofabri)
  [#1045](https://github.com/realm/SwiftLint/issues/1045)

* Fix false positive on `vertical_parameter_alignment` rule when breaking line
  in a default parameter declaration.  
  [Marcelo Fabri](https://github.com/marcelofabri)
  [#1129](https://github.com/realm/SwiftLint/issues/1129)

## 0.15.0: Hand Washable Holiday Linens 🎄

##### Breaking

* `line_length` rule now has a default value of `120` for warnings.  
  [Marcelo Fabri](https://github.com/marcelofabri)
  [#1008](https://github.com/realm/SwiftLint/issues/1008)

##### Enhancements

* Add `closure_end_indentation` opt-in rule that validates closure closing
  braces according to these rules:
  * If the method call has chained breaking lines on each method
    (`.` is on a new line), the closing brace should be vertically aligned
    with the `.`.
  * Otherwise, the closing brace should be vertically aligned with
    the beginning of the statement in the first line.  

  [Marcelo Fabri](https://github.com/marcelofabri)
  [#326](https://github.com/realm/SwiftLint/issues/326)

* `operator_usage_whitespace` rule is now correctable.  
  [Marcelo Fabri](https://github.com/marcelofabri)

* `implicit_getter` and `mark` rule performance improvements.  
  [Marcelo Fabri](https://github.com/marcelofabri)

* HTML reports now display a relative path to files.  
  [Jamie Edge](https://github.com/JamieEdge)

* `colon` rule now validates colon position in dictionaries too. You can disable
  this new validation with the `apply_to_dictionaries` configuration.  
  [Marcelo Fabri](https://github.com/marcelofabri)
  [#603](https://github.com/realm/SwiftLint/issues/603)

* Add `first_where` opt-in rule that warns against using
  `.filter { /* ... */ }.first` in collections, as
  `.first(where: { /* ... */ })` is often more efficient.  
  [Marcelo Fabri](https://github.com/marcelofabri)
  [#1005](https://github.com/realm/SwiftLint/issues/1005)

##### Bug Fixes

* `FunctionParameterCountRule` also ignores generic initializers.  
  [Mauricio Hanika](https://github.com/mAu888)

* Grammar checks.  
  [Michael Helmbrecht](https://github.com/mrh-is)

* Fix the validity and styling of the HTML reporter.  
  [Jamie Edge](https://github.com/JamieEdge)

* Fix false positive in `empty_parentheses_with_trailing_closure` rule.  
  [Marcelo Fabri](https://github.com/marcelofabri)
  [#1021](https://github.com/realm/SwiftLint/issues/1021)

* Fix false positive in `switch_case_on_newline` when switching
  over a selector.  
  [Marcelo Fabri](https://github.com/marcelofabri)
  [#1020](https://github.com/realm/SwiftLint/issues/1020)

* Fix crash in `closure_parameter_position` rule.  
  [Marcelo Fabri](https://github.com/marcelofabri)
  [#1026](https://github.com/realm/SwiftLint/issues/1026)

* Fix false positive in `operator_usage_whitespace` rule when
  using image literals.  
  [Marcelo Fabri](https://github.com/marcelofabri)
  [#1028](https://github.com/realm/SwiftLint/issues/1028)

## 0.14.0: Super Awesome Retractable Drying Rack

##### Breaking

* SwiftLint now requires Xcode 8.x and Swift 3.x to build.
  APIs have not yet been adapted to conform to the Swift 3 API Design
  Guidelines but will shortly.  
  [JP Simard](https://github.com/jpsim)
  [Norio Nomura](https://github.com/norio-nomura)

##### Enhancements

* Now builds and passes most tests on Linux using the Swift Package Manager with
  Swift 3. This requires `libsourcekitdInProc.so` to be built and located in
  `/usr/lib`, or in another location specified by the `LINUX_SOURCEKIT_LIB_PATH`
  environment variable. A preconfigured Docker image is available on Docker Hub
  by the ID of `norionomura/sourcekit:302`.  
  [JP Simard](https://github.com/jpsim)
  [Norio Nomura](https://github.com/norio-nomura)
  [#732](https://github.com/realm/SwiftLint/issues/732)

* Add `dynamic_inline` rule to discourage combination of `@inline(__always)`
  and `dynamic` function attributes.  
  [Daniel Duan](https://github.com/dduan)

* Add `number_separator` opt-in rule that enforces that underscores are
  used as thousand separators in large numbers.  
  [Marcelo Fabri](https://github.com/marcelofabri)
  [#924](https://github.com/realm/SwiftLint/issues/924)

* Add `file_header` opt-in rule that warns when a file contains a
  copyright comment header, such as the one Xcode adds by default.  
  [Marcelo Fabri](https://github.com/marcelofabri)
  [#844](https://github.com/realm/SwiftLint/issues/844)

* `FunctionParameterCountRule` now ignores initializers.  
  [Denis Lebedev](https://github.com/garnett)
  [#544](https://github.com/realm/SwiftLint/issues/544)

* Add `EmojiReporter`: a human friendly reporter.  
  [Michał Kałużny](https://github.com/justMaku)

* Add `redundant_string_enum_value` rule that warns against String enums
  with redundant value assignments.  
  [Marcelo Fabri](https://github.com/marcelofabri)
  [#946](https://github.com/realm/SwiftLint/issues/946)

* Add `attributes` opt-in rule which validates if an attribute (`@objc`,
  `@IBOutlet`, `@discardableResult`, etc) is in the right position:
    - If the attribute is `@IBAction` or `@NSManaged`, it should always be on
    the same line as the declaration
    - If the attribute has parameters, it should always be on the line above
    the declaration
    - Otherwise:
      - if the attribute is applied to a variable, it should be on the same line
      - if it's applied to a type or function, it should be on the line above
      - if it's applied to an import (the only option is `@testable import`),
      it should be on the same line.
  You can also configure what attributes should be always on a new line or on
  the same line as the declaration with the `always_on_same_line` and
  `always_on_line_above` keys.  

  [Marcelo Fabri](https://github.com/marcelofabri)
  [#846](https://github.com/realm/SwiftLint/issues/846)

* Add `empty_parentheses_with_trailing_closure` rule that checks for
  empty parentheses after method call when using trailing closures.  
  [Marcelo Fabri](https://github.com/marcelofabri)
  [#885](https://github.com/realm/SwiftLint/issues/885)

* Add `closure_parameter_position` rule that validates that closure
  parameters are in the same line as the opening brace.  
  [Marcelo Fabri](https://github.com/marcelofabri)
  [#931](https://github.com/realm/SwiftLint/issues/931)

* `type_name` rule now validates `typealias` and `associatedtype` too.  
  [Marcelo Fabri](https://github.com/marcelofabri)
  [#49](https://github.com/realm/SwiftLint/issues/49)
  [#956](https://github.com/realm/SwiftLint/issues/956)

* Add `ProhibitedSuperRule` opt-in rule that warns about methods calling
  to super that should not, for example `UIViewController.loadView()`.  
  [Aaron McTavish](https://github.com/aamctustwo)
  [#970](https://github.com/realm/SwiftLint/issues/970)

* Add correctable `void_return` rule to validate usage of `-> Void`
  over `-> ()`.  
  [Marcelo Fabri](https://github.com/marcelofabri)
  [JP Simard](https://github.com/jpsim)
  [#964](https://github.com/realm/SwiftLint/issues/964)

* Add correctable `empty_parameters` rule to validate usage of `() -> `
  over `Void -> `.  
  [Marcelo Fabri](https://github.com/marcelofabri)
  [#573](https://github.com/realm/SwiftLint/issues/573)

* Add `operator_usage_whitespace` opt-in rule to validate that operators are
  surrounded by a single whitespace when they are being used.  
  [Marcelo Fabri](https://github.com/marcelofabri)
  [#626](https://github.com/realm/SwiftLint/issues/626)

* Add `unused_closure_parameter` correctable rule that validates if all closure
  parameters are being used. If a parameter is unused, it should be replaced by
  `_`.  
  [Marcelo Fabri](https://github.com/marcelofabri)
  [JP Simard](https://github.com/jpsim)
  [#982](https://github.com/realm/SwiftLint/issues/982)

* Add `unused_enumerated` rule that warns against unused indexes when using
  `.enumerated()` on a for loop, e.g. `for (_, foo) in bar.enumerated()`.  
  [Marcelo Fabri](https://github.com/marcelofabri)
  [#619](https://github.com/realm/SwiftLint/issues/619)

##### Bug Fixes

* Fix `weak_delegate` rule reporting a violation for variables containing
  but not ending in `delegate`.  
  [Phil Webster](https://github.com/philwebster)

* Fix `weak_delegate` rule reporting a violation for variables in protocol
  declarations.  
  [Marcelo Fabri](https://github.com/marcelofabri)
  [#934](https://github.com/realm/SwiftLint/issues/934)

* Fix `trailing_comma` rule reporting a violation for commas in comments.  
  [Marcelo Fabri](https://github.com/marcelofabri)
  [#940](https://github.com/realm/SwiftLint/issues/940)

* Fix XML reporters not escaping characters.  
  [Fabian Ehrentraud](https://github.com/fabb)
  [#968](https://github.com/realm/SwiftLint/issues/968)

* Fix specifying multiple rule identifiers in comment commands.  
  [JP Simard](https://github.com/jpsim)
  [#976](https://github.com/realm/SwiftLint/issues/976)

* Fix invalid CSS in HTML reporter template.  
  [Aaron McTavish](https://github.com/aamctustwo)
  [#981](https://github.com/realm/SwiftLint/issues/981)

* Fix crash when correcting `statement_position` rule when there are
  multi-byte characters in the file.  
  [Marcelo Fabri](https://github.com/marcelofabri)

## 0.13.2: Light Cycle

##### Breaking

* None.

##### Enhancements

* `TrailingCommaRule` now only triggers when a declaration is multi-line
  when using `mandatory_comma: true`.  
  [Marcelo Fabri](https://github.com/marcelofabri)
  [#910](https://github.com/realm/SwiftLint/issues/910)
  [#911](https://github.com/realm/SwiftLint/issues/911)

##### Bug Fixes

* Fix `MarkRule` reporting a violation for `// MARK: -`, which is valid.  
  [JP Simard](https://github.com/jpsim)
  [#778](https://github.com/realm/SwiftLint/issues/778)

## 0.13.1: Heavy Cycle

##### Breaking

* None.

##### Enhancements

* Add `ImplicitGetterRule` to warn against using `get` on computed read-only
  properties.  
  [Marcelo Fabri](https://github.com/marcelofabri)
  [#57](https://github.com/realm/SwiftLint/issues/57)

* Add `WeakDelegateRule` rule to enforce delegate instance variables to be
  marked as `weak`.  
  [Olivier Halligon](https://github.com/AliSoftware)

* Add `SyntacticSugar` rule that enforces that shorthanded syntax should be
  used when possible, for example `[Int]` instead of `Array<Int>`.  
  [Marcelo Fabri](https://github.com/marcelofabri)
  [#319](https://github.com/realm/SwiftLint/issues/319)

* Allow specifying multiple rule identifiers in comment commands. For example,
  `// swiftlint:disable:next force_cast force_try`. Works with all command types
  (`disable`/`enable`) and modifiers (`next`, `this`, `previous` or blank).  
  [JP Simard](https://github.com/jpsim)
  [#861](https://github.com/realm/SwiftLint/issues/861)

* Add `NimbleOperatorRule` opt-in rule that enforces using
  [operator overloads](https://github.com/Quick/Nimble/#operator-overloads)
  instead of free matcher functions when using
  [Nimble](https://github.com/Quick/Nimble).  
  [Marcelo Fabri](https://github.com/marcelofabri)
  [#881](https://github.com/realm/SwiftLint/issues/881)

* `closure_spacing` rule now accepts empty bodies with a space.  
  [Marcelo Fabri](https://github.com/marcelofabri)
  [#875](https://github.com/realm/SwiftLint/issues/875)

* Add `TrailingCommaRule` to enforce/forbid trailing commas in arrays and
  dictionaries. The default is to forbid them, but this can be changed with
  the `mandatory_comma` configuration.  
  [Marcelo Fabri](https://github.com/marcelofabri)
  [#883](https://github.com/realm/SwiftLint/issues/883)

* Add support for `fileprivate` in `PrivateOutletRule` and
  `PrivateUnitTestRule`.  
  [Marcelo Fabri](https://github.com/marcelofabri)
  [#781](https://github.com/realm/SwiftLint/issues/781)
  [#831](https://github.com/realm/SwiftLint/issues/831)

* Make `MarkRule` correctable.  
  [kohtenko](https://github.com/kohtenko)

##### Bug Fixes

* Rule out a few invalid `@IBInspectable` cases in `valid_ibinspectable`.  
  [Daniel Duan](https://github.com/dduan)

* Fix a few edge cases where malformed `MARK:` comments wouldn't trigger a
  violation.  
  [JP Simard](https://github.com/jpsim)
  [#805](https://github.com/realm/SwiftLint/issues/805)

* Now lints single files passed to `--path` even if this file is excluded
  from the configuration file (`.swiftlint.yml`).  
  [JP Simard](https://github.com/jpsim)

* Fixed error severity configuration in `colon` rule.  
  [Marcelo Fabri](https://github.com/marcelofabri)
  [#863](https://github.com/realm/SwiftLint/issues/863)

* `switch_case_on_newline` rule should ignore trailing comments.  
  [Marcelo Fabri](https://github.com/marcelofabri)
  [#874](https://github.com/realm/SwiftLint/issues/874)

* `switch_case_on_newline` rule shouldn't trigger on enums.  
  [Marcelo Fabri](https://github.com/marcelofabri)
  [#878](https://github.com/realm/SwiftLint/issues/878)

* Fix regex bug in Comma Rule causing some violations to not be triggered
  when there were consecutive violations in the same expression.  
  [Savio Figueiredo](https://github.com/sadefigu)
  [#872](https://github.com/realm/SwiftLint/issues/872)

## 0.13.0: MakeYourClothesCleanAgain

##### Breaking

* None.

##### Enhancements

* Add `ignores_comment` configuration for `trailing_whitespace` rule.  
  [Javier Hernández](https://github.com/jaherhi)
  [#576](https://github.com/realm/SwiftLint/issues/576)

* Added HTML reporter, identifier is `html`.  
  [Johnykutty Mathew](https://github.com/Johnykutty)

* Add `SuperCallRule` opt-in rule that warns about methods not calling to super.  
  [Angel G. Olloqui](https://github.com/angelolloqui)
  [#803](https://github.com/realm/SwiftLint/issues/803)

* Add `RedundantNilCoalesingRule` opt-in rule that warns against `?? nil`.  
  [Daniel Beard](https://github.com/daniel-beard)
  [#764](https://github.com/realm/SwiftLint/issues/764)

* Added opt-in rule to makes closure expressions spacing consistent.  
  [J. Cheyo Jimenez](https://github.com/masters3d)
  [#770](https://github.com/realm/SwiftLint/issues/770)

* Adds `allow_private_set` configuration for the `private_outlet` rule.  
  [Rohan Dhaimade](https://github.com/HaloZero)

* Swift 2.3 support.  
  [Norio Nomura](https://github.com/norio-nomura),
  [Syo Ikeda](https://github.com/ikesyo)

* Color literals count as single characters to avoid unintentional line length
  violations.  
  [Jonas](https://github.com/VFUC)
  [#742](https://github.com/realm/SwiftLint/issues/742)

* Add `SwitchCaseOnNewlineRule` opt-in rule that enforces a newline after
  `case pattern:` in a `switch`.  
  [Marcelo Fabri](https://github.com/marcelofabri)
  [#681](https://github.com/realm/SwiftLint/issues/681)

* Add `ValidIBInspectableRule` rule that checks if `@IBInspectable` declarations
  are valid. An `@IBInspectable` is valid if:
  * It's declared as a `var` (not `let`)
  * Its type is explicit (not inferred)
  * Its type is one of the
  [supported types](http://help.apple.com/xcode/mac/8.0/#/devf60c1c514)  

  [Marcelo Fabri](https://github.com/marcelofabri)
  [#756](https://github.com/realm/SwiftLint/issues/756)

* Add `ExplicitInitRule` opt-in rule to discourage calling `init` directly.  
  [Matt Taube](https://github.com/mtaube)
  [#715](https://github.com/realm/SwiftLint/pull/715)

##### Bug Fixes

* Fixed whitespace being added to TODO messages.  
  [W. Bagdon](https://github.com/wbagdon)
  [#792](https://github.com/realm/SwiftLint/issues/792)

* Fixed regex bug in Vertical Whitespace Rule by using SourceKitten instead.
  The rule now enabled by default again (no longer opt-in).  
  [J. Cheyo Jimenez](https://github.com/masters3d)
  [#772](https://github.com/realm/SwiftLint/issues/772)

* Correctable rules no longer apply corrections if the rule is locally disabled.  
  [J. Cheyo Jimenez](https://github.com/masters3d)  
  [#601](https://github.com/realm/SwiftLint/issues/601)

* Fixed regex bug in Mark Rule where MARK could not be used with only a hyphen
  but no descriptive text: `// MARK: -`.  
  [Ruotger Deecke](https://github.com/roddi)
  [#778](https://github.com/realm/SwiftLint/issues/778)

* Fixed: Private unit test rule not scoped to test classes.  
  Fixed: Private unit test rule config is ignored if regex is missing.  
  [Cristian Filipov](https://github.com/cfilipov)
  [#786](https://github.com/realm/SwiftLint/issues/786)

* Fixed: `ConditionalReturnsOnNewline` now respects severity configuration.  
  [Rohan Dhaimade](https://github.com/HaloZero)
  [#783](https://github.com/realm/SwiftLint/issues/783)

* Fixed: `ConditionalReturnsOnNewline` now checks if `return` is a keyword,
  avoiding false positives.  
  [Marcelo Fabri](https://github.com/marcelofabri)
  [#784](https://github.com/realm/SwiftLint/issues/784)

* `ForceUnwrappingRule` did not recognize force unwraps in return statements
  using subscript.  
  [Norio Nomura](https://github.com/norio-nomura)
  [#813](https://github.com/realm/SwiftLint/issues/813)

## 0.12.0: Vertical Laundry

##### Breaking

* Fixed: SwiftLint assumes paths in the YAML config file are relative to the
  current directory even when `--path` is passed as an argument.  
  [Cristian Filipov](https://github.com/cfilipov)

##### Enhancements

* Add `--enable-all-rules` CLI option to `lint` command to facilitate running
  all rules, even opt-in and disabled ones, ignoring `whitelist_rules`.  
  [JP Simard](https://github.com/jpsim)
  [#1170](https://github.com/realm/SwiftLint/issues/1170)

##### Bug Fixes

* Made Vertical Whitespace Rule added in 0.11.2 opt-in due to performance
  issues.  
  [JP Simard](https://github.com/jpsim)
  [#772](https://github.com/realm/SwiftLint/issues/772)

## 0.11.2: Communal Clothesline

This release has seen a phenomenal uptake in community contributions!

##### Breaking

* None.

##### Enhancements

* Add `MarkRule` rule to enforce `// MARK` syntax.  
  [Krzysztof Rodak](https://github.com/krodak)
  [#749](https://github.com/realm/SwiftLint/issues/749)

* Add `PrivateOutletRule` opt-in rule to enforce `@IBOutlet`
  instance variables to be `private`.  
  [Olivier Halligon](https://github.com/AliSoftware)

* Add content of the todo statement to message.  
  [J. Cheyo Jimenez](https://github.com/masters3d)
  [#478](https://github.com/realm/SwiftLint/issues/478)

* Add `LegacyNSGeometryFunctionsRule` rule. Add `NSSize`, `NSPoint`, and
  `NSRect` constants and constructors to existing rules.  
  [David Rönnqvist](https://github.com/d-ronnqvist)

* Added Vertical Whitespace Rule.  
  [J. Cheyo Jimenez](https://github.com/masters3d)
  [#548](https://github.com/realm/SwiftLint/issues/548)

* Removed ConditionalBindingCascadeRule.  
  [J. Cheyo Jimenez](https://github.com/masters3d)
  [#701](https://github.com/realm/SwiftLint/issues/701)

* Allow setting `flexible_right_spacing` configuration for the `colon` rule.  
  [Shai Mishali](https://github.com/freak4pc)
  [#730](https://github.com/realm/SwiftLint/issues/730)

* Add Junit reporter.  
  [Matthew Ellis](https://github.com/matthewellis)

* LeadingWhitespaceRule is now auto correctable.  
  [masters3d](https://github.com/masters3d)

* Add included regex for custom rules to control what files are processed.  
  [bootstraponline](https://github.com/bootstraponline)
  [#689](https://github.com/realm/SwiftLint/issues/689)

* Add rule to check for private unit tests (private unit tests don't get run
  by XCTest).  
  [Cristian Filipov](https://github.com/cfilipov)

* Add configuration for setting a warning threshold.  
  [woodhamgh](https://github.com/woodhamgh)
  [696](https://github.com/realm/SwiftLint/issues/696)

* Adds 'ConditionalReturnsOnNewLineRule' rule.  
  [Rohan Dhaimade](https://github.com/HaloZero)

* Made `- returns:` doc optional for initializers.  
  [Mohpor](https://github.com/mohpor)
  [#557](https://github.com/realm/SwiftLint/issues/557)

##### Bug Fixes

* Fixed CustomRule Regex.  
  [J. Cheyo Jimenez](https://github.com/masters3d)
  [#717](https://github.com/realm/SwiftLint/issues/717)
  [#726](https://github.com/realm/SwiftLint/issues/726)

* Allow disabling custom rules in code.  
  [J. Cheyo Jimenez](https://github.com/masters3d)
  [#515](https://github.com/realm/SwiftLint/issues/515)

* Fix LegacyConstructorRule when using variables instead of numbers.  
  [Sarr Blaise](https://github.com/bsarr007)
  [#646](https://github.com/realm/SwiftLint/issues/646)

* Fix force_unwrapping false positive inside strings.  
  [Daniel Beard](https://github.com/daniel-beard)
  [#721](https://github.com/realm/SwiftLint/issues/721)

## 0.11.1: Cuddles... Or Else!

##### Breaking

* None.

##### Enhancements

* Added `statement_mode` configuration to  the `statement_position` rule. The   
  `default` mode keeps the current SwiftLint behavior of keeping `else` and
  `catch` statements on the same line as the closing brace before them. The
  `uncuddled_else`configuration requires the `else` and `catch` to be on a new
  line with the same leading whitespace as the brace.  
  [Mike Skiba](https://github.com/ateliercw)
  [#651](https://github.com/realm/SwiftLint/issues/651)

##### Bug Fixes

* Remove extraneous argument label added in LegacyCGGeometryFunctionsRule
  autocorrect.  
  [Sarr Blaise](https://github.com/bsarr007)
  [643](https://github.com/realm/SwiftLint/issues/643)

## 0.11.0: Laundromat Format

##### Breaking

* Now `type_name` allows lowercase enum values to match the Swift API Design
  Guidelines.  
  [Jorge Bernal](https://github.com/koke)
  [#654](https://github.com/realm/SwiftLint/issues/654)

* Embedding frameworks needed by `swiftlint` was moved from
  SwiftLintFramework Xcode target to the swiftlint target.
  The `SwiftLintFramework.framework` product built by the
  SwiftLintFramework target no longer contains unnecessary frameworks or
  multiple copies of the Swift libraries.  
  [Norio Nomura](https://github.com/norio-nomura)

##### Enhancements

* Add `--format` option to `autocorrect` command which re-indents Swift files
  much like pasting into Xcode would. This option isn't currently configurable,
  but that can change if users request it.  
  [JP Simard](https://github.com/jpsim)

* Improve error messages for invalid configuration files.  
  [Brian Hardy](https://github.com/lyricsboy)

* Added the user-configurable option `ignores_empty_lines` to the
  `trailing_whitespace` rule. It can be used to control whether the
  `TrailingWhitespaceRule` should report and correct whitespace-indented empty
  lines. Defaults to `false`. Added unit tests.  
  [Reimar Twelker](https://github.com/raginmari)

##### Bug Fixes

* Fix false positive in conditional binding cascade violation.  
  [Norio Nomura](https://github.com/norio-nomura)
  [#642](https://github.com/realm/SwiftLint/issues/642)

* Another conditional binding fix, this time for enum that has two parameters
  or an if statement with two case tests.  
  [Andrew Rahn](https://github.com/paddlefish)
  [#667](https://github.com/realm/SwiftLint/issues/667)

* Fix regression in CommaRule ignoring violations when the comma is followed
  by a comment.  
  [Norio Nomura](https://github.com/norio-nomura)
  [#683](https://github.com/realm/SwiftLint/issues/683)

## 0.10.0: `laundry-select` edition

##### Breaking

* None.

##### Enhancements

* Now `libclang.dylib` and `sourcekitd.framework` are dynamically loaded at
  runtime by SourceKittenFramework to use the versions included in the Xcode
  version specified by `xcode-select -p` or custom toolchains.  
  [Norio Nomura](https://github.com/norio-nomura)
  [#167](https://github.com/jpsim/SourceKitten/issues/167)

* Add `LegacyCGGeometryFunctionsRule` rule.  
  [Sarr Blaise](https://github.com/bsarr007)
  [#625](https://github.com/realm/SwiftLint/issues/625)

* SwiftLint no longer crashes when SourceKitService crashes.  
  [Norio Nomura](https://github.com/norio-nomura)

* Rewrite `conditional_binding_cascade` rule.  
  [Norio Nomura](https://github.com/norio-nomura)
  [#617](https://github.com/realm/SwiftLint/issues/617)

* Add autocorrect for `ReturnArrowWhitespaceRule`.  
  [Craig Siemens](https://github.com/CraigSiemens)

##### Bug Fixes

* Failed to launch swiftlint when Xcode.app was placed at non standard path.  
  [Norio Nomura](https://github.com/norio-nomura)
  [#593](https://github.com/realm/SwiftLint/issues/593)

* `ClosingBraceRule` no longer triggers across line breaks.  
  [Josh Friend](https://github.com/joshfriend)
  [#592](https://github.com/realm/SwiftLint/issues/592)

* `LegacyConstantRule` and `LegacyConstructorRule` failed to `autocorrect`.  
  [Norio Nomura](https://github.com/norio-nomura)
  [#623](https://github.com/realm/SwiftLint/issues/623)

## 0.9.2: Multiple Exhaust Codes

##### Breaking

* None.

##### Enhancements

* Return different exit codes to distinguish between types of errors:
  * 0: No errors, maybe warnings in non-strict mode
  * 1: Usage or system error
  * 2: Style violations of severity "Error"
  * 3: No style violations of severity "Error", but violations of severity
       "warning" with `--strict`  
  [JP Simard](https://github.com/jpsim)
  [#166](https://github.com/realm/SwiftLint/issues/166)

* `VariableNameRule` now accepts symbols starting with more than one uppercase
  letter to allow for names like XMLString or MIMEType.  
  [Erik Aigner](https://github.com/eaigner)
  [#566](https://github.com/realm/SwiftLint/issues/566)

##### Bug Fixes

* Avoid overwriting files whose contents have not changed.  
  [Neil Gall](https://github.com/neilgall)
  [#574](https://github.com/realm/SwiftLint/issues/574)

* Fix `CommaRule` mismatch between violations and corrections.  
  [Norio Nomura](https://github.com/norio-nomura)
  [#466](https://github.com/realm/SwiftLint/issues/466)

* Fix more false positives in `ForceUnwrappingRule`.  
  [Norio Nomura](https://github.com/norio-nomura)
  [#546](https://github.com/realm/SwiftLint/issues/546)
  [#547](https://github.com/realm/SwiftLint/issues/547)

## 0.9.1: Air Duct Cleaning

##### Breaking

* None.

##### Enhancements

* None.

##### Bug Fixes

* Fix force unwrap rule missed cases with quotes.  
  [Norio Nomura](https://github.com/norio-nomura)
  [#535](https://github.com/realm/SwiftLint/issues/535)

* Fix issues with nested `.swiftlint.yml` file resolution.  
  [Norio Nomura](https://github.com/norio-nomura)
  [#543](https://github.com/realm/SwiftLint/issues/543)

## 0.9.0: Appliance Maintenance

##### Breaking

* `Linter.reporter` has been removed and `Configuration.reporterFromString(_:)`
  has been renamed to a free function: `reporterFromString(_:)`.  
  [JP Simard](https://github.com/jpsim)

* `_ConfigProviderRule` & `ConfigurableRule` have been removed and their
  requirements have been moved to `Rule`.  
  [JP Simard](https://github.com/jpsim)

* `Configuration(path:optional:silent)` has been changed to
  `Configuration(path:rootPath:optional:quiet:)`.  
  [JP Simard](https://github.com/jpsim)

* The static function `Configuration.rulesFromDict(_:ruleList:)` has been moved
  to an instance method: `RuleList.configuredRulesWithDictionary(_:)`.  
  [JP Simard](https://github.com/jpsim)

* The `rules` parameter in the `Configuration` initializer has been renamed to
  `configuredRules`.  
  [JP Simard](https://github.com/jpsim)

* Removed a large number of declarations from the public SwiftLintFramework API.
  This is being done to minimize the API surface area in preparation of a 1.0
  release. See [#507](https://github.com/realm/SwiftLint/pull/507) for a
  complete record of this change.  
  [JP Simard](https://github.com/jpsim)
  [#479](https://github.com/realm/SwiftLint/issues/479)

* All instances of the abbreviation "config" in the API have been expanded to
  "configuration". The `--config` command line parameter and
  `use_nested_configs` configuration key are unaffected.  
  [JP Simard](https://github.com/jpsim)

* The `use_nested_configs` configuration key has been deprecated and its value
  is now ignored. Nested configuration files are now always considered.  
  [JP Simard](https://github.com/jpsim)

##### Enhancements

* `swiftlint lint` now accepts an optional `--reporter` parameter which
  overrides existing `reporter` values in the configuration file. Choose between
  `xcode` (default), `json`, `csv` or `checkstyle`.  
  [JP Simard](https://github.com/jpsim)
  [#440](https://github.com/realm/SwiftLint/issues/440)

* `swiftlint rules` now shows a configuration description for all rules.  
  [JP Simard](https://github.com/jpsim)

* `lint` and `autocorrect` commands now accept a `--quiet` flag that prevents
  status messages like 'Linting <file>' & 'Done linting' from being logged.  
  [JP Simard](https://github.com/jpsim)
  [#386](https://github.com/realm/SwiftLint/issues/386)

* All top-level keys in a configuration file that accept an array now also
  accept a single value.  
  e.g. `included: Source` is equivalent to `included:\n  - Source`.  
  [JP Simard](https://github.com/jpsim)
  [#120](https://github.com/realm/SwiftLint/issues/120)

* Improve performance of `FunctionParameterCountRule`.  
  [Norio Nomura](https://github.com/norio-nomura)

* Improve performance of `ColonRule`.  
  [Norio Nomura](https://github.com/norio-nomura)

##### Bug Fixes

* Fix case sensitivity of keywords for `valid_docs`.  
  [Ankit Aggarwal](https://github.com/aciidb0mb3r)
  [#298](https://github.com/realm/SwiftLint/issues/298)

* Fixed inconsistencies between violations & corrections in
  `StatementPositionRule`.  
  [JP Simard](https://github.com/jpsim)
  [#466](https://github.com/realm/SwiftLint/issues/466)

* A warning will now be logged when invalid top-level keys are included in the
  configuration file.  
  [JP Simard](https://github.com/jpsim)
  [#120](https://github.com/realm/SwiftLint/issues/120)

* Fixed `LegacyConstructorRule` from correcting legacy constructors in string
  literals.  
  [JP Simard](https://github.com/jpsim)
  [#466](https://github.com/realm/SwiftLint/issues/466)

* Fixed an issue where `variable_name` or `type_name` would always report a
  violation when configured with only a `warning` value on either `min_length`
  or `max_length`.  
  [JP Simard](https://github.com/jpsim)
  [#522](https://github.com/realm/SwiftLint/issues/522)

## 0.8.0: High Heat

##### Breaking

* Setting only warning on `SeverityLevelsConfig` rules now disables the error
  value.  
  [Robin Kunde](https://github.com/robinkunde)
  [#409](https://github.com/realm/SwiftLint/issues/409)

* `enabled_rules` has been renamed to `opt_in_rules`.  
  [Daniel Beard](https://github.com/daniel-beard)

##### Enhancements

* Add `whitelist_rules` rule whitelists in config files.  
  [Daniel Beard](https://github.com/daniel-beard)
  [#256](https://github.com/realm/SwiftLint/issues/256)

* Improve performance of `ColonRule`, `LineLengthRule` & `syntaxKindsByLine`.  
  [Norio Nomura](https://github.com/norio-nomura)

* Add command to display rule description:
  `swiftlint rules <rule identifier>`.  
  [Tony Li](https://github.com/crazytonyli)
  [#392](https://github.com/realm/SwiftLint/issues/392)

* Add `FunctionParameterCountRule`.  
  [Denis Lebedev](https://github.com/garnett)
  [#415](https://github.com/realm/SwiftLint/issues/415)

* Measure complexity of nested functions separately in
  `CyclomaticComplexityRule`.  
  [Denis Lebedev](https://github.com/garnett)
  [#424](https://github.com/realm/SwiftLint/issues/424)

* Added exception for multi-line `if`/`guard`/`while` conditions to allow
  opening brace to be on a new line in `OpeningBraceRule`.  
  [Scott Hoyt](https://github.com/scottrhoyt)
  [#355](https://github.com/realm/SwiftLint/issues/355)

* The `rules` command now prints a table containing values for: `identifier`,
  `opt-in`, `correctable`, `enabled in your config` & `configuration`.  
  [JP Simard](https://github.com/jpsim)
  [#392](https://github.com/realm/SwiftLint/issues/392)

* Reduce maximum memory usage.  
  [Norio Nomura](https://github.com/norio-nomura)

##### Bug Fixes

* Fix more false positives in `ValidDocsRule`.  
  [diogoguimaraes](https://github.com/diogoguimaraes)
  [#451](https://github.com/realm/SwiftLint/issues/451)

* Fix `trailing_newline` autocorrect to handle more than one violation per
  line.  
  [Daniel Beard](https://github.com/daniel-beard)
  [#465](https://github.com/realm/SwiftLint/issues/465)

* Fix complexity measurement for switch statements in `CyclomaticComplexityRule`.  
  [Denis Lebedev](https://github.com/garnett)
  [#461](https://github.com/realm/SwiftLint/issues/461)

## 0.7.2: Appliance Manual

##### Breaking

* None.

##### Enhancements

* None.

##### Bug Fixes

* Fix several false positives in `ValidDocsRule`.  
  [diogoguimaraes](https://github.com/diogoguimaraes)
  [#375](https://github.com/realm/SwiftLint/issues/375)

## 0.7.1: Delicate Cycle

##### Breaking

* None.

##### Enhancements

* Improve performance of `MissingDocsRule`.  
  [Norio Nomura](https://github.com/norio-nomura)

* Added `CustomRules`.  
  [Scott Hoyt](https://github.com/scottrhoyt)  
  [#123](https://github.com/realm/SwiftLint/issues/123)

* Added opt-in `ForceUnwrappingRule` to issue warnings for all forced
  unwrappings.  
  [Benjamin Otto](https://github.com/Argent)
  [#55](https://github.com/realm/SwiftLint/issues/55)

##### Bug Fixes

* Fix several false positives in `ValidDocsRule`.  
  [diogoguimaraes](https://github.com/diogoguimaraes)
  [#375](https://github.com/realm/SwiftLint/issues/375)

## 0.7.0: Automatic Permanent Press

##### Breaking

* Replaced all uses of `XPCDictionary` with
  `[String: SourceKitRepresentable]`.  
  [JP Simard](https://github.com/jpsim)

* `VariableNameMinLengthRule` and `VariableNameMaxLengthRule` have been
  removed. `VariableNameRule` now has this functionality.  
  [Scott Hoyt](https://github.com/scottrhoyt)

* `ViolationLevelRule` has been removed. This functionality is now provided
  by `ConfigProviderRule` and `SeverityLevelsConfig`.  
  [Scott Hoyt](https://github.com/scottrhoyt)

##### Enhancements

* `TypeBodyLengthRule` now does not count comment or whitespace lines.  
  [Marcelo Fabri](https://github.com/marcelofabri)
  [#369](https://github.com/realm/SwiftLint/issues/369)

* `FunctionBodyLengthRule` now does not count comment or whitespace lines.  
  [Marcelo Fabri](https://github.com/marcelofabri)
  [#258](https://github.com/realm/SwiftLint/issues/258)

* All `Rule`s are now configurable in at least their severity: `SeverityConfig`.  
  [Scott Hoyt](https://github.com/scottrhoyt)
  [#371](https://github.com/realm/SwiftLint/issues/371)
  [#130](https://github.com/realm/SwiftLint/issues/130)
  [#268](https://github.com/realm/SwiftLint/issues/268)

* `TypeNameRule` and `VariableNameRule` conform to `ConfigProviderRule` using
  `NameConfig` to support `min_length`, `max_length`, and `excluded` names.  
  [Scott Hoyt](https://github.com/scottrhoyt)
  [#388](https://github.com/realm/SwiftLint/issues/388)
  [#259](https://github.com/realm/SwiftLint/issues/259)
  [#191](https://github.com/realm/SwiftLint/issues/191)

* Add `CyclomaticComplexityRule`.  
  [Denis Lebedev](https://github.com/garnett)

##### Bug Fixes

* Fix crash caused by infinite recursion when using nested config files.  
  [JP Simard](https://github.com/jpsim)
  [#368](https://github.com/realm/SwiftLint/issues/368)

* Fix crash when file contains NULL character.  
  [Norio Nomura](https://github.com/norio-nomura)
  [#379](https://github.com/realm/SwiftLint/issues/379)

## 0.6.0: Steam Cycle

##### Breaking

* `ParameterizedRule` is removed. Use `ConfigurableRule` instead.  
  [Scott Hoyt](https://github.com/scottrhoyt)
  [#353](https://github.com/realm/SwiftLint/issues/353)

* To activate a `Rule`, it must be added to the global `masterRuleList`.  
  [Scott Hoyt](https://github.com/scottrhoyt)

##### Enhancements

* `ConfigurableRule` protocol allows for improved rule configuration. See
  `CONTRIBUTING` for more details.  
  [Scott Hoyt](https://github.com/scottrhoyt)
  [#303](https://github.com/realm/SwiftLint/issues/303)

* `VariableNameMinLengthRule` now supports excluding certain variable names
  (e.g. "id").  
  [Scott Hoyt](https://github.com/scottrhoyt)
  [#231](https://github.com/realm/SwiftLint/issues/231)

* `ViolationLevelRule` provides default `ConfigurableRule` implementation for
  rules that only need integer error and warning levels.  
  [Scott Hoyt](https://github.com/scottrhoyt)

* Add AutoCorrect for StatementPositionRule.  
  [Raphael Randschau](https://github.com/nicolai86)

* Add AutoCorrect for CommaRule.  
  [Raphael Randschau](https://github.com/nicolai86)

* Add AutoCorrect for LegacyConstructorRule.  
  [Raphael Randschau](https://github.com/nicolai86)

* Improve performance of `LineLengthRule`.  
  [Norio Nomura](https://github.com/norio-nomura)

* Add ConditionalBindingCascadeRule.  
  [Aaron McTavish](https://github.com/aamctustwo)
  [#202](https://github.com/realm/SwiftLint/issues/202)

* Opt-in rules are now supported.  
  [JP Simard](https://github.com/jpsim)
  [#256](https://github.com/realm/SwiftLint/issues/256)

* Add LegacyConstantRule.  
  [Aaron McTavish](https://github.com/aamctustwo)
  [#319](https://github.com/realm/SwiftLint/issues/319)

* Add opt-in rule to encourage checking `isEmpty` over comparing `count` to
  zero.  
  [JP Simard](https://github.com/jpsim)
  [#202](https://github.com/realm/SwiftLint/issues/202)

* Add opt-in "Missing Docs" rule to detect undocumented public declarations.  
  [JP Simard](https://github.com/jpsim)

##### Bug Fixes

* None.

## 0.5.6: Bug FixLint

##### Breaking

* None.

##### Enhancements

* Improve performance by reducing calls to SourceKit.  
  [Norio Nomura](https://github.com/norio-nomura)

##### Bug Fixes

* Fix homebrew deployment issues.  
  [Norio Nomura](https://github.com/norio-nomura)

* AutoCorrect for TrailingNewlineRule only removes at most one line.  
  [John Estropia](https://github.com/JohnEstropia)

* `valid_docs` did not detect tuple as return value.  
  [Norio Nomura](https://github.com/norio-nomura)
  [#324](https://github.com/realm/SwiftLint/issues/324)

* Escape strings when using CSV reporter.  
  [JP Simard](https://github.com/jpsim)

## 0.5.5: Magic Drying Fluff Balls™

<http://www.amazon.com/Magic-Drying-Fluff-Balls-Softening/dp/B001EIW1SG>

##### Breaking

* None.

##### Enhancements

* None.

##### Bug Fixes

* Always fail if a YAML configuration file was found but could not be parsed.  
  [JP Simard](https://github.com/jpsim)
  [#310](https://github.com/realm/SwiftLint/issues/310)

* Make commands with modifiers work for violations with line-only locations.  
  [JP Simard](https://github.com/jpsim)
  [#316](https://github.com/realm/SwiftLint/issues/316)


## 0.5.4: Bounce™

##### Breaking

* Remove `Location.init(file:offset:)` in favor of the more explicit
  `Location.init(file:byteOffset:)` & `Location.init(file:characterOffset:)`.  
  [JP Simard](https://github.com/jpsim)

##### Enhancements

* Add `checkstyle` reporter to generate XML reports in the Checkstyle 4.3
  format.  
  [JP Simard](https://github.com/jpsim)
  [#277](https://github.com/realm/SwiftLint/issues/277)

* Support command comment modifiers (`previous`, `this` & `next`) to limit the
  command's scope to a single line.  
  [JP Simard](https://github.com/jpsim)
  [#222](https://github.com/realm/SwiftLint/issues/222)

* Add nested `.swiftlint.yml` configuration support.  
  [Scott Hoyt](https://github.com/scottrhoyt)
  [#299](https://github.com/realm/SwiftLint/issues/299)

##### Bug Fixes

* Fix multibyte handling in many rules.  
  [JP Simard](https://github.com/jpsim)
  [#279](https://github.com/realm/SwiftLint/issues/279)

* Fix an `NSRangeException` crash.  
  [Norio Nomura](https://github.com/norio-nomura)
  [#294](https://github.com/realm/SwiftLint/issues/294)

* The `valid_docs` rule now handles multibyte characters.  
  [Norio Nomura](https://github.com/norio-nomura)
  [#295](https://github.com/realm/SwiftLint/issues/295)


## 0.5.3: Mountain Scent

##### Breaking

* None.

##### Enhancements

* Improve autocorrect for OpeningBraceRule.  
  [Yasuhiro Inami](https://github.com/inamiy)

* Add autocorrect for ColonRule.  
  [Brian Partridge](https://github.com/brianpartridge)

* Add ClosingBraceRule.  
  [Yasuhiro Inami](https://github.com/inamiy)

##### Bug Fixes

* Fix false positives in ValidDocsRule.  
  [JP Simard](https://github.com/jpsim)
  [#267](https://github.com/realm/SwiftLint/issues/267)

## 0.5.2: Snuggle™

##### Breaking

* None.

##### Enhancements

* Performance improvements & unicode fixes (via SourceKitten).  
  [Norio Nomura](https://github.com/norio-nomura)

##### Bug Fixes

* Fix `ValidDocsRule` false positive when documenting functions with closure
  parameters.  
  [diogoguimaraes](https://github.com/diogoguimaraes)
  [#267](https://github.com/realm/SwiftLint/issues/267)


## 0.5.1: Lint Tray Malfunction

##### Breaking

* None.

##### Enhancements

* None.

##### Bug Fixes

* Make linting faster than 0.5.0, but slower than 0.4.0  
  [Norio Nomura](https://github.com/norio-nomura)
  [#119](https://github.com/jpsim/SourceKitten/issues/119)

* Re-introduce `--use-script-input-files` option for `lint` & `autocorrect`
  commands. Should also fix some issues when running SwiftLint from an Xcode
  build phase.  
  [JP Simard](https://github.com/jpsim)
  [#264](https://github.com/realm/SwiftLint/issues/264)


## 0.5.0: Downy™

##### Breaking

* `init()` is no longer a member of the `Rule` protocol.

##### Enhancements

* Add legacy constructor rule.  
  [Marcelo Fabri](https://github.com/marcelofabri)
  [#202](https://github.com/realm/SwiftLint/issues/202)

* The `VariableNameRule` now allows variable names when the entire name is
  capitalized. This allows stylistic usage common in cases like `URL` and other
  acronyms.  
  [Marcelo Fabri](https://github.com/marcelofabri)
  [#161](https://github.com/realm/SwiftLint/issues/161)

* Add `autocorrect` command to automatically correct certain violations
  (currently only `trailing_newline`, `trailing_semicolon` &
  `trailing_whitespace`).  
  [JP Simard](https://github.com/jpsim)
  [#5](https://github.com/realm/SwiftLint/issues/5)

* Allow to exclude files from `included` directory with `excluded`.  
  [Michal Laskowski](https://github.com/michallaskowski)

##### Bug Fixes

* Statement position rule no longer triggers for non-keyword uses of `catch` and
  `else`.  
  [JP Simard](https://github.com/jpsim)
  [#237](https://github.com/realm/SwiftLint/issues/237)

* Fix issues with multi-byte characters.  
  [JP Simard](https://github.com/jpsim)
  [#234](https://github.com/realm/SwiftLint/issues/234)


## 0.4.0: Wrinkle Release

##### Breaking

* API: Rename RuleExample to RuleDescription, remove StyleViolationType and
  combine Rule().identifier and Rule().example into Rule.description.  
  [JP Simard](https://github.com/jpsim)
  [#183](https://github.com/realm/SwiftLint/issues/183)

##### Enhancements

* The `VariableNameRule` now allows capitalized variable names when they are
  declared static. This allows stylistic usage common in cases like
  `OptionSetType` subclasses.  
  [Will Fleming](https://github.com/wfleming)

* Add `VariableNameMaxLengthRule` and `VariableNameMinLengthRule` parameter
  rules. Remove length checks on `VariableNameRule`.  
  [Mickael Morier](https://github.com/mmorier)

* Add trailing semicolon rule.  
  [JP Simard](https://github.com/jpsim)

* Add force try rule.  
  [JP Simard](https://github.com/jpsim)

* Support linting from Input Files provided by Run Script Phase of Xcode with
  `--use-script-input-files`.  
  [Norio Nomura](https://github.com/norio-nomura)
  [#193](https://github.com/realm/SwiftLint/pull/193)

##### Bug Fixes

* All rules now print their identifiers in reports.  
  [JP Simard](https://github.com/jpsim)
  [#180](https://github.com/realm/SwiftLint/issues/180)

* `ControlStatementRule` now detects all violations.  
  [Mickael Morier](https://github.com/mmorier)
  [#187](https://github.com/realm/SwiftLint/issues/187)

* `ControlStatementRule` no longer triggers a violation for acceptable use of
  parentheses.  
  [Mickael Morier](https://github.com/mmorier)
  [#189](https://github.com/realm/SwiftLint/issues/189)

* Nesting rule no longer triggers a violation for enums nested one level deep.  
  [JP Simard](https://github.com/jpsim)
  [#190](https://github.com/realm/SwiftLint/issues/190)

* `ColonRule` now triggers a violation even if equal operator is collapse to
  type and value.  
  [Mickael Morier](https://github.com/mmorier)
  [#135](https://github.com/realm/SwiftLint/issues/135)

* Fix an issue where logs would be printed asynchronously over each other.  
  [JP Simard](https://github.com/jpsim)
  [#200](https://github.com/realm/SwiftLint/issues/200)


## 0.3.0: Wrinkly Rules

##### Breaking

* `swiftlint rules` now just prints a list of all available rules and their
  identifiers.

##### Enhancements

* Support for Swift 2.1.  
  [JP Simard](https://github.com/jpsim)

* Added `StatementPositionRule` to make sure that catch, else if and else
  statements are on the same line as closing brace preceding them and after one
  space.  
  [Alex Culeva](https://github.com/S2dentik)

* Added `Comma Rule` to ensure there is a single space after a comma.  
  [Alex Culeva](https://github.com/S2dentik)

* Add rule identifier to all linter reports.  
  [zippy1978](https://github.com/zippy1978)

* Add `OpeningBraceRule` to make sure there is exactly a space before opening
  brace and it is on the same line as declaration.  
  [Alex Culeva](https://github.com/S2dentik)

* Print to stderr for all informational logs. Only reporter outputs is logged to
  stdout.  
  [JP Simard](https://github.com/jpsim)

* JSON and CSV reporters now only print at the very end of the linting
  process.  
  [JP Simard](https://github.com/jpsim)

* Add support for `guard` statements to ControlStatementRule.  
  [David Potter](https://github.com/Tableau-David-Potter)

* Lint parameter variables.  
  [JP Simard](https://github.com/jpsim)

##### Bug Fixes

* Custom reporters are now supported even when not running with `--use-stdin`.  
  [JP Simard](https://github.com/jpsim)
  [#151](https://github.com/realm/SwiftLint/issues/151)

* Deduplicate files in the current directory.  
  [JP Simard](https://github.com/jpsim)
  [#154](https://github.com/realm/SwiftLint/issues/154)


## 0.2.0: Tumble Dry

##### Breaking

* SwiftLint now exclusively supports Swift 2.0.  
  [JP Simard](https://github.com/jpsim)
  [#77](https://github.com/realm/SwiftLint/issues/77)

* `ViolationSeverity` now has an associated type of `String` and two members:
  `.Warning` and `.Error`.  
  [JP Simard](https://github.com/jpsim)
  [#113](https://github.com/realm/SwiftLint/issues/113)

##### Enhancements

* Configure SwiftLint via a YAML file:
  Supports `disabled_rules`, `included`, `excluded` and passing parameters to
  parameterized rules.
  Pass a configuration file path to `--config`, defaults to `.swiftlint.yml`.  
  [JP Simard](https://github.com/jpsim)
  [#1](https://github.com/realm/SwiftLint/issues/1)
  [#3](https://github.com/realm/SwiftLint/issues/3)
  [#20](https://github.com/realm/SwiftLint/issues/20)
  [#26](https://github.com/realm/SwiftLint/issues/26)

* Updated `TypeNameRule` and `VariableNameRule` to allow private type & variable
  names to start with an underscore.  
  [JP Simard](https://github.com/jpsim)

* Disable and re-enable rules from within source code comments using
  `// swiftlint:disable $IDENTIFIER` and `// swiftlint:enable $IDENTIFIER`.  
  [JP Simard](https://github.com/jpsim)
  [#4](https://github.com/realm/SwiftLint/issues/4)

* Add `--strict` lint flag which makes the lint fail if there are any
  warnings.  
  [Keith Smiley](https://github.com/keith)

* Violations are now printed to stderr.  
  [Keith Smiley](https://github.com/keith)

* Custom reporters are now supported. Specify a value for the `reporter:` key in
  your configuration file. Available reporters are `xcode` (default), `json`,
  `csv`.  
  [JP Simard](https://github.com/jpsim)
  [#42](https://github.com/realm/SwiftLint/issues/42)

##### Bug Fixes

* Improve performance of `TrailingWhitespaceRule`.  
  [Keith Smiley](https://github.com/keith)

* Allow newlines in function return arrow.  
  [JP Simard](https://github.com/jpsim)


## 0.1.2: FabricSoftenerRule

##### Breaking

* None.

##### Enhancements

* Added `OperatorFunctionWhitespaceRule` to make sure that
  you use whitespace around operators when defining them.  
  [Akira Hirakawa](https://github.com/akirahrkw)
  [#60](https://github.com/realm/SwiftLint/issues/60)

* Added `ReturnArrowWhitespaceRule` to make sure that
  you have 1 space before return arrow and return type.  
  [Akira Hirakawa](https://github.com/akirahrkw)

* Support linting from standard input (use `--use-stdin`).  
  [JP Simard](https://github.com/jpsim)
  [#78](https://github.com/realm/SwiftLint/issues/78)

* Improve performance of `TrailingNewlineRule`.  
  [Keith Smiley](https://github.com/keith)

* Lint parentheses around switch statements.  
  [Keith Smiley](https://github.com/keith)

##### Bug Fixes

* None.


## 0.1.1: Top Loading

##### Breaking

* The `Rule` and `ASTRule` protocol members are now non-static.  
  [aarondaub](https://github.com/aarondaub)

* Split `Rule` into `Rule` and `ParameterizedRule` protocols.  
  [aarondaub](https://github.com/aarondaub)
  [#21](https://github.com/realm/SwiftLint/issues/21)

##### Enhancements

* Added a command line option `--path` to specify a path to lint.  
  [Lars Lockefeer](https://github.com/larslockefeer)
  [#16](https://github.com/realm/SwiftLint/issues/16)

* swiftlint now returns a non-zero error code when a warning of high-severity
  or above is found in the source files being linted.  
  [Pat Wallace](https://github.com/pawrsccouk)
  [#30](https://github.com/realm/SwiftLint/issues/30)

* Added `rules` command to display which rules are currently applied along
  with examples.  
  [Chris Eidhof](https://github.com/chriseidhof)

* Cache parsing to reduce execution time by more than 50%.  
  [Nikolaj Schumacher](https://github.com/nschum)

* Added `ControlStatementRule` to make sure that if/for/while/do statements
  do not wrap their conditionals in parentheses.  
  [Andrea Mazzini](https://github.com/andreamazz)

* Character position is now included in violation location where appropriate.  
  [JP Simard](https://github.com/jpsim)
  [#62](https://github.com/realm/SwiftLint/issues/62)

* The following rules now conform to `ASTRule`:
  FunctionBodyLength, Nesting, TypeBodyLength, TypeName, VariableName.  
  [JP Simard](https://github.com/jpsim)

##### Bug Fixes

* Trailing newline and file length violations are now displayed in Xcode.  
  [JP Simard](https://github.com/jpsim)
  [#43](https://github.com/realm/SwiftLint/issues/43)


## 0.1.0: Fresh Out Of The Dryer

First Version!<|MERGE_RESOLUTION|>--- conflicted
+++ resolved
@@ -72,13 +72,6 @@
   [whiteio](https://github.com/whiteio)
   [#4923](https://github.com/realm/SwiftLint/issues/4923)
 
-<<<<<<< HEAD
-* Add new `unhandled_throwing_task` rule that triggers when a Task with an
-  implicit error type has unhandled trys or errors thrown inside its body.
-  This results in errors being silently discarded, which may be unexpected.
-  [kylebshr](https://github.com/kylebshr)
-  [#4958](https://github.com/realm/SwiftLint/pull/4958)
-=======
 * The `attributes` rule received a new boolean option
   `attributes_with_arguments_always_on_line_above` which is `true` by default.
   Setting it to `false` ensures that attributes with arguments like
@@ -86,7 +79,12 @@
   line with the variable declaration.  
   [SimplyDanny](https://github.com/SimplyDanny)
   [#4843](https://github.com/realm/SwiftLint/issues/4843)
->>>>>>> c0cf1bf5
+
+* Add new `unhandled_throwing_task` rule that triggers when a Task with an
+  implicit error type has unhandled trys or errors thrown inside its body.
+  This results in errors being silently discarded, which may be unexpected.
+  [kylebshr](https://github.com/kylebshr)
+  [#4958](https://github.com/realm/SwiftLint/pull/4958)
 
 #### Bug Fixes
 
