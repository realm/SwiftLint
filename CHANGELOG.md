## Master

#### Breaking

* SwiftLint now requires Swift 5.1 or higher to build.  
  [JP Simard](https://github.com/jpsim)

#### Experimental

* None.

#### Enhancements

* JUnit reporter for GitLab artifact:report:junit with better representation of
  found issues.  
  [krin-san](https://github.com/krin-san)
  [#3177](https://github.com/realm/SwiftLint/pull/3177)

#### Bug Fixes

* None.

## 0.39.2: Stay Home

This is the last release to support building with Swift 5.0.x.

#### Breaking

* None.

#### Experimental

* None.

#### Enhancements

* Add configuration options to the `unused_import` rule to require
  explicit import statements for each module referenced in a source
  file (`require_explicit_imports`). When this setting is enabled,
  an `allowed_transitive_imports` setting may also be specified to allow
  a mapping of modules to transitively imported modules. See PR for
  details: https://github.com/realm/SwiftLint/pull/3123  
  [JP Simard](https://github.com/jpsim)
  [#3116](https://github.com/realm/SwiftLint/issues/3116)

#### Bug Fixes

* Fix more false positives in `implicit_getter` rule in extensions when using
  Swift 5.2.  
  [Marcelo Fabri](https://github.com/marcelofabri)
  [#3149](https://github.com/realm/SwiftLint/issues/3149)

* Fix false positives in `redundant_objc_attribute` rule in extensions when 
  using Swift 5.2.  
  [Marcelo Fabri](https://github.com/marcelofabri)

* Fix false positives in `attributes` rule when using `rethrows` using
  Swift 5.2.  
  [JP Simard](https://github.com/jpsim)

* Fix false positives in `valid_ibinspectable` rule when defining inspectable
  properties in class extensions with computed properties using Swift 5.2.  
  [JP Simard](https://github.com/jpsim)

## 0.39.1: The Laundromat has a Rotating Door

#### Breaking

* The new rules introduced in 0.39.0 that depend on SwiftSyntax have been
  temporarily removed as we work out release packaging issues.
    * `prohibited_nan_comparison`
    * `return_value_from_void_function`
    * `tuple_pattern`
    * `void_function_in_ternary`  
  [JP Simard](https://github.com/jpsim)
  [#3105](https://github.com/realm/SwiftLint/issues/3105)

#### Experimental

* None.

#### Enhancements

* None.

#### Bug Fixes

* Fix unused_import rule reported locations and corrections when
  multiple `@testable` imports are involved.  
  [JP Simard](https://github.com/jpsim)

## 0.39.0: A Visitor in the Laundromat

#### Breaking

* Replace all uses of `Int`/`Int64`/`NSRange` representing byte offsets
  to use newly introduced `ByteCount` and `ByteRange` values instead.
  This will minimize the risk of accidentally using a byte-based offset
  in character-based contexts.  
  [Paul Taykalo](https://github.com/PaulTaykalo)
  [JP Simard](https://github.com/jpsim)

* SwiftLint now imports [SwiftSyntax](https://github.com/apple/swift-syntax)
  and requires Xcode 11.0 to build.  
  [Marcelo Fabri](https://github.com/marcelofabri)

#### Experimental

* None.

#### Enhancements

* Add option to pass successfully if no files passed to SwiftLint are lintable.  
  [thedavidharris](https://github.com/thedavidharris)
  [#2608](https://github.com/realm/SwiftLint/issues/2608)i

* Add `deinitializer` type content to `type_contents_order` rule instead of
  grouping it with initializers.  
  [Steven Magdy](https://github.com/StevenMagdy)

* Inline test failure messages to make development of SwiftLint easier. Test
  failures in triggering and non-triggering examples will appear inline in
  their respective files so you can immediately see which cases are working
  and which are not.  
  [ZevEisenberg](https://github.com/ZevEisenberg)
  [#3040](https://github.com/realm/SwiftLint/pull/3040)

<<<<<<< HEAD
* Add case `preview_provider` to the order list of `file_types_order` to fix
  an issue with false positives for `PreviewProvider` subclasses in SwiftUI.  
  [Cihat Gündüz](https://github.com/Jeehut)
  [#2860](https://github.com/realm/SwiftLint/issues/2860)
=======
* Introduce a new `SyntaxRule` that enables writing rules using
  [SwiftSyntax](https://github.com/apple/swift-syntax).  
  [Marcelo Fabri](https://github.com/marcelofabri)

* Add `tuple_pattern` opt-in rule to warn against using
  assigning variables through a tuple pattern when the left side
  of the assignment contains labels.  
  [Marcelo Fabri](https://github.com/marcelofabri)
  [#2203](https://github.com/realm/SwiftLint/issues/2203)

* Add `return_value_from_void_function` opt-in rule to warn against using
  `return <expression>` in a function that is `Void`.  
  [Marcelo Fabri](https://github.com/marcelofabri)

* Add `void_function_in_ternary` opt-in rule to warn against using
  a ternary operator to call `Void` functions.  
  [Marcelo Fabri](https://github.com/marcelofabri)
  [#2358](https://github.com/realm/SwiftLint/issues/2358)

* Add `only_after_dot` configuration option to `empty_count` rule. With the
  option enabled, `empty_count` rule will ignore variables named `count`.
  By default, this option is disabled.  
  [Zsolt Kovács](https://github.com/lordzsolt)
  [#827](https://github.com/realm/SwiftLint/issues/827)

* Add `prohibited_nan_comparison` opt-in rule to validate using `isNaN`
  instead of comparing values to the `.nan` constant.  
  [Marcelo Fabri](https://github.com/marcelofabri)
  [#2086](https://github.com/realm/SwiftLint/issues/2086)
>>>>>>> 889dc49b

#### Bug Fixes

* Fix `discarded_notification_center_observer` false positives when
  capturing observers into an array.  
  [Petteri Huusko](https://github.com/PetteriHuusko)

* Fix crash when non-closed #if was present in file.  
  [PaulTaykalo](https://github.com/PaulTaykalo)

* Fix false positives when line ends with carriage return + line feed.  
  [John Mueller](https://github.com/john-mueller)
  [#3060](https://github.com/realm/SwiftLint/issues/3060)
  
* Implicit_return description now reports current config correctly.
  [John Buckley](https://github.com/nhojb)

* Fix false positive in `implicit_getter` rule in extensions when using
  Swift 5.2.  
  [Marcelo Fabri](https://github.com/marcelofabri)
  [#3074](https://github.com/realm/SwiftLint/issues/3074)

* Do not trigger `optional_enum_case_matching` rule on `_?` as the `?` might
  be required in some situations.  
  [Marcelo Fabri](https://github.com/marcelofabri)
  [#3057](https://github.com/realm/SwiftLint/issues/3057)

* Fix false positive in `attributes` rule with `@escaping` parameters when
  using Swift 5.2.  
  [Marcelo Fabri](https://github.com/marcelofabri)
  [#3079](https://github.com/realm/SwiftLint/issues/3079)

* Fix false positive in `empty_string` rule when using multiline string
  literals.  
  [Marcelo Fabri](https://github.com/marcelofabri)
  [#3100](https://github.com/realm/SwiftLint/issues/3100)

## 0.38.2: Machine Repair Manual

#### Breaking

* None.

#### Experimental

* None.

#### Enhancements

* Add option to configure which kinds of expressions should omit their
  `return` keyword by introducing an `included` configuration for the
  `implicit_return` rule. Supported values are `closure`, `function` and
  `getter`. Defaults to all three.  
  [Sven Münnich](https://github.com/svenmuennich)
  [#2870](https://github.com/realm/SwiftLint/issues/2870)

* Add `--correctable` and `--verbose` arguments to the `rules` command
  to allow displaying only correctable rules, and to always print the
  full configuration details regardless of your terminal width.  
  [Optional Endeavors](https://github.com/optionalendeavors)

* Add `capture_group` option to `custom_rules` for more fine-grained placement
  of the location marker for violating code.  
  [pyrtsa](https://github.com/pyrtsa)

* Add `orphaned_doc_comment` rule to catch doc comments that are not attached
  to any declarations.  
  [Marcelo Fabri](https://github.com/marcelofabri)
  [#2989](https://github.com/realm/SwiftLint/issues/2989)

* Add new indentation opt-in rule (`indentation_width`) checking for
  super-basic additive indentation pattern.  
  [Frederick Pietschmann](https://github.com/fredpi)
  [#227](https://github.com/realm/SwiftLint/issues/227)

* Catch previously missed violations in the `optional_enum_case_matching` rule
  when case expressions involved tuples.  
  [JP Simard](https://github.com/jpsim)

* API docs for SwiftLintFramework are now available at
  [realm.github.io/SwiftLint](https://realm.github.io/SwiftLint). `Rules.md`
  now redirects to the rules directory in the API docs
  [here](https://realm.github.io/SwiftLint/rule-directory.html). Contributors no
  longer need to update rule documentation in PRs as this is now done
  automatically. The rule documentation now includes the default configuration.  
  [JP Simard](https://github.com/jpsim)
  [#1653](https://github.com/realm/SwiftLint/issues/1653)
  [#1704](https://github.com/realm/SwiftLint/issues/1704)
  [#2808](https://github.com/realm/SwiftLint/issues/2808)
  [#2933](https://github.com/realm/SwiftLint/issues/2933)
  [#2961](https://github.com/realm/SwiftLint/issues/2961)

#### Bug Fixes

* Fix issues in `unused_import` rule when correcting violations in files
  containing `@testable` imports where more than the unused imports would be
  removed.  
  [JP Simard](https://github.com/jpsim)

## 0.38.1: Extra Shiny Pulsator Cap

#### Breaking

* None.

#### Experimental

* None.

#### Enhancements

* Make `weak_delegate` rule correctable.  
  [MaxHaertwig](https://github.com/maxhaertwig)

* Allow `SubstitutionCorrectableRule` to return `nil` instead of a correction
  to indicate that a suitable correction couldn't be found for a specific case.  
  [MaxHaertwig](https://github.com/maxhaertwig)

* Add `enum_case_associated_value_count` opt-in rule.  
  [lakpa](https://github.com/lakpa)
  [#2997](https://github.com/realm/SwiftLint/issues/2997)

* Add `optional_enum_case_matching` opt-in rule to validate that
  optional enum cases are matched without using `?` when using Swift 5.1 or
  above. See [SR-7799](https://bugs.swift.org/browse/SR-7799) for more
  details.  
  [Marcelo Fabri](https://github.com/marcelofabri)

* Add `prefer_self_type_over_type_of_self` opt-in rule to enforce using
  `Self` instead of `type(of: self)` when using Swift 5.1 or above.  
  [Marcelo Fabri](https://github.com/marcelofabri)
  [#3003](https://github.com/realm/SwiftLint/issues/3003)

#### Bug Fixes

* Fix crash in `unused_import` rule when unused imports have trailing
  comments.  
  [JP Simard](https://github.com/jpsim)
  [#2990](https://github.com/realm/SwiftLint/issues/2990)

* Handle `@_exported` imports in `unused_import` rule.  
  [JP Simard](https://github.com/jpsim)
  [#2877](https://github.com/realm/SwiftLint/issues/2877)

* Fix false positives from the `unused_declaration` rule involving
  functions in protocol extensions.  
  [JP Simard](https://github.com/jpsim)

* Fix parsing of SwiftLint commands containing a URL in their trailing comment.  
  [Sven Münnich](https://github.com/svenmuennich)

* Added missing parameters to `FileNameConfiguration.consoleDescription`.  
  [timcmiller](https://github.com/timcmiller)
  [#3009](https://github.com/realm/SwiftLint/issues/3009)

* Fix crash when SourceKit returns out of bounds string byte offsets.  
  [JP Simard](https://github.com/jpsim)

## 0.38.0: Toroidal Agitation

#### Breaking

* Replace the `SyntaxToken` and `SyntaxMap` structures used in
  public SwiftLintFramework APIs with a new  `SwiftLintSyntaxToken`
  and `SwiftlintSyntaxMap` wrappers over structures returned from
  SourceKitten.  
  [PaulTaykalo](https://github.com/PaulTaykalo)
  [#2955](https://github.com/realm/SwiftLint/issues/2955)

#### Experimental

* None.

#### Enhancements

* Make `control_statement` rule correctable.  
  [MaxHaertwig](https://github.com/maxhaertwig)

* Add `expiring_todo` opt-in rule to allow developers to mark their
  todos with an expiration date.  
  [Dan Loman](https://github.com/namolnad)
  [#727](https://github.com/realm/SwiftLint/issues/727)

* Support compilation databases for `swiftlint analayze`.  
  [kastiglione](https://github.com/kastiglione)
  [#2962](https://github.com/realm/SwiftLint/issues/2962)

#### Bug Fixes

* Fix false positive for LetVarWhitespaceRule.  
  [PaulTaykalo](https://github.com/PaulTaykalo)
  [#2956](https://github.com/realm/SwiftLint/issues/2956)

* Fix for false-positive identical operands rule.  
  [PaulTaykalo](https://github.com/PaulTaykalo)
  [#2953](https://github.com/realm/SwiftLint/issues/2953)

* Fixed false positive in `opening_brace` rule on anonymous closure.  
  [Andrey Uryadov](https://github.com/a-25)
  [#2879](https://github.com/realm/SwiftLint/issues/2879)

## 0.37.0: Double Load

#### Breaking

* Replace the `[String: SourceKittenRepresentable]` dictionaries used in
  public SwiftLintFramework APIs with a new `SourceKittenDictionary`
  wrapper over dictionaries returned from SourceKitten.  
  [PaulTaykalo](https://github.com/PaulTaykalo)
  [#2922](https://github.com/realm/SwiftLint/issues/2922)

* Update Commandant dependency to version 0.17.0, removing the
  `antitypical/Result` dependency in favor of the Swift standard
  library's `Result` type.  
  [JP Simard](https://github.com/jpsim)

#### Experimental

* None.

#### Enhancements

* Speed up many operations by using SwiftLintFile wrapper over File from
  SourceKitten, caching most members derived from the File.  
  [PaulTaykalo](https://github.com/PaulTaykalo)
  [#2929](https://github.com/realm/SwiftLint/issues/2929)

* Speed up Swiftlint by using swift enums instead of raw values for
  dictionary lookups.  
  [PaulTaykalo](https://github.com/PaulTaykalo)
  [#2924](https://github.com/realm/SwiftLint/issues/2924)

* Speed up Identical Operands rule by using syntaxmap instead of regular
  expressions.  
  [PaulTaykalo](https://github.com/PaulTaykalo)
  [#2918](https://github.com/realm/SwiftLint/issues/2918)

* Speed up syntax token lookups, which can improve performance when
  linting large files.  
  [PaulTaykalo](https://github.com/PaulTaykalo)  
  [#2916](https://github.com/realm/SwiftLint/issues/2916)  

* Use faster comparison in 'file_types_order' rule.  
  [PaulTaykalo](https://github.com/PaulTaykalo)
  [#2949](https://github.com/realm/SwiftLint/issues/2949)

* Speed up recursively executed rules (all AST rules and some others) by
  avoiding the creation of many intermediate collections when
  accumulating results.  
  [PaulTaykalo](https://github.com/PaulTaykalo)
  [#2951](https://github.com/realm/SwiftLint/issues/2951)

* Add GitHub Actions Logging reporter (`github-actions-logging`).  
  [Norio Nomura](https://github.com/norio-nomura)

#### Bug Fixes

* None.

## 0.36.0: 👕👚👗

#### Breaking

* SwiftLint now requires Swift 5.0 or higher to build.  
  [JP Simard](https://github.com/jpsim)

#### Experimental

* None.

#### Enhancements

* Add `contains_over_range_nil_comparison` opt-in rule to prefer
  using `contains` over comparison of `range(of:)` to `nil`.  
  [Colton Schlosser](https://github.com/cltnschlosser)
  [#2776](https://github.com/realm/SwiftLint/issues/2776)

* Make `contains_over_first_not_nil` rule also match `first(where:) == nil`.  
  [Colton Schlosser](https://github.com/cltnschlosser)

* Add two new cases to the Mark rule to detect a Mark using three slashes.  
  [nvanfleet](https://github.com/nvanfleet)
  [#2866](https://github.com/realm/SwiftLint/issues/2866)

* Add `flatmap_over_map_reduce` opt-in rule to prefer
  using `flatMap` over `map { ... }.reduce([], +)`.  
  [Marcelo Fabri](https://github.com/marcelofabri)
  [#2883](https://github.com/realm/SwiftLint/issues/2883)

* Add autocorrection to `syntactic_sugar`.  
  [Ivan Vavilov](https://github.com/vani2)

* Make `toggle_bool` rule substitution correctable.  
  [MaxHaertwig](https://github.com/maxhaertwig)

* Optimize the performance of `redundant_void_return` rule.  
  [Marcelo Fabri](https://github.com/marcelofabri)

* Support building with Swift 5.1 on Linux.  
  [Marcelo Fabri](https://github.com/marcelofabri)
  [#2874](https://github.com/realm/SwiftLint/issues/2874)

* Add `raw_value_for_camel_cased_codable_enum` opt-in rule to enforce raw values
  for camel cased Codable String enum cases.  
  [Marko Pejovic](https://github.com/00FA9A)
  [#2888](https://github.com/realm/SwiftLint/issues/2888)

* Speedup `LetVarWhiteSpacesRule`.  
  [PaulTaykalo](https://github.com/PaulTaykalo)
  [#2901](https://github.com/realm/SwiftLint/issues/2901)  

#### Bug Fixes

* Fix running analyzer rules on the output of builds performed with
  Xcode 11 or later.  
  [JP Simard](https://github.com/jpsim)

## 0.35.0: Secondary Lint Trap

This is the last release to support building with Swift 4.2.x.

#### Breaking

* None.

#### Experimental

* None.

#### Enhancements

* Type name rules considers SwiftUI template code.  
  [atfelix](https://github.com/atfelix)
  [#2791](https://github.com/realm/SwiftLint/issues/2791)

* Add `no_space_in_method_call` rule to validate that there're no spaces
  between the method name and parentheses in a method call.  
  [Marcelo Fabri](https://github.com/marcelofabri)

* Add `contains_over_filter_count` opt-in rule to warn against using
  expressions like `filter(where:).count > 0` instead of `contains(where:)`.  
  [Marcelo Fabri](https://github.com/marcelofabri)
  [#2803](https://github.com/realm/SwiftLint/issues/2803)

* Add `contains_over_filter_is_empty` opt-in rule to warn against using
  expressions like `filter(where:).isEmpty` instead of `contains(where:)`.  
  [Marcelo Fabri](https://github.com/marcelofabri)

* Add `empty_collection_literal` opt-in rule to prefer using `isEmpty` to
  comparison to `[]` or `[:]`.  
  [Colton Schlosser](https://github.com/cltnschlosser)
  [#2807](https://github.com/realm/SwiftLint/issues/2807)

#### Bug Fixes

* Fixed false positive in `colon` rule inside guard and ternary operator.  
  [Andrey Uryadov](https://github.com/a-25)
  [#2806](https://github.com/realm/SwiftLint/issues/2806)

* Release memory created for sourcekitd requests.  
  [Colton Schlosser](https://github.com/cltnschlosser)
  [#2812](https://github.com/realm/SwiftLint/issues/2812)

* Fix `swiftlint rules` output table formatting.  
  [JP Simard](https://github.com/jpsim)
  [#2787](https://github.com/realm/SwiftLint/issues/2787)

* Don't trigger `missing_docs` violations when implementing `deinit`.  
  [Marcelo Fabri](https://github.com/marcelofabri)
  [#2690](https://github.com/realm/SwiftLint/issues/2690)

* Fix `unused_import` rule false positive when only operators from the module
  are used.  
  [Timofey Solonin](https://github.com/biboran)
  [#2737](https://github.com/realm/SwiftLint/issues/2737)

* Avoid triggering `redundant_type_annotation` rule when declaring
  `IBInspectable` properties.  
  [Marcelo Fabri](https://github.com/marcelofabri)
  [#2842](https://github.com/realm/SwiftLint/issues/2842)

* Don't trigger `missing_docs` violations on extensions.  
  [Marcelo Fabri](https://github.com/marcelofabri)
  [#2851](https://github.com/realm/SwiftLint/issues/2851)

## 0.34.0: Anti-Static Wool Dryer Balls

#### Breaking

* To enable collecting rules, many breaking changes to `SwiftLintFramework`'s
  public API were made the `Linter` type was significantely changed, and a new
  `CollectedLinter` type was introduced. Many public `SwiftLintFramework` APIs
  that interacted with `Linter` have also been affected. More new types and
  protocols were added such as `RuleStorage`, `AnyCollectingRule`,
  `CollectingRule`, `CollectingCorrectableRule`.
  We are not aware of any significant users of the `SwiftLintFramework` library,
  so if you are affected by this, please reach out to SwiftLint contributors by
  filing a GitHub issue about your use case.  
  [Elliott Williams](https://github.com/elliottwilliams)
  [JP Simard](https://github.com/jpsim)

#### Experimental

* Add a two-stage `CollectingRule` protocol to support rules that collect data
  from all files before validating. Collecting rules implement a `collect`
  method which is called once for every file, before _any_ file is checked for
  violations. By collecting, rules can be written which validate across
  multiple files for things like unused declarations.  
  [Elliott Williams](https://github.com/elliottwilliams)
  [#2431](https://github.com/realm/SwiftLint/issues/2431)

* Add a new `unused_declaration` analyzer rule to lint for unused declarations.
  By default, detects unused `fileprivate`, `private` and `internal`
  declarations. Configure the rule with `include_public_and_open: true` to
  also detect unused `public` and `open` declarations.  
  [JP Simard](https://github.com/jpsim)

* Completely remove the `unused_private_declaration` rule. Please use
  `unused_declaration` instead.  
  [JP Simard](https://github.com/jpsim)

#### Enhancements

* Added 'file_name_no_space' opt-in rule.  
  [timcmiller](https://github.com/timcmiller)
  [#3007](https://github.com/realm/SwiftLint/issues/3007)

#### Bug Fixes

* None.

## 0.33.1: Coin-Operated Property Wrapper

#### Breaking

* None.

#### Experimental

* None.

#### Enhancements

* Significantly improve performance when running with a large number of cached
  configurations or when running with many cached results.
  This was done by splitting each configuration to have its own cache and by
  encoding the cache as a binary property list instead of json.  
  [Colton Schlosser](https://github.com/cltnschlosser)
  [JP Simard](https://github.com/jpsim)

* Several public types in SwiftLintFramework have added `Codable` conformance:
  Location, RuleDescription, RuleKind, StyleViolation, SwiftVersion,
  ViolationSeverity.  
  [JP Simard](https://github.com/jpsim)

* Print full relative path to file in log output when it matches the file name
  of another path being linted.  
  [Keith Smiley](https://github.com/keith)

#### Bug Fixes

* Don't trigger `vertical_parameter_alignment` violations when using parameters
  with attributes such as `@ViewBuilder` in function declarations.  
  [Marcelo Fabri](https://github.com/marcelofabri)
  [#2792](https://github.com/realm/SwiftLint/issues/2792)

* Fix false positive in `function_default_parameter_at_end` rule when using
  a closure parameter with default value.  
  [Marcelo Fabri](https://github.com/marcelofabri)
  [#2788](https://github.com/realm/SwiftLint/issues/2788)

## 0.33.0: Worldwide Dryers Conference

#### Breaking

* Remove the `weak_computed_property` rule. Please see linked issue for
  discussion and rationale.  
  [JP Simard](https://github.com/jpsim)
  [#2712](https://github.com/realm/SwiftLint/issues/2712)

#### Experimental

* None.

#### Enhancements

* Add `" - "` delimiter to allow commenting SwiftLint commands without triggering
  `superfluous_disable_command`.  
  [Kevin Randrup](https://github.com/kevinrandrup)

* Make `testSimulateHomebrewTest()` test opt-in because it may fail on unknown
  condition. Set `SWIFTLINT_FRAMEWORK_TEST_ENABLE_SIMULATE_HOMEBREW_TEST`
  environment variable to test like:
    ```terminal.sh-session
    $ SWIFTLINT_FRAMEWORK_TEST_ENABLE_SIMULATE_HOMEBREW_TEST=1 \
    swift test --filter testSimulateHomebrewTest
    ```  
  [Norio Nomura](https://github.com/norio-nomura)

* Add option to configure how nested types should be separated in file names by
  introducting `nested_type_separator` configuration for the `file_name` rule.  
  [Frederick Pietschmann](https://github.com/fredpi)
  [#2717](https://github.com/realm/SwiftLint/issues/2717)

* Add `unowned_variable_capture` opt-in rule to warn against unowned captures
  in closures when using Swift 5.  
  [Marcelo Fabri](https://github.com/marcelofabri)
  [#2097](https://github.com/realm/SwiftLint/issues/2097)

* Don't trigger a `no_fallthrough_only` violation if next case is an
  `@unknown default`.  
  [Marcelo Fabri](https://github.com/marcelofabri)
  [#2696](https://github.com/realm/SwiftLint/issues/2696)

* Add `duplicate_enum_cases` rule to validate that an enum doesn't contain
  duplicated cases, as it's impossible to switch on it
  (see [SR-10077](https://bugs.swift.org/browse/SR-10077) for details).  
  [Marcelo Fabri](https://github.com/marcelofabri)
  [#2676](https://github.com/realm/SwiftLint/issues/2676)

* Add `legacy_multiple` opt-in rule to warn against using the remainder operator
  (`%`) checking for a remainder of zero when using Swift 5.  
  [Marcelo Fabri](https://github.com/marcelofabri)
  [#2612](https://github.com/realm/SwiftLint/issues/2612)

#### Bug Fixes

* Don't trigger `redundant_void_return` violations when using `subscript` as the
  return type is required.  
  [Marcelo Fabri](https://github.com/marcelofabri)

* Skip module import if cursor info is missing module info.  
  [alvarhansen](https://github.com/alvarhansen)
  [#2746](https://github.com/realm/SwiftLint/issues/2746)

* Don't trigger `file_types_order` violations in files only containing
  extensions.  
  [Sam Rayner](https://github.com/samrayner)
  [#2749](https://github.com/realm/SwiftLint/issues/2749)

* Force-unwrapping `self` should trigger a violation of the `force_unwrapping`
  rule.  
  [Dalton Claybrook](https://github.com/daltonclaybrook)
  [#2759](https://github.com/realm/SwiftLint/issues/2759)

## 0.32.0: Wash-N-Fold-N-Reduce

#### Breaking

* None.

#### Experimental

* None.

#### Enhancements

* Add `reduce_boolean` rule to prefer simpler constructs over `reduce(Boolean)`.  
  [Xavier Lowmiller](https://github.com/xavierLowmiller)
  [#2675](https://github.com/realm/SwiftLint/issues/2675)

* Add `nsobject_prefer_isequal` rule to warn against implementing `==` on an
  `NSObject` subclass as calling `isEqual` (i.e. when using the class from
  Objective-C) will not use the defined `==` method.  
  [Matthew Healy](https://github.com/matthew-healy)
  [#2663](https://github.com/realm/SwiftLint/pull/2663)

* Add `reduce_into` opt-in rule to encourage the use of `reduce(into:_:)`
  instead of `reduce(_:_:)` which is less performant.  
  [Dalton Claybrook](https://github.com/daltonclaybrook)
  [#2658](https://github.com/realm/SwiftLint/issues/2658)

* Remove @ mark to fix invalid link in Rules.md.  
  [Hiroki Nagasawa](https://github.com/pixyzehn)
  [#2669](https://github.com/realm/SwiftLint/pull/2669)

* Add new opt-in rule `file_types_order` to specify how the types in a file
  should be sorted.  
  [Cihat Gündüz](https://github.com/Dschee)
  [#2294](https://github.com/realm/SwiftLint/issues/2294)

* Add new opt-in rule `type_contents_order` to specify the order of subtypes,
  properties, methods & more within a type.  
  [Cihat Gündüz](https://github.com/Dschee)
  [#2294](https://github.com/realm/SwiftLint/issues/2294)

* Add `nslocalizedstring_require_bundle` rule to ensure calls to
  `NSLocalizedString` specify the bundle where the strings file is located.  
  [Matthew Healy](https://github.com/matthew-healy)
  [#2595](https://github.com/realm/SwiftLint/issues/2595)

* `contains_over_first_not_nil` rule now also checks for `firstIndex(where:)`.  
  [Marcelo Fabri](https://github.com/marcelofabri)
  [#2678](https://github.com/realm/SwiftLint/issues/2678)

* Add `unused_capture_list` rule to ensure that all references in a closure
  capture list are used.  
  [Dalton Claybrook](https://github.com/daltonclaybrook)
  [#2715](https://github.com/realm/SwiftLint/issues/2715)

* SwiftLint can now be compiled using Xcode 10.2.  
  [Marcelo Fabri](https://github.com/marcelofabri)
  [Norio Nomura](https://github.com/norio-nomura)
  [#2693](https://github.com/realm/SwiftLint/issues/2693)

#### Bug Fixes

* Fix bug where SwiftLint ignores excluded files list in a nested configuration
  file.  
  [Dylan Bruschi](https://github.com/Bruschidy54)
  [#2447](https://github.com/realm/SwiftLint/issues/2447)

* `colon` rule now catches violations when declaring generic types with
  inheritance or protocol conformance.  
  [Marcelo Fabri](https://github.com/marcelofabri)
  [#2628](https://github.com/realm/SwiftLint/issues/2628)

* `discarded_notification_center_observer` rule now checks if the observer is
  added to any collection or passed to a function before triggering the
  violation.  
  [jsloop42](https://github.com/jsloop42)
  [#2684](https://github.com/realm/SwiftLint/issues/2684)

* Fix false positives on `number_separator` when the number is wrapped in
  parentheses.  
  [Dalton Claybrook](https://github.com/daltonclaybrook)
  [#2683](https://github.com/realm/SwiftLint/issues/2683)

* Fix false positives on `sorted_first_last` when calling `firstIndex` and
  `lastIndex` method.
  [Taiki Komaba](https://github.com/r-plus)
  [#2700](https://github.com/realm/SwiftLint/issues/2700)

* Fix crash when running on Linux with Swift 5 without specifying a `--path`
  value or specifying an empty string.  
  [Keith Smiley](https://github.com/keith)
  [#2703](https://github.com/realm/SwiftLint/issues/2703)

* Fix false positives on `explicit_acl` and `explicit_top_level_acl` rules when
  declaring extensions that add protocol conformances with Swift 5.  
  [Marcelo Fabri](https://github.com/marcelofabri)
  [#2705](https://github.com/realm/SwiftLint/issues/2705)

* Let `disable all` command override `superfluous_disable_command` rule.  
  [Frederick Pietschmann](https://github.com/fredpi)
  [#2670](https://github.com/realm/SwiftLint/issues/2670)

* Fix issues in `explict_acl`, `redundant_set_access_control` and
  `explicit_top_level_acl` rules when using Swift 5.  
  [Marcelo Fabri](https://github.com/marcelofabri)
  [#2694](https://github.com/realm/SwiftLint/issues/2694)

## 0.31.0: Busy Laundromat

#### Breaking

* None.

#### Experimental

* None.

#### Enhancements

* Add `deployment_target` rule to validate that `@availability` attributes and
  `#available` conditions are not using a version that is satisfied by the
  deployment target. Since SwiftLint can't read an Xcode project, you need to
  configure this rule with these keys: `iOS_deployment_target`,
  `macOS_deployment_target`, `watchOS_deployment_target` and
  `tvOS_deployment_target`. By default, these values are configured with the
  minimum versions supported by Swift.  
  [Marcelo Fabri](https://github.com/marcelofabri)
  [#2589](https://github.com/realm/SwiftLint/issues/2589)

* Add `weak_computed_property` rule to warn against using `weak` in a computed
  property as it has no effect.  
  [Marcelo Fabri](https://github.com/marcelofabri)
  [#2596](https://github.com/realm/SwiftLint/issues/2596)

* Add `SwiftVersion.five` and automatically detect it when computing
  `SwiftVersion.current`.  
  [JP Simard](https://github.com/jpsim)

* Make `redundant_objc_attribute` rule autocorrectable.  
  [Daniel Metzing](https://github.com/dirtydanee)

* Add `required_deinit` opt-in rule to ensure that all classes have a deinit
  method. The purpose of this is to make memory leak debugging easier so all
  classes have a place to set a breakpoint to track deallocation.  
  [Ben Staveley-Taylor](https://github.com/BenStaveleyTaylor)
  [#2620](https://github.com/realm/SwiftLint/issues/2620)

* `nimble_operator` now warns about `beTrue()` and `beFalse()`.  
  [Igor-Palaguta](https://github.com/Igor-Palaguta)
  [#2613](https://github.com/realm/SwiftLint/issues/2613)

* Warn if a configured rule is not enabled.  
  [Marcelo Fabri](https://github.com/marcelofabri)
  [#1350](https://github.com/realm/SwiftLint/issues/1350)

* Add `exclude_ranges` option to `number_separator` for exclusion.  
  [Cihat Gündüz](https://github.com/Dschee)
  [#2637](https://github.com/realm/SwiftLint/issues/2637)

#### Bug Fixes

* Fix false positives on `no_grouping_extension` rule when using `where`
  clause.  
  [Almaz Ibragimov](https://github.com/almazrafi)

* Fix `explicit_type_interface` when used in statements.  
  [Daniel Metzing](https://github.com/dirtydanee)
  [#2154](https://github.com/realm/SwiftLint/issues/2154)

* Fix `lower_acl_than_parent` when linting with Swift 5.  
  [JP Simard](https://github.com/jpsim)
  [#2607](https://github.com/realm/SwiftLint/issues/2607)

* Fix `let_var_whitespace` with `#warning`.  
  [Igor-Palaguta](https://github.com/Igor-Palaguta)
  [#2544](https://github.com/realm/SwiftLint/issues/2544)

* Fix excessive `superfluous_disable_command` violations being reported when
  using an invalid rule identifier in a disable command.  
  [Marcelo Fabri](https://github.com/marcelofabri)
  [#2623](https://github.com/realm/SwiftLint/issues/2623)

* Fix `explicit_type_interface` with `allow_redundancy` when assigning type
  references to variables.  
  [Cihat Gündüz](https://github.com/Dschee)
  [#2636](https://github.com/realm/SwiftLint/issues/2636)

* Fix `unused_closure_parameter` when argument is named `self`.  
  [Cihat Gündüz](https://github.com/Dschee)
  [#2437](https://github.com/realm/SwiftLint/issues/2437)

* Fix `first_where` for some calls on Realm collection types.  
  [Cihat Gündüz](https://github.com/Dschee)
  [#1930](https://github.com/realm/SwiftLint/issues/1930)

## 0.30.1: Localized Stain Remover

#### Breaking

* None.

#### Experimental

* Silence `CodingKeys` violations in `unused_private_declaration` since these
  should always be intentional violations.  
  [Kim de Vos](https://github.com/kimdv)
  [#2573](https://github.com/realm/SwiftLint/issues/2573)

#### Enhancements

* Add `nslocalizedstring_key` opt-in rule to validate that keys used in
  `NSLocalizedString` calls are static strings, so `genstrings` will be
  able to find them.  
  [Marcelo Fabri](https://github.com/marcelofabri)

#### Bug Fixes

* Fix false positives on `trailing_closure` rule when using anonymous closure
  calls.  
  [Marcelo Fabri](https://github.com/marcelofabri)
  [#2159](https://github.com/realm/SwiftLint/issues/2159)

* Fix false positives on `array_init` rule when using prefix operators.  
  [Marcelo Fabri](https://github.com/marcelofabri)
  [#1877](https://github.com/realm/SwiftLint/issues/1877)

* Exclude files defined in the `excluded` value of SwiftLint's configuration
  when `--use-script-input-files` and `--force-exclude` are specified.  
  [Luis Valdés](https://github.com/luvacu)
  [#591](https://github.com/realm/SwiftLint/issues/591)

## 0.30.0: A New Washer and Dryer Set

#### Breaking

* None.

#### Experimental

* None.

#### Enhancements

* Add `duplicate_imports` rule to prevent importing the same module twice.  
  [Samuel Susla](https://github.com/sammy-sc)
  [#1881](https://github.com/realm/SwiftLint/issues/1881)

* Add `unused_setter_value` rule to validate that setter arguments are
  used in properties.  
  [Marcelo Fabri](https://github.com/marcelofabri)
  [#1136](https://github.com/realm/SwiftLint/issues/1136)

* Add `only_single_muted_parameter` configuration on `trailing_closure` rule
  to only enforce using trailing closure on functions that take one single
  muted parameter.  
  [Marcelo Fabri](https://github.com/marcelofabri)

#### Bug Fixes

* Fix false positives on `identical_operands` rule when the right side of the
  operand has a chained optional.  
  [JP Simard](https://github.com/jpsim)
  [#2564](https://github.com/realm/SwiftLint/issues/2564)

## 0.29.4: In-Unit Operands

#### Breaking

* None.

#### Experimental

* Fix `unused_import` correction deleting unrelated ranges when there are
  multiple violations in a single file.  
  [JP Simard](https://github.com/jpsim)
  [#2561](https://github.com/realm/SwiftLint/issues/2561)

#### Enhancements

* Add `strong_iboutlet` opt-in rule to enforce that `@IBOutlet`s are not
  declared as `weak`.  
  [Marcelo Fabri](https://github.com/marcelofabri)
  [#2433](https://github.com/realm/SwiftLint/issues/2433)

#### Bug Fixes

* Fix inaccessible custom rules in nested configurations.  
  [Timofey Solonin](https://github.com/biboran)
  [#1815](https://github.com/realm/SwiftLint/issues/1815)
  [#2441](https://github.com/realm/SwiftLint/issues/2441)

* Improve `superfluous_disable_command` to warn against disabling non-existent
  rules.  
  [Kim de Vos](https://github.com/kimdv)
  [#2348](https://github.com/realm/SwiftLint/issues/2348)

* Fix false positives on `identical_operands` rule when the right side of the
  operand does not terminate.  
  [Xavier Lowmiller](https://github.com/xavierLowmiller)
  [#2467](https://github.com/realm/SwiftLint/issues/2467)

## 0.29.3: Entangled Agitator

#### Breaking

* None.

#### Experimental

* Skip `@IBInspectable` and `deinit` declarations in
  `unused_private_declaration`.  
  [JP Simard](https://github.com/jpsim)

#### Enhancements

* Allow configuring `discouraged_object_literal` rule to only discourage one
  kind of object literal.  
  [Marcelo Fabri](https://github.com/marcelofabri)
  [#2439](https://github.com/realm/SwiftLint/issues/2439)

* Adds `xct_specific_matcher` opt-in rule to enforce specific matchers
  over `XCTAssertEqual` and `XCTAssertNotEqual`.  
  [Ornithologist Coder](https://github.com/ornithocoder)
  [#1874](https://github.com/realm/SwiftLint/issues/1874)

* Add `last_where` opt-in rule that warns against using
  `.filter { /* ... */ }.last` in collections, as
  `.last(where: { /* ... */ })` is more efficient.  
  [Marcelo Fabri](https://github.com/marcelofabri)

* Add `unused_control_flow_label` rule to validate that control flow labels are
  used.  
  [Marcelo Fabri](https://github.com/marcelofabri)
  [#2227](https://github.com/realm/SwiftLint/issues/2227)

#### Bug Fixes

* Fix false positives on `first_where` rule when calling `filter` without a
  closure parameter (for example on a Realm collection).  
  [Marcelo Fabri](https://github.com/marcelofabri)

* Fix false positives on `sorted_first_last` rule when calling `sorted` with
  a different argument than `by:` (e.g. on a Realm collection).  
  [Marcelo Fabri](https://github.com/marcelofabri)
  [#2533](https://github.com/realm/SwiftLint/issues/2533)

* Fix false positives on `redundant_objc_attribute` rule when using nested
  types.  
  [Marcelo Fabri](https://github.com/marcelofabri)
  [#2539](https://github.com/realm/SwiftLint/issues/2539)

* Fix false positives on `vertical_whitespace_between_cases` rule when a blank
  line is present but it contains trailing whitespace.  
  [Ben Staveley-Taylor](https://github.com/BenStaveleyTaylor)
  [#2538](https://github.com/realm/SwiftLint/issues/2538)

## 0.29.2: Washateria

#### Breaking

* None.

#### Experimental

* None.

#### Enhancements

* Add new opt-in rule `vertical_whitespace_opening_braces` to warn against empty
  lines after opening braces.  
  [Cihat Gündüz](https://github.com/Dschee)
  [#1518](https://github.com/realm/SwiftLint/issues/1518)

* Add new opt-in rule `vertical_whitespace_closing_braces` to warn against empty
  lines before closing braces.  
  [Cihat Gündüz](https://github.com/Dschee)
  [#1518](https://github.com/realm/SwiftLint/issues/1518)

* Improve performance for `unused_private_declaration` and `unused_import` rules
  for large files.  
  [Niil Öhlin](https://github.com/niilohlin)

* Add new `legacy_hashing` rule to encourage the use of Swift 4.2's new hashing
  interface.  
  [Kim de Vos](https://github.com/kimdv)
  [#2108](https://github.com/realm/SwiftLint/issues/2108)

* Improve `private_unit_test` rule to allow private classes with `@objc`
  attribute.  
  [Kim de Vos](https://github.com/kimdv)
  [#2282](https://github.com/realm/SwiftLint/issues/2282)

* Support glob patterns without the star.  
  [Maksym Grebenets](https://github.com/mgrebenets)

* Make `modifier_order` rule autocorrectable.  
  [Timofey Solonin](https://github.com/biboran)
  [#2353](https://github.com/realm/SwiftLint/issues/2353)

#### Bug Fixes

* Fix false positives in `redundant_objc_attribute` for private declarations
  under `@objcMembers`.  
  [Daniel Metzing](https://github.com/dirtydanee)
  [#2499](https://github.com/realm/SwiftLint/issues/2499)

* Fix an error when pulling SwiftLint as a dependency using Carthage.  
  [JP Simard](https://github.com/jpsim)

* Non-string values specified in `swiftlint_version` now fail the lint if
  it doesn't match the version.  
  [JP Simard](https://github.com/jpsim)
  [#2518](https://github.com/realm/SwiftLint/issues/2518)

## 0.29.1: There’s Always More Laundry

#### Breaking

* None.

#### Experimental

* None.

#### Enhancements

* Add `redundant_objc_attribute` to warn against already implied `@objc`
  attribute.  
  [Daniel Metzing](https://github.com/dirtydanee)
  [#2193](https://github.com/realm/SwiftLint/issues/2193)

* Add `vertical_whitespace_between_cases` opt-in rule to enforce a single
  empty line between switch cases.  
  [Cihat Gündüz](https://github.com/Dschee)
  [#1517](https://github.com/realm/SwiftLint/issues/1517)

* Add `multiline_arguments_brackets` opt-in rule to warn against multiline
  function call arguments with surrounding brackets without newline.  
  [Cihat Gündüz](https://github.com/Dschee)
  [#2306](https://github.com/realm/SwiftLint/issues/2306)

* Add `multiline_literal_brackets` opt-in rule to warn against multiline
  literal arrays & dictionaries with surrounding brackets without newline.  
  [Cihat Gündüz](https://github.com/Dschee)
  [#2306](https://github.com/realm/SwiftLint/issues/2306)

* Add `multiline_parameters_brackets` opt-in rule to warn against multiline
  function definition parameters with surrounding brackets without newline.  
  [Cihat Gündüz](https://github.com/Dschee)
  [#2306](https://github.com/realm/SwiftLint/issues/2306)

* Ignore unspecified modifiers in `modifier_order`.  
  [Timofey Solonin](https://github.com/biboran)
  [#2435](https://github.com/realm/SwiftLint/issues/2435)

* The `lint` command now exits with a code of 2 when not using pinned
  version defined as `swiftlint_version` in the configuration file.  
  [Kim de Vos](https://github.com/kimdv)
  [#2074](https://github.com/realm/SwiftLint/issues/2074)

#### Bug Fixes

* Fix false positive in `nimble_operator` rule.  
  [Marcelo Fabri](https://github.com/marcelofabri)
  [#2489](https://github.com/realm/SwiftLint/issues/2489)

* Fix false positives on `explicit_type_interface` rule when
  configured with option `allowRedundancy` set to `true`.  
  [Cihat Gündüz](https://github.com/Dschee)
  [#2425](https://github.com/realm/SwiftLint/issues/2425)

* Only mark custom rules as 'enabled in your config' in the output of the
  `rules` command when there are one or more configured custom rules.  
  [jhildensperger](https://github.com/jhildensperger)

* Fix wrong correction when removing testable imports with the `unused_import`
  rule.  
  [JP Simard](https://github.com/jpsim)

* Fix false positive with the `unused_import` rule when importing Foundation
  when there are attributes in that file requiring Foundation.  
  [JP Simard](https://github.com/jpsim)

## 0.29.0: A Laundry List of Changes

#### Breaking

* SwiftLint now requires Swift 4.2 or higher to build.  
  [JP Simard](https://github.com/jpsim)

#### Experimental

* None.

#### Enhancements

* Improve the performance of saving or reading cached lint results on platforms
  with CommonCrypto.  
  [JP Simard](https://github.com/jpsim)

* Add `markdown` reporter which outputs markdown-formatted tables, ideal for
  rendering in GitLab or GitHub.  
  [Dani Vela](https://github.com/madcato)

* Add `testSimulateHomebrewTest()` to `IntegrationTests` that simulates test in
  `homebrew-core/Formula/swiftlint.rb` within sandbox.  
  [Norio Nomura](https://github.com/norio-nomura)

#### Bug Fixes

* Fix compiler warnings when building with Swift 4.2 introduced in the last
  release.  
  [JP Simard](https://github.com/jpsim)

* Fix false positive in `explicit_init` rule.  
  [Dominic Freeston](https://github.com/dominicfreeston)

* Fix `toggle_bool` false positive violation when comparing object parameter to
  an equally named variable.  
  [Timofey Solonin](https://github.com/biboran)
  [#2471](https://github.com/realm/SwiftLint/issues/2471)

* Fix false positive on file_name rule with specific patterns.  
  [Cihat Gündüz](https://github.com/Dschee)
  [#2417](https://github.com/realm/SwiftLint/issues/2417)

* Fix crash in `no_fallthrough_only` and potentially other rules when linting
  files with unicode characters in certain locations.  
  [JP Simard](https://github.com/jpsim)
  [#2276](https://github.com/realm/SwiftLint/issues/2276)

* Fix violations with no character/column location not being reported in
  `xcpretty`. Now violations with no column location default to a column value
  of `1` indicating the start of the line.  
  [JP Simard](https://github.com/jpsim)
  [#2267](https://github.com/realm/SwiftLint/issues/2267)

## 0.28.2: EnviroBoost Plus

#### Breaking

* None.

#### Experimental

* None.

#### Enhancements

* Add `SWIFTLINT_DISABLE_SOURCEKIT` environment variable to allow running
  SwiftLint without connecting to SourceKit. This will run a subset of rules
  that don't require SourceKit, which is useful when running in a sandboxed
  setting such as in Homebrew's CI.  
  [Norio Nomura](https://github.com/norio-nomura)

#### Bug Fixes

* None.

## 0.28.1: EnviroBoost

This is the last release to support building with Swift 4.0 and Swift 4.1.

#### Breaking

* None.

#### Experimental

* None.

#### Enhancements

* None.

#### Bug Fixes

* Improve the performance of collecting which files to lint by up to 3.5x.  
  [JP Simard](https://github.com/jpsim)

* Improve the performance of looking up cached lint results by up to 10x for
  complex configurations.  
  [JP Simard](https://github.com/jpsim)

## 0.28.0: EcoBoost

#### Breaking

* Completely remove the `--use-tabs` option of the `autocorrect` command that
  was deprecated in 0.24.1. In its place, define an `indentation` key in your
  configuration files.  
  [JP Simard](https://github.com/jpsim)

#### Experimental

* Add a new `swiftlint analyze` command which can lint Swift files using the
  full type-checked AST. Rules of the `AnalyzerRule` type will be added over
  time. The compiler log path containing the clean `swiftc` build command
  invocation (incremental builds will fail) must be passed to `analyze` via
  the `--compiler-log-path` flag.
  e.g. `--compiler-log-path /path/to/xcodebuild.log`  
  [JP Simard](https://github.com/jpsim)

* Add an `explicit_self` analyzer rule to enforce the use of explicit references
  to `self.` when accessing instance variables or functions.  
  [JP Simard](https://github.com/jpsim)
  [#321](https://github.com/realm/SwiftLint/issues/321)

* Add an `unused_import` analyzer rule to lint for unnecessary imports.  
  [JP Simard](https://github.com/jpsim)
  [#2248](https://github.com/realm/SwiftLint/issues/2248)

* Add an `unused_private_declaration` analyzer rule to lint for unused private
  declarations.  
  [JP Simard](https://github.com/jpsim)

#### Enhancements

* Add `legacy_random` opt-in rule to encourage the use of `.random(in:)`
  instead of `arc4random`, `arc4random_uniform`, and `drand48`.  
  [Joshua Kaplan](https://github.com/yhkaplan)

* Improve performance of `line_length` and
  `multiple_closures_with_trailing_closure` rules.  
  [Marcelo Fabri](https://github.com/marcelofabri)

* Add `closure_body_length` opt-in rule to enforce the maximum number
  of lines a closure should have. Requires Swift 4.2.  
  [Ornithologist Coder](https://github.com/ornithocoder)
  [#52](https://github.com/realm/SwiftLint/issues/52)

* Add SonarQube reporter.  
  [Yusuke Ohashi](https://github.com/junkpiano)
  [#2350](https://github.com/realm/SwiftLint/issues/2350)

* Add `prohibited_interface_builder` opt-in rule to validate that `@IBOutlet`s
  and `@IBAction`s are not used.  
  [Marcelo Fabri](https://github.com/marcelofabri)
  [#2365](https://github.com/realm/SwiftLint/issues/2365)

* Add `inert_defer` rule to validate that `defer` is not used at the end of a
  scope.  
  [Marcelo Fabri](https://github.com/marcelofabri)
  [#2123](https://github.com/realm/SwiftLint/issues/2123)

* Add `toggle_bool` opt-in rule which suggests using `someBool.toggle()` over
  `someBool = !someBool`. Requires Swift 4.2.  
  [Dalton Claybrook](https://github.com/daltonclaybrook)
  [#2369](https://github.com/realm/SwiftLint/issues/2369)

* Add `identical_operands` opt-in rule to validate that operands are different
  expressions in comparisons.  
  [Marcelo Fabri](https://github.com/marcelofabri)
  [#1371](https://github.com/realm/SwiftLint/issues/1371)

* Add `collection_alignment` opt-in rule to validate that all elements in a
  collection literal are aligned vertically.  
  [Dalton Claybrook](https://github.com/daltonclaybrook)
  [#2326](https://github.com/realm/SwiftLint/issues/2326)

* Add `static_operator` opt-in rule to enforce that operators are declared as
  static functions instead of free functions.  
  [Marcelo Fabri](https://github.com/marcelofabri)
  [#2395](https://github.com/realm/SwiftLint/issues/2395)

* Specify what type of compiler protocol initializer violated the
  `compiler_protocol_init` rule.  
  [Timofey Solonin](https://github.com/biboran)
  [#2422](https://github.com/realm/SwiftLint/issues/2422)

#### Bug Fixes

* Fix `comma` rule false positives on object literals (for example, images).  
  [Marcelo Fabri](https://github.com/marcelofabri)
  [#2345](https://github.com/realm/SwiftLint/issues/2345)

* Fix false positive on `file_name` rule when using nested types.  
  [Marcelo Fabri](https://github.com/marcelofabri)
  [#2325](https://github.com/realm/SwiftLint/issues/2325)

* Fix crash on `multiline_function_chains` rule when using some special
  characters inside the function calls.  
  [Marcelo Fabri](https://github.com/marcelofabri)
  [#2360](https://github.com/realm/SwiftLint/issues/2360)

* Change `autocorrect --format` to run format before autocorrect, fixing
  conflicts between default indentation and rules which modify indentation
  (i.e. `closure_end_indentation`).  
  [Ornithologist Coder](https://github.com/ornithocoder)
  [#2374](https://github.com/realm/SwiftLint/issues/2374)

* Fix false positive on `empty_count` rule when assessing binary, octal and
  hexadecimal integer literals.  
  [Timofey Solonin](https://github.com/biboran)
  [#2423](https://github.com/realm/SwiftLint/issues/2423)

## 0.27.0: Heavy Duty

#### Breaking

* None.

#### Enhancements

* Append `modifier_order` description with failure reason.  
  [Daniel Metzing](https://github.com/dirtydanee)
  [#2269](https://github.com/realm/SwiftLint/pull/2269)

* Decrease default severity of `superfluous_disable_command` to `warning`.  
  [Frederick Pietschmann](https://github.com/fredpi)
  [#2250](https://github.com/realm/SwiftLint/issues/2250)

* Don't touch files when running `autocorrect --format` if the contents haven't
  changed.  
  [Marcelo Fabri](https://github.com/marcelofabri)
  [#2249](https://github.com/realm/SwiftLint/issues/2249)

* Add `only_enforce_after_first_closure_on_first_line` configuration
  to `multiline_arguments`  
  [Mike Ciesielka](https://github.com/maciesielka)
  [#1896](https://github.com/realm/SwiftLint/issues/1896)

* Add `anyobject_protocol` opt-in rule which suggests using `AnyObject` over
  `class` for class-only protocols.  
  [Ornithologist Coder](https://github.com/ornithocoder)
  [#2283](https://github.com/realm/SwiftLint/issues/2283)

* Add options `prefix_pattern` and `suffix_pattern` to rule `file_name`.  
  [Cihat Gündüz](https://github.com/Dschee)
  [#2309](https://github.com/realm/SwiftLint/issues/2309)

* Add new bool config option `if_only` to rule `conditional_returns_on_newline`
  to specify that the rule should only be applied to `if` statements.  
  [Cihat Gündüz](https://github.com/Dschee)
  [#2307](https://github.com/realm/SwiftLint/issues/2307)

* Add support for globs in `excluded` file paths.  
  [Keith Smiley](https://github.com/keith)
  [#2316](https://github.com/realm/SwiftLint/pull/2316)

* Add `only_private` configuration to `prefixed_toplevel_constant` rule.  
  [Keith Smiley](https://github.com/keith)
  [#2315](https://github.com/realm/SwiftLint/pull/2315)

* Make rule `explicit_type_interface` compatible with rule
  `redundant_type_annotation` via new option `allow_redundancy`.  
  [Cihat Gündüz](https://github.com/Dschee)
  [#2312](https://github.com/realm/SwiftLint/issues/2312)

* Add `missing_docs` rule to warn against undocumented declarations.  
  [Nef10](https://github.com/Nef10)
  [Andrés Cecilia Luque](https://github.com/acecilia)
  [#1652](https://github.com/realm/SwiftLint/issues/1652)

#### Bug Fixes

* Fix an issue with `control_statement` where commas in clauses prevented the
  rule from applying.  
  [Allen Wu](https://github.com/allewun)

* Fix `explicit_enum_raw_value`, `generic_type_name`, `implicit_return`,
  `required_enum_case`, `quick_discouraged_call`, `array_init`,
  `closure_parameter_position` and `unused_closure_parameter` rules
  when linting with Swift 4.2.  
  [Marcelo Fabri](https://github.com/marcelofabri)

* Fix `identifier_name` rule false positives with `enum` when linting
  using Swift 4.2.  
  [Marcelo Fabri](https://github.com/marcelofabri)
  [Jacob Greenfield](https://github.com/Coder-256)
  [#2231](https://github.com/realm/SwiftLint/issues/2231)

* Fix a crash when running with Swift 4.2.  
  [Norio Nomura](https://github.com/norio-nomura)
  [SR-7954](https://bugs.swift.org/browse/SR-7954)

* Fix false positive on `attributes` rule when linting a line that is below
  a line with a declaration that has attributes.  
  [Marcelo Fabri](https://github.com/marcelofabri)
  [#2297](https://github.com/realm/SwiftLint/issues/2297)

* `redundant_optional_initialization` rule now lints local variables.  
  [Marcelo Fabri](https://github.com/marcelofabri)
  [#2233](https://github.com/realm/SwiftLint/issues/2233)

* Fix autocorrection for `redundant_type_annotation` rule.  
  [Marcelo Fabri](https://github.com/marcelofabri)
  [#2314](https://github.com/realm/SwiftLint/issues/2314)

## 0.26.0: Maytagged Pointers

#### Breaking

* SwiftLint now requires Swift 4.0 or higher to build.  
  [JP Simard](https://github.com/jpsim)

* The `fallthrough` rule is now opt-in.  
  [Marcelo Fabri](https://github.com/marcelofabri)
  [#1892](https://github.com/realm/SwiftLint/issues/1892)

#### Enhancements

* Add optional filename verification to the `file_header` rule.
  All occurrences in the pattern of the `SWIFTLINT_CURRENT_FILENAME`
  placeholder are replaced by the name of the validated file.  
  [Anders Hasselqvist](https://github.com/nevil)
  [#1079](https://github.com/realm/SwiftLint/issues/1079)

* Updates the `untyped_error_in_catch` rule to support autocorrection.  
  [Daniel Metzing](https://github.com/dirtydanee)

* Add `no_fallthrough_only` rule to check that `case` statements do not
  contain only a `fallthrough`.  
  [Austin Belknap](https://github.com/dabelknap)

* Add `indented_cases` support to `switch_case_alignment` rule.  
  [Shai Mishali](https://github.com/freak4pc)
  [#2119](https://github.com/realm/SwiftLint/issues/2119)

* Add opt-in `modifier_order` to enforce the order of declaration modifiers.
  Requires Swift 4.1 or later.  
  [Jose Cheyo Jimenez](https://github.com/masters3d)
  [Daniel Metzing](https://github.com/dirtydanee)
  [#1472](https://github.com/realm/SwiftLint/issues/1472)
  [#1585](https://github.com/realm/SwiftLint/issues/1585)

* Validate implicit `subscript` getter in `implicit_getter` rule when using
  Swift 4.1 or later.  
  [Marcelo Fabri](https://github.com/marcelofabri)
  [#898](https://github.com/realm/SwiftLint/issues/898)

* Add `unavailable_function` opt-in rule to validate that functions that are
  currently unimplemented (using a placeholder `fatalError`) are marked with
  `@available(*, unavailable)`.  
  [Marcelo Fabri](https://github.com/marcelofabri)
  [#2127](https://github.com/realm/SwiftLint/issues/2127)

* Updates the `closure_end_indentation` rule to support autocorrection.  
  [Eric Horacek](https://github.com/erichoracek)

* Updates the `literal_expression_end_indentation` rule to support
  autocorrection.  
  [Eric Horacek](https://github.com/erichoracek)

* Add a new `multiline_function_chains` rule to validate that chained function
  calls start either on the same line or one per line.  
  [Eric Horacek](https://github.com/erichoracek)
  [#2214](https://github.com/realm/SwiftLint/issues/2214)

* Improves the `mark` rule's autocorrection.  
  [Eric Horacek](https://github.com/erichoracek)

* Add `redundant_set_access_control` rule to warn against using redundant
  setter ACLs on variable declarations.  
  [Marcelo Fabri](https://github.com/marcelofabri)
  [#1869](https://github.com/realm/SwiftLint/issues/1869)

* Add a new `ignores_interpolated_strings` config parameter to the `line_length`
  rule to ignore lines that include interpolated strings from this rule.  
  [Michael Gray](https://github.com/mishagray)
  [#2100](https://github.com/realm/SwiftLint/pull/2100)

* Add a new `ignores_default_parameters` config parameter to the
  `function_parameter_count` rule to ignore default parameter when calculating
  parameter count. True by default.  
  [Varun P M](https://github.com/varunpm1)
  [#2171](https://github.com/realm/SwiftLint/issues/2171)

* Add `empty_xctest_method` opt-in rule which warns against empty
  XCTest methods.  
  [Ornithologist Coder](https://github.com/ornithocoder)
  [#2190](https://github.com/realm/SwiftLint/pull/2190)

* Add `function_default_parameter_at_end` opt-in rule to validate that
  parameters with defaults are located toward the end of the parameter list in a
  function declaration.  
  [Marcelo Fabri](https://github.com/marcelofabri)
  [#2176](https://github.com/realm/SwiftLint/issues/2176)

* Add `file_name` opt-in rule validating that file names contain the name of a
  type or extension declared in the file (if any).  
  [JP Simard](https://github.com/jpsim)
  [#1420](https://github.com/realm/SwiftLint/issues/1420)

* Add `redundant_type_annotation` opt-in rule which warns against
  unnecessary type annotations for variables.  
  [Šimon Javora](https://github.com/sjavora)
  [#2239](https://github.com/realm/SwiftLint/pull/2239)

* Add `convenience_type` opt-in rule to validate that types hosting only static
  members should be enums to avoid instantiation.  
  [Marcelo Fabri](https://github.com/marcelofabri)
  [#1871](https://github.com/realm/SwiftLint/issues/1871)  

* Support for passing multiple path arguments.  
  [Ben Asher](https://github.com/benasher44)
  [#810](https://github.com/realm/SwiftLint/issues/810)

#### Bug Fixes

* Update `LowerACLThanParent` rule to not lint extensions.  
  [Keith Smiley](https://github.com/keith)
  [#2164](https://github.com/realm/SwiftLint/pull/2164)

* Fix operator usage spacing nested generics false positive.  
  [Eric Horacek](https://github.com/erichoracek)
  [#1341](https://github.com/realm/SwiftLint/issues/1341)
  [#1897](https://github.com/realm/SwiftLint/issues/1897)

* Fix autocorrection for several rules
  (`empty_parentheses_with_trailing_closure`, `explicit_init`,
  `joined_default_parameter`, `redundant_optional_initialization` and
  `unused_closure_parameter `) when used with preprocessor macros.  
  [John Szumski](https://github.com/jszumski)
  [Marcelo Fabri](https://github.com/marcelofabri)

* Fix `unneeded_parentheses_in_closure_argument` false negatives when multiple
  violations are nested.  
  [Marcelo Fabri](https://github.com/marcelofabri)
  [#2188](https://github.com/realm/SwiftLint/issues/2188)

* Fix false negatives in `implicit_return` rule when using closures as
  function arguments.  
  [Marcelo Fabri](https://github.com/marcelofabri)
  [#2187](https://github.com/realm/SwiftLint/issues/2187)

* Fix false positives in `attributes` rule when `@testable` is used.  
  [Marcelo Fabri](https://github.com/marcelofabri)
  [#2211](https://github.com/realm/SwiftLint/issues/2211)

* Fix false positives in `prohibited_super_call` rule.  
  [Marcelo Fabri](https://github.com/marcelofabri)
  [#2212](https://github.com/realm/SwiftLint/issues/2212)

* Fix a false positive in `unused_closure_parameter` rule when a parameter
  is used in a string interpolation.  
  [Marcelo Fabri](https://github.com/marcelofabri)
  [#2062](https://github.com/realm/SwiftLint/issues/2062)

* Fixes a case where the `closure_end_indentation` rule wouldn't lint the end
  indentation of non-trailing closure parameters.  
  [Eric Horacek](https://github.com/erichoracek)
  [#2121](https://github.com/realm/SwiftLint/issues/2121)

## 0.25.1: Lid Locked

This is the last release to support building with Swift 3.2 and Swift 3.3.
The next release will require Swift 4.0 or higher to build.

#### Breaking

* None.

#### Enhancements

* Add `LowerACLThanParent` rule.  
  [Keith Smiley](https://github.com/keith)
  [#2136](https://github.com/realm/SwiftLint/pull/2136)

* Add `UIOffsetMake` to `legacy_constructor` rule.  
  [Nealon Young](https://github.com/nealyoung)
  [#2126](https://github.com/realm/SwiftLint/issues/2126)

* Add a new `excluded` config parameter to the `explicit_type_interface` rule
  to exempt certain types of variables from the rule.  
  [Rounak Jain](https://github.com/rounak)
  [#2028](https://github.com/realm/SwiftLint/issues/2028)

* Add `empty_string` opt-in rule to validate against comparing strings to `""`
  instead of using `.isEmpty`.  
  [Davide Sibilio](https://github.com/idevid)

* Add `untyped_error_in_catch` opt-in rule to warn against declaring errors
  without an explicit type in catch statements instead of using the implicit
  `error` variable.  
  [Daniel Metzing](https://github.com/dirtydanee)
  [#2045](https://github.com/realm/SwiftLint/issues/2045)

* Add `all` keyword for use in disable / enable statement:
  `// swiftlint:disable all`.
  It allows disabling SwiftLint entirely, in-code, for a particular section.  
  [fredpi](https://github.com/fredpi)
  [#2071](https://github.com/realm/SwiftLint/issues/2071)

* Adds `--force-exclude` option to `lint` and `autocorrect` commands, which will
  force SwiftLint to exclude files specified in the config `excluded` even if
  they are explicitly specified with `--path`.  
  [Ash Furrow](https://github.com/ashfurrow)
  [#2051](https://github.com/realm/SwiftLint/issues/2051)

* Adds `discouraged_optional_collection` opt-in rule to encourage the use of
  empty collections instead of optional collections.  
  [Ornithologist Coder](https://github.com/ornithocoder)
  [#1885](https://github.com/realm/SwiftLint/issues/1885)

* Add 4.1.0, 4.1.1 and 4.2.0 to Swift version detection.  
  [Norio Nomura](https://github.com/norio-nomura)
  [#2143](https://github.com/realm/SwiftLint/issues/2143)

* Support building with Swift 4.1.  
  [Norio Nomura](https://github.com/norio-nomura)
  [#2038](https://github.com/realm/SwiftLint/issues/2038)

#### Bug Fixes

* Fixes an issue with the `yoda_condition` rule where the severity would always
  display as a warning, and the reason would display as the severity type.  
  [Twig](https://github.com/Twigz)

* Fix TODOs lint message to state that TODOs should be resolved instead of
  avoided.  
  [Adonis Peralta](https://github.com/donileo)
  [#150](https://github.com/realm/SwiftLint/issues/150)

* Fix some cases where `colon` rule wouldn't autocorrect dictionary literals.  
  [Marcelo Fabri](https://github.com/marcelofabri)
  [#2050](https://github.com/realm/SwiftLint/issues/2050)

* Fix linux crash on sources with surrogate pair emojis as variable names.  
  [Cyril Lashkevich](https://github.com/notorca)

* Make `legacy_constructor` rule more reliable, especially for autocorrecting.  
  [Marcelo Fabri](https://github.com/marcelofabri)
  [#2098](https://github.com/realm/SwiftLint/issues/2098)

* Fix `colon` rule autocorrect when preprocessor macros are present.  
  [Marcelo Fabri](https://github.com/marcelofabri)
  [#2099](https://github.com/realm/SwiftLint/issues/2099)

* Fix crash when saving cache if there're entries referring to the same path
  but with different capitalization.  
  [Marcelo Fabri](https://github.com/marcelofabri)
  [#2032](https://github.com/realm/SwiftLint/issues/2032)

* Fix several rules (`empty_enum_arguments`, `explicit_init`
  `empty_parentheses_with_trailing_closure`, `joined_default_parameter`,
  `redundant_optional_initialization`, `redundant_void_return` and
  `unused_closure_parameter`) rules autocorrection inside functions or other
  declarations.  
  [Marcelo Fabri](https://github.com/marcelofabri)

* Fix `redundant_void_return` rule autocorrect when preprocessor macros are
  present.  
  [John Szumski](https://github.com/jszumski)
  [#2115](https://github.com/realm/SwiftLint/issues/2115)

* Fix issue where the autocorrect done message used the plural form of "files"
  even if only 1 file changed.  
  [John Szumski](https://github.com/jszumski)

* Fix false positives in `attributes` rule when using Swift 4.1.  
  [Marcelo Fabri](https://github.com/marcelofabri)
  [#2125](https://github.com/realm/SwiftLint/issues/2125)
  [#2141](https://github.com/realm/SwiftLint/issues/2141)

## 0.25.0: Cleaning the Lint Filter

#### Breaking

* None.

#### Enhancements

* Adds `discouraged_optional_boolean` opt-in rule to discourage
  the use of optional booleans.  
  [Ornithologist Coder](https://github.com/ornithocoder)
  [#2011](https://github.com/realm/SwiftLint/issues/2011)

#### Bug Fixes

* Fix some cases where `colon` rule wouldn't be autocorrected.  
  [Manabu Nakazawa](https://github.com/mshibanami)

* Fix false positives in `explicit_acl` rule when declaring functions and
  properties in protocols or implementing `deinit`.  
  [Marcelo Fabri](https://github.com/marcelofabri)
  [#2014](https://github.com/realm/SwiftLint/issues/2014)

* Fix false negatives in `unneeded_parentheses_in_closure_argument` rule
  when using `_` as one of the closure arguments.  
  [Marcelo Fabri](https://github.com/marcelofabri)
  [#2017](https://github.com/realm/SwiftLint/issues/2017)

* Fix several rules that use attributes when linting with a Swift 4.1 toolchain.  
  [Marcelo Fabri](https://github.com/marcelofabri)
  [#2019](https://github.com/realm/SwiftLint/issues/2019)

* Don't trigger violations in `let_var_whitespace` rule when using local
  variables when linting with a Swift 4.1 toolchain.  
  [Marcelo Fabri](https://github.com/marcelofabri)
  [#2021](https://github.com/realm/SwiftLint/issues/2021)

* Improve `type_name` rule violations to be positioned on the type name.  
  [Marcelo Fabri](https://github.com/marcelofabri)
  [#2021](https://github.com/realm/SwiftLint/issues/2021)

* Use SourceKit to validate `associatedtype` and `typealias` in `type_name` rule
  when linting with Swift 4.1.  
  [Marcelo Fabri](https://github.com/marcelofabri)
  [#2021](https://github.com/realm/SwiftLint/issues/2021)

* Fix some cases where violations would still be triggered when using the
  `ignores_function_declarations` configuration of `line_length` rule.  
  [Manabu Nakazawa](https://github.com/mshibanami)

* Fix false positive in `empty_enum_arguments` rule when using closures.  
  [Marcelo Fabri](https://github.com/marcelofabri)
  [#2041](https://github.com/realm/SwiftLint/issues/2041)

* Fix false positives in `force_unwrapping` rule when declaring functions that
  return implicitly unwrapped collections (for example `[Int]!` or
  `[AnyHashable: Any]!`).  
  [Marcelo Fabri](https://github.com/marcelofabri)
  [#2042](https://github.com/realm/SwiftLint/issues/2042)

* Fix directories with a `.swift` suffix being treated as files.  
  [Jamie Edge](https://github.com/JamieEdge)
  [#1948](https://github.com/realm/SwiftLint/issues/1948)

## 0.24.2: Dented Tumbler

#### Breaking

* None.

#### Enhancements

* None.

#### Bug Fixes

* No longer log if the `indentation` key isn't set in the configuration file.  
  [JP Simard](https://github.com/jpsim)
  [#1998](https://github.com/realm/SwiftLint/issues/1998)

## 0.24.1: Dented Tumbler

##### Breaking

* None.

##### Enhancements

* Invalidate cache when Swift patch version changes.  
  [Norio Nomura](https://github.com/norio-nomura)

* Add `private_action` opt-in rule which warns against public
  @IBAction methods.  
  [Ornithologist Coder](https://github.com/ornithocoder)
  [#1931](https://github.com/realm/SwiftLint/issues/1931)

* Add `yoda_condition` opt-in rule which warns when Yoda conditions are used.
  That is, when the constant portion of the expression is on the left side of a
  conditional statement.  
  [Daniel Metzing](https://github.com/dirtydanee)
  [#1924](https://github.com/realm/SwiftLint/issues/1924)

* Indentation can now be specified via a configuration file.  
  [Noah McCann](https://github.com/nmccann)
  [RubenSandwich](https://github.com/RubenSandwich)
  [#319](https://github.com/realm/SwiftLint/issues/319)

* Add `required_enum_case` opt-in rule which allows enums that
  conform to protocols to require one or more cases.  Useful for
  result enums.  
  [Donald Ritter](https://github.com/donald-m-ritter)

* Add `discouraged_object_literal` opt-in rule which encourages initializers
  over object literals.  
  [Ornithologist Coder](https://github.com/ornithocoder)
  [#1987](https://github.com/realm/SwiftLint/issues/1987)

* Adds `prefixed_toplevel_constant` opt-in rule which encourages top-level
  constants to be prefixed by `k`.  
  [Ornithologist Coder](https://github.com/ornithocoder)
  [#1907](https://github.com/realm/SwiftLint/issues/1907)

* Added `explicit_acl` opt-in rule to enforce explicit access control levels.  
  [Josep Rodriguez](https://github.com/joseprl89)
  [#1822](https://github.com/realm/SwiftLint/issues/1649)

##### Bug Fixes

* Fix false positives in `control_statement` rule when methods with keyword
  names are used.  
  [Marcelo Fabri](https://github.com/marcelofabri)
  [#1946](https://github.com/realm/SwiftLint/issues/1946)

* Fix false positives in `for_where` rule when pattern matching (`if case`)
  is used.  
  [Marcelo Fabri](https://github.com/marcelofabri)
  [#1968](https://github.com/realm/SwiftLint/issues/1968)

* Fix false positives in `unused_closure_parameter` rule when closure is wrapped
  in parentheses.  
  [JP Simard](https://github.com/jpsim)
  [#1979](https://github.com/realm/SwiftLint/issues/1979)

## 0.24.0: Timed Dry

##### Breaking

* SwiftLint now requires Xcode 9 and Swift 3.2+ to build.  
  [Marcelo Fabri](https://github.com/marcelofabri)

* Remove `SwiftExpressionKind.other`.  
  [Marcelo Fabri](https://github.com/marcelofabri)

##### Enhancements

* Add `sorted_first_last` opt-in rule to encourage using `min()` or `max()`
  over `sorted().first` or `sorted().last`.  
  [Tom Quist](https://github.com/tomquist)
  [#1932](https://github.com/realm/SwiftLint/issues/1932)

* Add `quick_discouraged_focused_test` opt-in rule which warns against
  focused tests in Quick tests.  
  [Ornithologist Coder](https://github.com/ornithocoder)
  [#1905](https://github.com/realm/SwiftLint/issues/1905)

* Add `override_in_extension` opt-in rule that warns against overriding
  declarations in an `extension`.  
  [Marcelo Fabri](https://github.com/marcelofabri)
  [#1884](https://github.com/realm/SwiftLint/issues/1884)

* Add `[f,x]{describe, context, itBehavesLike}` to `quick_discouraged_call`
  rule.  
  [Ornithologist Coder](https://github.com/ornithocoder)
  [#1903](https://github.com/realm/SwiftLint/issues/1903)

* Add `quick_discouraged_pending_test` opt-in rule which warns against
  pending tests in Quick tests.  
  [Ornithologist Coder](https://github.com/ornithocoder)
  [#1909](https://github.com/realm/SwiftLint/issues/1909)

* Speed up equality tests for `[Rule]` and `Configuration` values.  
  [JP Simard](https://github.com/jpsim)

* Make `Configuration` conform to `Hashable`.  
  [JP Simard](https://github.com/jpsim)

* Speed up reading cached results by about 200%.  
  [JP Simard](https://github.com/jpsim)

* Add `catch` to the statements checked by the `control_statement` rule.  
  [JP Simard](https://github.com/jpsim)

* Make `sorted_imports` correctable.  
  [Samuel Susla](https://github.com/sammy-sc)
  [JP Simard](https://github.com/jpsim)
  [#1822](https://github.com/realm/SwiftLint/issues/1822)

* Make `sorted_imports` only validate within "groups" of imports on directly
  adjacent lines.  
  [Samuel Susla](https://github.com/sammy-sc)
  [JP Simard](https://github.com/jpsim)
  [#1822](https://github.com/realm/SwiftLint/issues/1822)

##### Bug Fixes

* Extend `first_where` and `contains_over_first_not_nil` rules to also detect
  cases where calls to `filter` and `first` are parenthesized.  
  [Tom Quist](https://github.com/tomquist)

* Correct equality tests for `Configuration` values. They previously didn't
  account for `warningThreshold` or `cachePath`.  
  [JP Simard](https://github.com/jpsim)

* Fix false positive in `multiline_parameters` rule when parameter is a closure
  with default value.  
  [Ornithologist Coder](https://github.com/ornithocoder)
  [#1912](https://github.com/realm/SwiftLint/issues/1912)

* Fix caching on Linux.  
  [JP Simard](https://github.com/jpsim)

* Fix crashes due to races.  
  [JP Simard](https://github.com/jpsim)

* Fix `String.characters` deprecation warnings when compiling with Swift
  4.0.2.  
  [JP Simard](https://github.com/jpsim)

## 0.23.1: Rewash: Forgotten Load Edition

##### Breaking

* None.

##### Enhancements

* None.

##### Bug Fixes

* Fix false positive in `array_init` rule when using a `map` that
  doesn't take a closure.  
  [Marcelo Fabri](https://github.com/marcelofabri)
  [#1878](https://github.com/realm/SwiftLint/issues/1878)

* `superfluous_disable_command` rule can now be disabled as expected when
  using `// swiftlint:disable superfluous_disable_command`.  
  [Marcelo Fabri](https://github.com/marcelofabri)
  [#1890](https://github.com/realm/SwiftLint/issues/1890)

## 0.23.0: Permanent Press Cycle

##### Breaking

* None.

##### Enhancements

* Fix csv reporter to output records with new lines.  
  [atetlaw](https://github.com/atetlaw)

* Add `contains_over_first_not_nil` rule to encourage using `contains` over
  `first(where:) != nil`.  
  [Samuel Susla](https://github.com/sammy-sc)
  [#1514](https://github.com/realm/SwiftLint/issues/1514)

* Add `fallthrough` rule that flags usage of `fallthrough`.  
  [Marcelo Fabri](https://github.com/marcelofabri)
  [#1834](https://github.com/realm/SwiftLint/issues/1834)

* Improve `colon` rule to catch violations in dictionary types
  (e.g. `[String: Int]`), when using `Any` and on function calls.  
  [Marcelo Fabri](https://github.com/marcelofabri)
  [#1074](https://github.com/realm/SwiftLint/issues/1074)
  [#1389](https://github.com/realm/SwiftLint/issues/1389)

* Add `switch_case_alignment` rule to validate that `case` and `default`
  statements are vertically aligned with their enclosing `switch` statement.  
  [Austin Lu](https://github.com/austinlu)

* Add `array_init` opt-in rule to validate that `Array(foo)` should be preferred
  over `foo.map({ $0 })`.  
  [Marcelo Fabri](https://github.com/marcelofabri)
  [#1271](https://github.com/realm/SwiftLint/issues/1271)

* Truncate long configuration console descriptions to fit in the console window
  when running `swiftlint rules`.  
  [JP Simard](https://github.com/jpsim)
  [#1002](https://github.com/realm/SwiftLint/issues/1002)

* Add `multiline_arguments` opt-in rule that warns to either keep
  all the arguments of a function call on the same line,
  or one per line.  
  [Marcel Jackwerth](https://github.com/sirlantis)

* Add `unneeded_break_in_switch` rule to validate that no extra `break`s are
  added in `switch` statements.  
  [Marcelo Fabri](https://github.com/marcelofabri)
  [#1870](https://github.com/realm/SwiftLint/issues/1870)

* Add `literal_expression_end_indentation` opt-in rule to validate that
  array and dictionary literals ends have the same indentation as the line
  that started them.  
  [Marcelo Fabri](https://github.com/marcelofabri)
  [#1435](https://github.com/realm/SwiftLint/issues/1435)

##### Bug Fixes

* Improve how `opening_brace` rule reports violations locations.  
  [Marcelo Fabri](https://github.com/marcelofabri)
  [#1811](https://github.com/realm/SwiftLint/issues/1811)

* Fix false negatives in `unneeded_parentheses_in_closure_argument` rule
  when using capture lists.  
  [Marcelo Fabri](https://github.com/marcelofabri)
  [#1817](https://github.com/realm/SwiftLint/issues/1817)

* Fix handling of attributes (`lazy`, `objc`, etc.) for the `let_var_whitespace`
  rule.  
  [David Catmull](https://github.com/Uncommon)
  [#1770](https://github.com/realm/SwiftLint/issues/1770)
  [#1812](https://github.com/realm/SwiftLint/issues/1812)

* Fix false positives in `for_where` rule when using `if var` inside `for`.  
  [Marcelo Fabri](https://github.com/marcelofabri)
  [#1838](https://github.com/realm/SwiftLint/issues/1838)

* Fix false positive in `class_delegate_protocol` rule when using Swift 4.0.1.  
  [Marcelo Fabri](https://github.com/marcelofabri)
  [#1856](https://github.com/realm/SwiftLint/issues/1856)

* Print multi-line configuration values in a single line when running
  `swiftlint rules` to avoid breaking the table format.  
  [JP Simard](https://github.com/jpsim)
  [#1002](https://github.com/realm/SwiftLint/issues/1002)

* Ignore SwiftLint commands (`swiftlint:(disable|enable)`) in `file_header`
  rule, making it work better with `superfluous_disable_command` rule.  
  [Marcelo Fabri](https://github.com/marcelofabri)
  [#1810](https://github.com/realm/SwiftLint/issues/1810)

* Fix false negatives in `generic_type_name`, `identifier_name` and `type_name`
  rules when using `allowed_symbols`.  
  [Marcelo Fabri](https://github.com/marcelofabri)

## 0.22.0: Wrinkle-free

##### Breaking

* Nested configurations will now be merged with parent configurations rather
  than replace them outright.  
  [Stéphane Copin](https://github.com/stephanecopin)
  [JP Simard](https://github.com/jpsim)
  [#676](https://github.com/realm/SwiftLint/issues/676)

##### Enhancements

* Add `is_disjoint` rule to encourage using `Set.isDisjoint(with:)` over
  `Set.intersection(_:).isEmpty`.  
  [JP Simard](https://github.com/jpsim)

* Add `xctfail_message` rule to enforce XCTFail
  calls to include a description of the assertion.  
  [Ornithologist Coder](https://github.com/ornithocoder)
  [#1370](https://github.com/realm/SwiftLint/issues/1370)

* Add `joined_default_parameter` correctable opt-in rule to discourage
  explicit usage of the default separator.  
  [Ornithologist Coder](https://github.com/ornithocoder)
  [#1093](https://github.com/realm/SwiftLint/issues/1093)
  [#1757](https://github.com/realm/SwiftLint/issues/1757)

* Files with extensions other than `.swift` can now be used as arguments
  to `--file` when linting or autocorrecting.  
  [Marcelo Fabri](https://github.com/marcelofabri)
  [#1721](https://github.com/realm/SwiftLint/issues/1721)

* Allow `()?`, `Void?`, `()!`, and `Void!` as return types in
  `redundant_void_return` rule.  
  [Ryan Booker](https://github.com/ryanbooker)
  [#1761](https://github.com/realm/SwiftLint/issues/1761)

* Add `single_test_class` opt-in rule to validate that test files
  only contain a single `QuickSpec` or `XCTestCase` subclass.  
  [Ornithologist Coder](https://github.com/ornithocoder)
  [#1779](https://github.com/realm/SwiftLint/issues/1779)

* Produce an error when a `// swiftlint:disable` command does not silence
  any violations.  
  [JP Simard](https://github.com/jpsim)
  [#1102](https://github.com/realm/SwiftLint/issues/1102)

* Add `quick_discouraged_call` opt-in rule to discourage calls and object
  initialization inside 'describe' and 'context' block in Quick tests.  
  [Ornithologist Coder](https://github.com/ornithocoder)
  [#1781](https://github.com/realm/SwiftLint/issues/1781)

* Invalidate cache when Swift version changes.  
  [Marcelo Fabri](https://github.com/marcelofabri)

* Add `pattern_matching_keywords` opt-in rule to enforce moving `let` and `var`
  keywords outside tuples in a `switch`.  
  [Marcelo Fabri](https://github.com/marcelofabri)
  [#202](https://github.com/realm/SwiftLint/issues/202)

* Add `explicit_enum_raw_value` opt-in rule to allow refactoring the
  Swift API without breaking the API contract.  
  [Mazyod](https://github.com/mazyod)
  [#1778](https://github.com/realm/SwiftLint/issues/1778)

* Add `no_grouping_extension` opt-in rule to disallow the use of extensions
  for code grouping purposes within the same file.  
  [Mazyod](https://github.com/mazyod)
  [#1767](https://github.com/realm/SwiftLint/issues/1767)

* Improve `syntactic_sugar` violation message to be type-specific.  
  [Marcelo Fabri](https://github.com/marcelofabri)
  [#1803](https://github.com/realm/SwiftLint/issues/1803)

* Add `multiple_closures_with_trailing_closure` rule that disallows trailing
  closure syntax when passing more than one closure argument to a function.  
  [Erik Strottmann](https://github.com/erikstrottmann)
  [#1801](https://github.com/realm/SwiftLint/issues/1801)

##### Bug Fixes

* Fix false positive on `force_unwrapping` rule when declaring
  local variable with implicity unwrapped type.  
  [Otávio Lima](https://github.com/otaviolima)
  [#1710](https://github.com/realm/SwiftLint/issues/1710)

* Fix the warning message and autocorrection of `vertical_whitespace` rule to
  display the maximum empty lines allowed if `max_empty_lines` is greater
  than 1.  
  [Hossam Ghareeb](https://github.com/hossamghareeb)
  [#1763](https://github.com/realm/SwiftLint/issues/1763)

* Fix for the wrong configuration being used when using `--path` and a
  configuration exists in a parent directory.  
  [Marcelo Fabri](https://github.com/marcelofabri)
  [#1744](https://github.com/realm/SwiftLint/issues/1744)

* Fix false positive on `unused_enumerated` rule with complex variable
  bindings.  
  [Marcelo Fabri](https://github.com/marcelofabri)
  [#1787](https://github.com/realm/SwiftLint/issues/1787)

* Fix incorrect violations and autocorrections on
  `unneeded_parentheses_in_closure_argument` rule that were generated in some
  cases (mainly when using chained method calls with closures).  
  [Marcelo Fabri](https://github.com/marcelofabri)

## 0.21.0: Vintage Washboard

##### Breaking

* Xcode 8.3 or later and Swift 3.1 or later are required to build.  
  [Norio Nomura](https://github.com/norio-nomura)

##### Enhancements

* Rules are now categorized as `lint`, `idiomatic`, `style`, `metrics`
  or `performance`. Currently this is just used for documentation purposes
  when you run `swiftlint rules` or `swiftlint generate-docs`.  
  [Marcelo Fabri](https://github.com/marcelofabri)

* Add [rules documentation](Rules.md) generation.  
  [Marcelo Fabri](https://github.com/marcelofabri)
  [#1078](https://github.com/realm/SwiftLint/issues/1078)

* Add `private_over_fileprivate` correctable rule to check for top-level usages
  of `fileprivate` and recommend `private` instead. This is in line with
  SE-0169's goal "for `fileprivate` to be used rarely". There is a also a new
  `strict_fileprivate` opt-in rule that will mark every `fileprivate`
  as a violation (especially useful with Swift 4).  
  [Jose Cheyo Jimenez](https://github.com/masters3d)
  [Marcelo Fabri](https://github.com/marcelofabri)
  [#1469](https://github.com/realm/SwiftLint/issues/1469)
  [#1058](https://github.com/realm/SwiftLint/issues/1058)

* Add `let_var_whitespace` opt-in rule to enforce that `let`/`var` declarations
  should be separated from other statements by a single blank line.  
  [Uncommon](https://github.com/Uncommon)
  [#1461](https://github.com/realm/SwiftLint/issues/1461)

* Improve performance when linting and correcting on Linux,
  matching macOS behavior.  
  [JP Simard](https://github.com/jpsim)
  [#1577](https://github.com/realm/SwiftLint/issues/1577)

* Don't trigger `implicit_getter` violations when attributes (such as `mutating`
  or `@inline`) are present.  
  [Marcelo Fabri](https://github.com/marcelofabri)
  [#1309](https://github.com/realm/SwiftLint/issues/1309)
  [#1589](https://github.com/realm/SwiftLint/issues/1589)

* Add `--use-tabs` option to `AutoCorrectOptions`, enabling formatting using
  tabs over spaces.  
  [Cody Winton](https://github.com/codytwinton)
  [#1327](https://github.com/realm/SwiftLint/issues/1327)

* Improve `autocorrect` performance by running it in parallel.  
  [Marcelo Fabri](https://github.com/marcelofabri)
  [#1578](https://github.com/realm/SwiftLint/issues/1578)

* Support building with Xcode 9 beta 3 in Swift 3.2 mode.  
  [JP Simard](https://github.com/jpsim)

* Add support for optional `error` severity level configuration.  
  [Jamie Edge](https://github.com/JamieEdge)
  [Marcelo Fabri](https://github.com/marcelofabri)
  [#1647](https://github.com/realm/SwiftLint/issues/1647)

* Add `unneeded_parentheses_in_closure_argument` opt-in correctable rule that
  warns against using parentheses around argument declarations in closures.  
  [Marcelo Fabri](https://github.com/marcelofabri)
  [#1483](https://github.com/realm/SwiftLint/issues/1483)

* Add `--disabled` flag to `swiftlint rules` to print only rules that are
  not enabled in the configuration.  
  [Marcelo Fabri](https://github.com/marcelofabri)

* Add `ignore_comment_only_lines` boolean configuration option
  to `file_length` rule. With the option enabled, `file_length` will
  ignore lines which have only comments.  
  [Samuel Susla](https://github.com/sammy-SC)
  [#1165](https://github.com/realm/SwiftLint/issues/1165)

* Improve `file_header` rule description.  
  [Marcelo Fabri](https://github.com/marcelofabri)
  [#1492](https://github.com/realm/SwiftLint/issues/1492)

* Add `trailing_closure` opt-in rule that validates that trailing
  closure syntax should be used whenever possible.  
  [Marcelo Fabri](https://github.com/marcelofabri)
  [#54](https://github.com/realm/SwiftLint/issues/54)

* Shebang (`#!`) in the beginning of a file is now ignored by all rules.  
  [Marcelo Fabri](https://github.com/marcelofabri)
  [#1294](https://github.com/realm/SwiftLint/issues/1294)

* Add `block_based_kvo` rule that enforces the usage of the new block based
  KVO API added when linting with Swift 3.2 or later.  
  [Marcelo Fabri](https://github.com/marcelofabri)
  [#1714](https://github.com/realm/SwiftLint/issues/1714)

* Make `file_header` rule ignore doc comments.  
  [Marcelo Fabri](https://github.com/marcelofabri)
  [#1719](https://github.com/realm/SwiftLint/issues/1719)

* Allow using environment variables in a configuration file in the form of
  `${SOME_VARIABLE}`. The variables will be expanded when the configuration
  is first loaded.  
  [Marcelo Fabri](https://github.com/marcelofabri)
  [#1512](https://github.com/realm/SwiftLint/issues/1512)

* Treat `yes`, `no`, `on` and `off` as strings (and not booleans) when loading
  configuration files.  
  [Marcelo Fabri](https://github.com/marcelofabri)
  [#1424](https://github.com/realm/SwiftLint/issues/1424)

* Add `discouraged_direct_init` rule that discourages direct
  initialization of certain types.  
  [Ornithologist Coder](https://github.com/ornithocoder)
  [#1306](https://github.com/realm/SwiftLint/issues/1306)

##### Bug Fixes

* Fix false positive on `redundant_discardable_let` rule when using
  `while` statements.  
  [Marcelo Fabri](https://github.com/marcelofabri)
  [#1669](https://github.com/realm/SwiftLint/issues/1669)

* Fix all custom rules not being applied when any rule is configured
  incorrectly.  
  [Jamie Edge](https://github.com/JamieEdge)
  [#1586](https://github.com/realm/SwiftLint/issues/1586)

* Fix crash when using `--config` with a relative path and
  `--path` with a file.  
  [Marcelo Fabri](https://github.com/marcelofabri)
  [#1694](https://github.com/realm/SwiftLint/issues/1694)

* Fix `mark` rule corrections generating invalid code in some cases.  
  [Marcelo Fabri](https://github.com/marcelofabri)
  [#1029](https://github.com/realm/SwiftLint/issues/1029)

* Fix false positive in `empty_enum_arguments` rule when using wildcards and
  `where` clauses.  
  [Marcelo Fabri](https://github.com/marcelofabri)
  [#1722](https://github.com/realm/SwiftLint/issues/1722)

* Fix false positive in `large_tuple` rule when using throwing closure.  
  [Liquidsoul](https://github.com/liquidsoul)

* Make `vertical_parameter_alignment` more robust, fixing false positives and
  detecting previously missed violations.  
  [JP Simard](https://github.com/jpsim)
  [#1488](https://github.com/realm/SwiftLint/issues/1488)

## 0.20.1: More Liquid Fabric Softener

##### Breaking

* None.

##### Enhancements

* None.

##### Bug Fixes

* Fix typo in `FatalErrorMessageRule`.  
  [Alexander Lash](https://github.com/abl)

* Don't trigger an `extension_access_modifier` violation when all extension
  members are `open`, as `open extension` is not supported by Swift.  
  [Marcelo Fabri](https://github.com/marcelofabri)
  [#1629](https://github.com/realm/SwiftLint/issues/1629)

* Don't trigger a `vertical_parameter_alignment_on_call` violation when
  trailing closures are used.  
  [Marcelo Fabri](https://github.com/marcelofabri)
  [#1635](https://github.com/realm/SwiftLint/issues/1635)

* Make `vertical_parameter_alignment_on_call` more flexible when multiline
  parameters are used.  
  [Marcelo Fabri](https://github.com/marcelofabri)
  [#1630](https://github.com/realm/SwiftLint/issues/1630)
  [#1643](https://github.com/realm/SwiftLint/issues/1643)

* Use the directory's `.swiftlint.yml` when `--path` is used.  
  [Marcelo Fabri](https://github.com/marcelofabri)
  [#1631](https://github.com/realm/SwiftLint/issues/1631)

## 0.20.0: Liquid Fabric Softener

##### Breaking

* None.

##### Enhancements

* Detect more violations of `force_unwrapping` when using subscripts.  
  [Otávio Lima](https://github.com/otaviolima)

* Match `(Void)` as return type in the `void_return` rule.  
  [Anders Hasselqvist](https://github.com/nevil)

* Add `multiline_parameters` opt-in rule that warns to either keep
  all the parameters of a method or function on the same line,
  or one per line.  
  [Ornithologist Coder](https://github.com/ornithocoder)

* Update `function_parameter_count` rule to ignore overridden methods.  
  [Markus Gasser](https://github.com/frenetisch-applaudierend)
  [#1562](https://github.com/realm/SwiftLint/issues/1562)

* Skip files with valid cache & no violations when auto correcting.  
  [Marcelo Fabri](https://github.com/marcelofabri)
  [#1554](https://github.com/realm/SwiftLint/issues/1554)

* Don't trigger violations from the `private_unit_test` rule when a method has
  parameters.  
  [Marcelo Fabri](https://github.com/marcelofabri)
  [#1532](https://github.com/realm/SwiftLint/issues/1532)

* Don't trigger violations from the `discarded_notification_center_observer`
  rule when the observer is being returned from a function that is not marked
  as `@discardableResult`.  
  [Marcelo Fabri](https://github.com/marcelofabri)
  [#1525](https://github.com/realm/SwiftLint/issues/1525)

* Add `extension_access_modifier` opt-in rule validating that if all the
  declarations in a given extension have the same Access Control Level, the ACL
  keyword should be applied to the top-level extension.  
  [Marcelo Fabri](https://github.com/marcelofabri)
  [#1546](https://github.com/realm/SwiftLint/issues/1546)

* Add `vertical_parameter_alignment_on_call` opt-in rule that validates that
  parameters are vertically aligned on a method call.  
  [Marcelo Fabri](https://github.com/marcelofabri)
  [#1037](https://github.com/realm/SwiftLint/issues/1037)

* Add `code_literal` and `image_literal` boolean configuration options to
  `object_literal` rule. They allow to only check for one or the other
  literal type instead of both together.  
  [Cihat Gündüz](https://github.com/Dschee)
  [#1587](https://github.com/realm/SwiftLint/issues/1587)

##### Bug Fixes

* Fix false positive in `empty_enum_arguments` rule when calling methods.  
  [Marcelo Fabri](https://github.com/marcelofabri)
  [#1597](https://github.com/realm/SwiftLint/issues/1597)

* Fix crash in `unused_closure_parameter` rule when using unicode identifiers.  
  [Woo-Sik Byun](https://github.com/woosiki)
  [Marcelo Fabri](https://github.com/marcelofabri)

* Fix two false positives in `force_unwrapping` rule.  
  [Otávio Lima](https://github.com/otaviolima)
  [#614](https://github.com/realm/SwiftLint/issues/614)
  [#977](https://github.com/realm/SwiftLint/issues/977)
  [#1614](https://github.com/realm/SwiftLint/issues/1614)

* Fix custom rules not working correctly with comment commands.  
  [JP Simard](https://github.com/jpsim)
  [#1558](https://github.com/realm/SwiftLint/issues/1558)

* Fix incorrectly using configuration files named `.swiftlint.yml` when they are
  located in the same directory as a differently-named, user-provided custom
  configuration file.  
  [JP Simard](https://github.com/jpsim)
  [#1531](https://github.com/realm/SwiftLint/issues/1531)

* Fix `empty_count` rule false positive in words that include "count".  
  [Marcelo Fabri](https://github.com/marcelofabri)
  [#1622](https://github.com/realm/SwiftLint/issues/1622)

* Use `validates_start_with_lowercase` key when decoding configurations for
  `generic_type_name`, `identifier_name` and `type_name` rules. This key was
  used on the docs, but internally `validates_start_lowercase` was used.  
  [Marcelo Fabri](https://github.com/marcelofabri)
  [#1626](https://github.com/realm/SwiftLint/issues/1626)

## 0.19.0: Coin-Operated Machine

##### Breaking

* Remove support for Swift 2.  
  [Marcelo Fabri](https://github.com/marcelofabri)
  [#1453](https://github.com/realm/SwiftLint/issues/1453)

* Remove `missing_docs` and `valid_docs` rules since
  they were already disabled.  
  [Marcelo Fabri](https://github.com/marcelofabri)
  [#1453](https://github.com/realm/SwiftLint/issues/1453)

* Add `modificationDate(forFileAtPath:)` function requirement to
  `LintableFileManager` protocol.  
  [Victor Pimentel](https://github.com/victorpimentel)

* Several breaking changes to `LinterCache`.  
  [Victor Pimentel](https://github.com/victorpimentel)
  [JP Simard](https://github.com/jpsim)

* Remove `Configuration.hash` property.  
  [Victor Pimentel](https://github.com/victorpimentel)

* Rename `ConditionalReturnsOnNewline` struct to
  `ConditionalReturnsOnNewlineRule` to match rule naming conventions.  
  [JP Simard](https://github.com/jpsim)

##### Enhancements

* Cache linter results for files unmodified since the previous linter run.  
  [Victor Pimentel](https://github.com/victorpimentel)
  [JP Simard](https://github.com/jpsim)
  [Marcelo Fabri](https://github.com/marcelofabri)
  [#1184](https://github.com/realm/SwiftLint/issues/1184)
  [#1550](https://github.com/realm/SwiftLint/issues/1550)

* Add opt-in configurations to `generic_type_name`, `identifier_name` and
  `type_name` rules to allow excluding non-alphanumeric characters and names
  that start with uppercase.  
  [Javier Hernández](https://github.com/jaherhi)
  [#541](https://github.com/realm/SwiftLint/issues/541)

* Adds support for `excluded` in custom rules to exclude files.  
  [Nigel Flack](https://github.com/nigelflack)
  [#1437](https://github.com/realm/SwiftLint/issues/1437)

* Make `trailing_comma` rule autocorrectable.  
  [Samuel Susla](https://github.com/sammy-SC)
  [Jeremy David Giesbrecht](https://github.com/SDGGiesbrecht)
  [#1326](https://github.com/realm/SwiftLint/issues/1326)

* Added `no_extension_access_modifier` opt-in rule to disallow access modifiers
  completely, à la SE-0119.  
  [Jose Cheyo Jimenez](https://github.com/masters3d)
  [#1457](https://github.com/realm/SwiftLint/issues/1457)

* Add lowercase and missing colon checks to the `mark` rule.  
  [Jason Moore](https://github.com/xinsight)

* Improve violation reason wording in `function_body_length`,
  `large_type`, and `type_body_length` rules.  
  [ultimatedbz](https://github.com/ultimatedbz)

* Add `explicit_top_level_acl` opt-in rule that validates that all top
  level declarations should explicitly be marked with an Access Control
  Level (`private`, `fileprivate`, `internal`, `public` or `open`).  
  [J. Cheyo Jimenez](https://github.com/masters3d)
  [Marcelo Fabri](https://github.com/marcelofabri)
  [#58](https://github.com/realm/SwiftLint/issues/58)

* Add `implicit_return` opt-in rule that warns against using the `return`
  keyword when it can be omitted inside closures.  
  [Marcelo Fabri](https://github.com/marcelofabri)
  [#1194](https://github.com/realm/SwiftLint/issues/1194)

* Add option to `unused_optional_binding` rule to ignore `try?`
  in `guard` statements.  
  [Sega-Zero](https://github.com/Sega-Zero)
  [#1432](https://github.com/realm/SwiftLint/issues/1432)

* Add `empty_enum_arguments` correctable rule that warns against using
  silent associated values inside a `case`.  
  [Marcelo Fabri](https://github.com/marcelofabri)
  [#1425](https://github.com/realm/SwiftLint/issues/1425)
  [#1549](https://github.com/realm/SwiftLint/issues/1549)

* Remove `file.zip` from the `Pods` directory when installing SwiftLint via
  CocoaPods.  
  [Hesham Salman](https://github.com/heshamsalman)
  [#1507](https://github.com/realm/SwiftLint/issues/1507)

* Add `protocol_property_accessors_order` correctable rule that validates
  that the order of accessors is `get set` when declaring variables
  in protocols.  
  [Marcelo Fabri](https://github.com/marcelofabri)
  [#1504](https://github.com/realm/SwiftLint/issues/1504)

* Make `Region` & `Command` structs conform to `Equatable`.  
  [JP Simard](https://github.com/jpsim)

* Make `closure_spacing` a `CorrectableRule`.  
  [J. Cheyo Jimenez](https://github.com/masters3d)

##### Bug Fixes

* `emoji` and `checkstyle` reporter output report sorted by file name.  
  [norio-nomura](https://github.com/norio-nomura)
  [#1429](https://github.com/realm/SwiftLint/issues/1429)

* Prevent false positive in `shorthand_operator` rule.  
  [sammy-SC](https://github.com/sammy-SC)
  [#1254](https://github.com/realm/SwiftLint/issues/1254)

* Fix typo in `DiscardedNotificationCenterObserverRule`.  
  [Spencer Kaiser](https://github.com/spencerkaiser)

* Fix `empty_parameters` rule with Swift 3.  
  [Marcelo Fabri](https://github.com/marcelofabri)
  [#1460](https://github.com/realm/SwiftLint/issues/1460)

* Prevent triggering `redundant_optional_initialization` rule
  on a `lazy var` since it needs initialization.  
  [Marcelo Fabri](https://github.com/marcelofabri)
  [#1334](https://github.com/realm/SwiftLint/issues/1334)

* Fix `ignores_case_statements` key in `cyclomatic_complexity` description.  
  [Jeff Blagdon](https://github.com/jefflovejapan)
  [#1434](https://github.com/realm/SwiftLint/issues/1434)

* Fall back to reporting violations on line `1` if no line was provided for the
  violation's location, ensuring Xcode always displays the warning or error.  
  [rjhodge](https://github.com/rjhodge)
  [JP Simard](https://github.com/jpsim)
  [#1520](https://github.com/realm/SwiftLint/issues/1520)

* Fix crash or incorrect violation location with strings including multi-byte
  unicode characters.  
  [Marcelo Fabri](https://github.com/marcelofabri)
  [#1006](https://github.com/realm/SwiftLint/issues/1006)

* Fix false positive in `syntactic_sugar` rule when using nested types named
  `Optional`, `ImplicitlyUnwrappedOptional`, `Array` or `Dictionary`.  
  [Marcelo Fabri](https://github.com/marcelofabri)
  [#1508](https://github.com/realm/SwiftLint/issues/1508)

* Fix false positives in `prohibited_super_call` & `overridden_super_call` rules
  where calls to `super` were done in nested scopes such as `defer` blocks.  
  [JP Simard](https://github.com/jpsim)
  [#1301](https://github.com/realm/SwiftLint/issues/1301)

* Fix non-root configurations logging configuration warnings more than once.  
  [JP Simard](https://github.com/jpsim)
  [#949](https://github.com/realm/SwiftLint/issues/949)

* Fix some overlapping `// swiftlint` commands not being applied.  
  [JP Simard](https://github.com/jpsim)
  [#1388](https://github.com/realm/SwiftLint/issues/1388)

## 0.18.1: Misaligned Drum

##### Breaking

* None.

##### Enhancements

* None.

##### Bug Fixes

* Compile releases in the 'Release' configuration rather than 'Debug'.

## 0.18.0: Misaligned Drum

##### Breaking

* Replace YamlSwift with Yams. SwiftLint no longer includes YamlSwift. If your
  project implicitly depends on YamlSwift, you need to modify it to depend on
  YamlSwift explicitly.  
  [norio-nomura](https://github.com/norio-nomura)
  [#1412](https://github.com/realm/SwiftLint/issues/1412)

* Yams interprets YAML more strictly than YamlSwift, so if your YAML
  configurations previously worked with SwiftLint but didn't fully conform to
  the YAML 1.2 standard, you'll need to fix those validation errors.
  For example:
  ```yaml
  custom_rules:
    wrong_regex:
      name: "wrong regex"
      regex: "((assert|precondition)\(false)" # '\' in "" means escape sequence
    strict_regex:
      name: "strict regex"
      regex: '((assert|precondition)\(false)' # Use single quotes
  ```

##### Enhancements

* Support compiling with Xcode 8.3 and Swift 3.1.  
  [Keith Smiley](https://github.com/keith)

* Fix false positives on `for_where` rule and skip violation on
  complex conditions.  
  [Marcelo Fabri](https://github.com/marcelofabri)
  [#1387](https://github.com/realm/SwiftLint/issues/1387)

* Print YAML configuration errors in locatable format compatible with Xcode's
  Issue Navigator.  
  ![](https://cloud.githubusercontent.com/assets/33430/24688866/f18d40f4-19fd-11e7-8f17-72f1fca20406.png)

##### Bug Fixes

* Fix --lenient enforcement not being applied to all violations.  
  [aaroncrespo](https://github.com/aaroncrespo)
  [#1391](https://github.com/realm/SwiftLint/issues/1391)

* Fix false positives in `unused_optional_binding` rule.  
  [Daniel Rodríguez Troitiño](https://github.com/drodriguez)
  [#1376](https://github.com/realm/SwiftLint/issues/1376)

* Fix false positives in `redundant_discardable_let` rule.  
  [Jeremy David Giesbrecht](https://github.com/SDGGiesbrecht)
  [#1415](https://github.com/realm/SwiftLint/issues/1415)

## 0.17.0: Extra Rinse Cycle

##### Breaking

* `variable_name` rule (`VariableNameRule`) is now `identifier_name`
  (`IdentifierNameRule`) as it validates other identifiers as well.  
  [Marcelo Fabri](https://github.com/marcelofabri)
  [#663](https://github.com/realm/SwiftLint/issues/663)

* Fix `sorted_imports` rule to sort ignoring case.  
  [Keith Smiley](https://github.com/keith)
  [#1185](https://github.com/realm/SwiftLint/issues/1185)

* Temporarily disable cache when linting. This will be re-enabled in a future
  version after important cache-related issues have been addressed.  
  [Marcelo Fabri](https://github.com/marcelofabri)

##### Enhancements

* Add `implicitly_unwrapped_optional` opt-in rule that warns against using
  implicitly unwrapped optionals, except cases when this IUO is an IBOutlet.  
  [Siarhei Fedartsou](https://github.com/SiarheiFedartsou)
  [#56](https://github.com/realm/SwiftLint/issues/56)

* Performance improvements to `generic_type_name`,
  `redundant_nil_coalescing`, `mark`, `first_where` and
  `vertical_whitespace` rules.  
  [Marcelo Fabri](https://github.com/marcelofabri)

* Add `discarded_notification_center_observer` rule that warns when the result
  of `NotificationCenter.addObserver(forName:object:queue:using:)` is not stored
  so it can be removed later.  
  [Marcelo Fabri](https://github.com/marcelofabri)
  [#1062](https://github.com/realm/SwiftLint/issues/1062)

* Add `notification_center_detachment` rule that warns against an object
  removing itself from `NotificationCenter` in an unsafe location.  
  [Marcelo Fabri](https://github.com/marcelofabri)
  [#1061](https://github.com/realm/SwiftLint/issues/1061)

* Accept `AnyObject` and `NSObjectProtocol` in `class_delegate_protocol`.  
  [Jon Shier](https://github.com/jshier)
  [#1261](https://github.com/realm/SwiftLint/issues/1261)

* Add `ignores_function_declarations` and `ignores_comments` as options to
  `LineLengthRule`.  
  [Michael L. Welles](https://github.com/mlwelles)
  [#598](https://github.com/realm/SwiftLint/issues/598)
  [#975](https://github.com/realm/SwiftLint/issues/975)

* Add `for_where` rule that validates that `where` is used in a `for` loop
  instead of a single `if` expression inside the loop.  
  [Marcelo Fabri](https://github.com/marcelofabri)
  [#1228](https://github.com/realm/SwiftLint/issues/1228)

* `unused_enumerated` rule now warns when only the index is being used.
  You should use `.indices` instead of `.enumerated()` in this case.  
  [Marcelo Fabri](https://github.com/marcelofabri)
  [#1278](https://github.com/realm/SwiftLint/issues/1278)

* Add `ignores_case_statements` as option to `CyclomaticComplexityRule`.  
  [Michael L. Welles](https://github.com/mlwelles)
  [#1298](https://github.com/realm/SwiftLint/issues/1298)

* Add correctable `redundant_discardable_let` rule that warns when
  `let _ = foo()` is used to discard a result from a function instead of
  `_ = foo()`.  
  [Marcelo Fabri](https://github.com/marcelofabri)
  [#1232](https://github.com/realm/SwiftLint/issues/1232)

* Accept global and local variables in `implicit_getter` rule.  
  [Marcelo Fabri](https://github.com/marcelofabri)

* Add `--enabled` (or `-e`) switch to the `rules` CLI command, to only display
  enabled rules.  
  [Natan Rolnik](https://github.com/NatanRolnik)
  [#1270](https://github.com/realm/SwiftLint/issues/1270)

* Now `nesting` rule can be configured with a type and statement level.  
  [Hayashi Tatsuya](https://github.com/sora0077)
  [#1318](https://github.com/realm/SwiftLint/issues/1318)

* Add `explicit_type_interface` opt-in rule that validates that the properties
  have an explicit type interface.  
  [Kim de Vos](https://github.com/kimdv)

* Add `--lenient` CLI option to `lint` command. Facilitates running a lint task
  that doesn't fail a pipeline of other tasks.  
  [aaroncrespo](https://github.com/aaroncrespo)
  [#1322](https://github.com/realm/SwiftLint/issues/1322)

* Add `fatal_error_message` opt-in rule that validates that `fatalError()` calls
  have a message.  
  [Kim de Vos](https://github.com/kimdv)
  [#1348](https://github.com/realm/SwiftLint/issues/1348)

##### Bug Fixes

* Fix crashes when accessing cached regular expressions when linting in
  parallel.  
  [JP Simard](https://github.com/jpsim)
  [#1344](https://github.com/realm/SwiftLint/issues/1344)

* Fix a false positive on `large_tuple` rule when using closures.  
  [Marcelo Fabri](https://github.com/marcelofabri)
  [#1234](https://github.com/realm/SwiftLint/issues/1234)

* Fix `force_unwrap` false positive for bool negation.  
  [Aaron McTavish](https://github.com/aamctustwo)
  [#918](https://github.com/realm/SwiftLint/issues/918)

* Fix false positive and wrong correction on `number_separator` rule.  
  [Marcelo Fabri](https://github.com/marcelofabri)
  [#1242](https://github.com/realm/SwiftLint/issues/1242)

* Retain closure parameter types when they are specified during autocorrect.  
  [Allen Zeng](https://github.com/allen-zeng)
  [#1175](https://github.com/realm/SwiftLint/issues/1175)

* Fix `redundant_void_return` matches if return type starts with Void~.  
  [Hayashi Tatsuya](https://github.com/sora0077)

* Ignore `unused_closure_parameter` rule on closures that are called inline.  
  [Marcelo Fabri](https://github.com/marcelofabri)
  [#1161](https://github.com/realm/SwiftLint/issues/1161)

* Disable `valid_docs` and `missing_docs` rules when running in Swift 2.3 or
  later as they have not been updated to work with those versions of Swift.
  Both rules are now opt-in because of this.  
  [JP Simard](https://github.com/jpsim)
  [#728](https://github.com/realm/SwiftLint/issues/728)

* Fix false positive on `large_tuple` rule when using generics inside a tuple.  
  [Marcelo Fabri](https://github.com/marcelofabri)
  [#1257](https://github.com/realm/SwiftLint/issues/1257)

* Make `ASTRule` default implementation to navigate through the substructure
  even if its children are from a different kind. This fixes some violations not
  being reported in some contexts.  
  [Marcelo Fabri](https://github.com/marcelofabri)
  [#1237](https://github.com/realm/SwiftLint/issues/1237)

* Reimplement `switch_case_on_newline` rule to be an `ASTRule` and be more
  reliable, fixing some false negatives and false positives.  
  [Marcelo Fabri](https://github.com/marcelofabri)
  [#1268](https://github.com/realm/SwiftLint/issues/1268)

* Fix `closure_end_indentation` rule false positive when using single-line
  closures.  
  [Marcelo Fabri](https://github.com/marcelofabri)
  [#1216](https://github.com/realm/SwiftLint/issues/1216)

* Fix `todo` rule messages when the comment is not on a new line.  
  [Marcelo Fabri](https://github.com/marcelofabri)
  [#1304](https://github.com/realm/SwiftLint/issues/1304)

* Fix false negative on `unused_closure_parameter` rule.  
  [Hayashi Tatsuya](https://github.com/sora0077)

* Fix `checkstyle` report format.  
  [Yuki Oya](https://github.com/YukiOya)

## 0.16.1: Commutative Fabric Sheets

##### Breaking

* None.

##### Enhancements

* Improve `unused_optional_binding` rule on tuples check.  
  [Rafael Machado](https://github.com/rakaramos)

* Update `variable_name` to ignore overrides.  
  [Aaron McTavish](https://github.com/aamctustwo)
  [#1169](https://github.com/realm/SwiftLint/issues/1169)

* Update `number_separator` rule to allow for specifying
  minimum length of fraction.  
  [Bjarke Søndergaard](https://github.com/bjarkehs)
  [#1200](https://github.com/realm/SwiftLint/issues/1200)

* Update `legacy_constant` rule to support `CGFloat.pi` and `Float.pi`.  
  [Aaron McTavish](https://github.com/aamctustwo)
  [#1198](https://github.com/realm/SwiftLint/issues/1198)

##### Bug Fixes

* Fix false positives on `shorthand_operator` rule.  
  [Marcelo Fabri](https://github.com/marcelofabri)
  [#1156](https://github.com/realm/SwiftLint/issues/1156)
  [#1163](https://github.com/realm/SwiftLint/issues/1163)

* Fix false positive on `redundant_optional_initialization` rule.  
  [Marcelo Fabri](https://github.com/marcelofabri)
  [#1159](https://github.com/realm/SwiftLint/issues/1159)

* Fix false positive on `operator_usage_whitespace` rule with decimal
  literals in exponent format.  
  [Marcelo Fabri](https://github.com/marcelofabri)
  [#1153](https://github.com/realm/SwiftLint/issues/1153)

* Fix `excluded` configuration not excluding files.  
  [Marcelo Fabri](https://github.com/marcelofabri)
  [#1166](https://github.com/realm/SwiftLint/issues/1166)

* Disable commutative operations on `shorthand_operator` rule.  
  [Marcelo Fabri](https://github.com/marcelofabri)
  [#1182](https://github.com/realm/SwiftLint/issues/1182)
  [#1183](https://github.com/realm/SwiftLint/issues/1183)
  [#1211](https://github.com/realm/SwiftLint/issues/1211)

* Fix crash when running in a Sandboxed environment, which also fixes Homebrew
  distribution. Set the `SWIFTLINT_SWIFT_VERSION` environment variable to either
  `2` or `3` to force that operation mode, bypassing the Swift version
  determined from SourceKit.  
  [JP Simard](https://github.com/jpsim)

## 0.16.0: Maximum Energy Efficiency Setting

##### Breaking

* Several API breaking changes were made to conform to the Swift 3 API Design
  Guidelines. We apologize for any inconvenience this may have caused.

##### Enhancements

* Speed up linting by caching linter results across invocations.  
  [Marcelo Fabri](https://github.com/marcelofabri)
  [#868](https://github.com/realm/SwiftLint/issues/868)

* Speed up linting by processing multiple files and rules concurrently.  
  [JP Simard](https://github.com/jpsim)
  [#1077](https://github.com/realm/SwiftLint/issues/1077)

* Make many operations in SwiftLintFramework safe to call in multithreaded
  scenarios, including accessing `Linter.styleViolations`.  
  [JP Simard](https://github.com/jpsim)
  [#1077](https://github.com/realm/SwiftLint/issues/1077)

* Permit unsigned and explicitly-sized integer types in `valid_ibinspectable`  
  [Daniel Duan](https://github.com/dduan)

* Make `nimble_operator` rule correctable.  
  [Vojta Stavik](https://github.com/VojtaStavik)

* Add `vertical_parameter_alignment` rule that checks if parameters are
  vertically aligned for multi-line function declarations.  
  [Marcelo Fabri](https://github.com/marcelofabri)
  [#1033](https://github.com/realm/SwiftLint/issues/1033)

* Add more helpful reason strings to TrailingCommaRule.  
  [Matt Rubin](https://github.com/mattrubin)

* Add `class_delegate_protocol` rule that warns against protocol declarations
  that aren't marked as `: class` or `@objc`.  
  [Marcelo Fabri](https://github.com/marcelofabri)
  [#1039](https://github.com/realm/SwiftLint/issues/1039)

* Add correctable `redundant_optional_initialization` rule that warns against
  initializing optional variables with `nil`.  
  [Marcelo Fabri](https://github.com/marcelofabri)
  [#1052](https://github.com/realm/SwiftLint/issues/1052)

* `redundant_nil_coalescing` rule is now correctable.  
  [Marcelo Fabri](https://github.com/marcelofabri)

* Make `number_separator` rule correctable.  
  [Marcelo Fabri](https://github.com/marcelofabri)

* `empty_parentheses_with_trailing_closure` rule is now correctable.  
  [Marcelo Fabri](https://github.com/marcelofabri)

* Add correctable `redundant_void_return` rule that warns against
  explicitly adding `-> Void` to functions.  
  [Marcelo Fabri](https://github.com/marcelofabri)
  [#1066](https://github.com/realm/SwiftLint/issues/1066)

* Add an opt-in rule that enforces alphabetical sorting of imports.  
  [Scott Berrevoets](https://github.com/sberrevoets)
  [#900](https://github.com/realm/SwiftLint/issues/900)

* `type_name` rule forces enum values to be UpperCamelCase again
  when used with Swift 2.3.  
  [Marcelo Fabri](https://github.com/marcelofabri)
  [#1090](https://github.com/realm/SwiftLint/issues/1090)

* Make `weak_delegate` rule ignore computed properties.  
  [Rafael Machado](https://github.com/rakaramos)
  [#1089](https://github.com/realm/SwiftLint/issues/1089)

* Add `object_literal` opt-in rule that warns against using image and color
  inits that can be replaced for `#imageLiteral` or `#colorLiteral` in
  Swift 3.  
  [Marcelo Fabri](https://github.com/marcelofabri)
  [#1060](https://github.com/realm/SwiftLint/issues/1060)

* Now `number_separator` rule can be configured with a minimum length.  
  [Marcelo Fabri](https://github.com/marcelofabri)
  [#1109](https://github.com/realm/SwiftLint/issues/1109)

* Add `compiler_protocol_init` rule that flags usage of initializers
  declared in protocols used by the compiler such as `ExpressibleByArrayLiteral`
  that shouldn't be called directly. Instead, you should use a literal anywhere
  a concrete type conforming to the protocol is expected by the context.  
  [Marcelo Fabri](https://github.com/marcelofabri)
  [#1096](https://github.com/realm/SwiftLint/issues/1096)

* Add `large_tuple` configurable rule that validates that tuples shouldn't
  have too many members.  
  [Marcelo Fabri](https://github.com/marcelofabri)
  [#1065](https://github.com/realm/SwiftLint/issues/1065)

* Add `generic_type_name` rule that validates generic constraint type names.  
  [Marcelo Fabri](https://github.com/marcelofabri)
  [#51](https://github.com/realm/SwiftLint/issues/51)

* Update `vertical_whitespace` rule to allow configuration of the number of
  consecutive empty lines before a violation using `max_empty_lines`.
  The default value is still 1 line.  
  [Aaron McTavish](https://github.com/aamctustwo)
  [#769](https://github.com/realm/SwiftLint/issues/769)

* Add check to ignore urls in `line_length` rule when `ignores_urls`
  configuration is enabled.  
  [Javier Hernández](https://github.com/jaherhi)
  [#384](https://github.com/realm/SwiftLint/issues/384)

* Add `shorthand_operator` rule that validates that shorthand operators should
  be used when possible.  
  [Marcelo Fabri](https://github.com/marcelofabri)
  [#902](https://github.com/realm/SwiftLint/issues/902)

* Allow specifying a `swiftlint_version` configuration key which will log a
  warning if the current running version of SwiftLint is different than this
  value.  
  [JP Simard](https://github.com/jpsim)
  [#221](https://github.com/realm/SwiftLint/issues/221)

* Add internal support for deprecated rule aliases.  
  [Marcelo Fabri](https://github.com/marcelofabri)
  [#973](https://github.com/realm/SwiftLint/issues/973)

* Add `unused_optional_binding` rule that will check for optional bindings
  not being used.  
  [Rafael Machado](https://github.com/rakaramos)
  [#1116](https://github.com/realm/SwiftLint/issues/1116)

##### Bug Fixes

* Ignore close parentheses on `vertical_parameter_alignment` rule.  
  [Marcelo Fabri](https://github.com/marcelofabri)
  [#1042](https://github.com/realm/SwiftLint/issues/1042)

* `syntactic_sugar` rule now doesn't flag declarations that can't be fixed.  
  [Marcelo Fabri](https://github.com/marcelofabri)
  [#928](https://github.com/realm/SwiftLint/issues/928)

* Fix false positives on `closure_parameter_position` and
  `unused_closure_parameter` rules with Swift 2.3.  
  [Marcelo Fabri](https://github.com/marcelofabri)
  [#1019](https://github.com/realm/SwiftLint/issues/1019)

* Fix crash on `trailing_comma` rule with Swift 2.3.  
  [Marcelo Fabri](https://github.com/marcelofabri)
  [#921](https://github.com/realm/SwiftLint/issues/921)

* Fix out of range exception in `AttributesRule`.  
  [JP Simard](https://github.com/jpsim)
  [#1105](https://github.com/realm/SwiftLint/issues/1105)

* Fix `variable_name` and `type_name` rules on Linux.  
  [Marcelo Fabri](https://github.com/marcelofabri)

* Fix linting directories with names ending with `.swift`.  
  [JP Simard](https://github.com/jpsim)

* Fix running `swiftlint version` when building with Swift Package Manager.  
  [Marcelo Fabri](https://github.com/marcelofabri)
  [#1045](https://github.com/realm/SwiftLint/issues/1045)

* Fix false positive on `vertical_parameter_alignment` rule when breaking line
  in a default parameter declaration.  
  [Marcelo Fabri](https://github.com/marcelofabri)
  [#1129](https://github.com/realm/SwiftLint/issues/1129)

## 0.15.0: Hand Washable Holiday Linens 🎄

##### Breaking

* `line_length` rule now has a default value of `120` for warnings.  
  [Marcelo Fabri](https://github.com/marcelofabri)
  [#1008](https://github.com/realm/SwiftLint/issues/1008)

##### Enhancements

* Add `closure_end_indentation` opt-in rule that validates closure closing
  braces according to these rules:
  * If the method call has chained breaking lines on each method
    (`.` is on a new line), the closing brace should be vertically aligned
    with the `.`.
  * Otherwise, the closing brace should be vertically aligned with
    the beginning of the statement in the first line.  

  [Marcelo Fabri](https://github.com/marcelofabri)
  [#326](https://github.com/realm/SwiftLint/issues/326)

* `operator_usage_whitespace` rule is now correctable.  
  [Marcelo Fabri](https://github.com/marcelofabri)

* `implicit_getter` and `mark` rule performance improvements.  
  [Marcelo Fabri](https://github.com/marcelofabri)

* HTML reports now display a relative path to files.  
  [Jamie Edge](https://github.com/JamieEdge)

* `colon` rule now validates colon position in dictionaries too. You can disable
  this new validation with the `apply_to_dictionaries` configuration.  
  [Marcelo Fabri](https://github.com/marcelofabri)
  [#603](https://github.com/realm/SwiftLint/issues/603)

* Add `first_where` opt-in rule that warns against using
  `.filter { /* ... */ }.first` in collections, as
  `.first(where: { /* ... */ })` is often more efficient.  
  [Marcelo Fabri](https://github.com/marcelofabri)
  [#1005](https://github.com/realm/SwiftLint/issues/1005)

##### Bug Fixes

* `FunctionParameterCountRule` also ignores generic initializers.  
  [Mauricio Hanika](https://github.com/mAu888)

* Grammar checks.  
  [Michael Helmbrecht](https://github.com/mrh-is)

* Fix the validity and styling of the HTML reporter.  
  [Jamie Edge](https://github.com/JamieEdge)

* Fix false positive in `empty_parentheses_with_trailing_closure` rule.  
  [Marcelo Fabri](https://github.com/marcelofabri)
  [#1021](https://github.com/realm/SwiftLint/issues/1021)

* Fix false positive in `switch_case_on_newline` when switching
  over a selector.  
  [Marcelo Fabri](https://github.com/marcelofabri)
  [#1020](https://github.com/realm/SwiftLint/issues/1020)

* Fix crash in `closure_parameter_position` rule.  
  [Marcelo Fabri](https://github.com/marcelofabri)
  [#1026](https://github.com/realm/SwiftLint/issues/1026)

* Fix false positive in `operator_usage_whitespace` rule when
  using image literals.  
  [Marcelo Fabri](https://github.com/marcelofabri)
  [#1028](https://github.com/realm/SwiftLint/issues/1028)

## 0.14.0: Super Awesome Retractable Drying Rack

##### Breaking

* SwiftLint now requires Xcode 8.x and Swift 3.x to build.
  APIs have not yet been adapted to conform to the Swift 3 API Design
  Guidelines but will shortly.  
  [JP Simard](https://github.com/jpsim)
  [Norio Nomura](https://github.com/norio-nomura)

##### Enhancements

* Now builds and passes most tests on Linux using the Swift Package Manager with
  Swift 3. This requires `libsourcekitdInProc.so` to be built and located in
  `/usr/lib`, or in another location specified by the `LINUX_SOURCEKIT_LIB_PATH`
  environment variable. A preconfigured Docker image is available on Docker Hub
  by the ID of `norionomura/sourcekit:302`.  
  [JP Simard](https://github.com/jpsim)
  [Norio Nomura](https://github.com/norio-nomura)
  [#732](https://github.com/realm/SwiftLint/issues/732)

* Add `dynamic_inline` rule to discourage combination of `@inline(__always)`
  and `dynamic` function attributes.  
  [Daniel Duan](https://github.com/dduan)

* Add `number_separator` opt-in rule that enforces that underscores are
  used as thousand separators in large numbers.  
  [Marcelo Fabri](https://github.com/marcelofabri)
  [#924](https://github.com/realm/SwiftLint/issues/924)

* Add `file_header` opt-in rule that warns when a file contains a
  copyright comment header, such as the one Xcode adds by default.  
  [Marcelo Fabri](https://github.com/marcelofabri)
  [#844](https://github.com/realm/SwiftLint/issues/844)

* `FunctionParameterCountRule` now ignores initializers.  
  [Denis Lebedev](https://github.com/garnett)
  [#544](https://github.com/realm/SwiftLint/issues/544)

* Add `EmojiReporter`: a human friendly reporter.  
  [Michał Kałużny](https://github.com/justMaku)

* Add `redundant_string_enum_value` rule that warns against String enums
  with redundant value assignments.  
  [Marcelo Fabri](https://github.com/marcelofabri)
  [#946](https://github.com/realm/SwiftLint/issues/946)

* Add `attributes` opt-in rule which validates if an attribute (`@objc`,
  `@IBOutlet`, `@discardableResult`, etc) is in the right position:
    - If the attribute is `@IBAction` or `@NSManaged`, it should always be on
    the same line as the declaration
    - If the attribute has parameters, it should always be on the line above
    the declaration
    - Otherwise:
      - if the attribute is applied to a variable, it should be on the same line
      - if it's applied to a type or function, it should be on the line above
      - if it's applied to an import (the only option is `@testable import`),
      it should be on the same line.
  You can also configure what attributes should be always on a new line or on
  the same line as the declaration with the `always_on_same_line` and
  `always_on_line_above` keys.  

  [Marcelo Fabri](https://github.com/marcelofabri)
  [#846](https://github.com/realm/SwiftLint/issues/846)

* Add `empty_parentheses_with_trailing_closure` rule that checks for
  empty parentheses after method call when using trailing closures.  
  [Marcelo Fabri](https://github.com/marcelofabri)
  [#885](https://github.com/realm/SwiftLint/issues/885)

* Add `closure_parameter_position` rule that validates that closure
  parameters are in the same line as the opening brace.  
  [Marcelo Fabri](https://github.com/marcelofabri)
  [#931](https://github.com/realm/SwiftLint/issues/931)

* `type_name` rule now validates `typealias` and `associatedtype` too.  
  [Marcelo Fabri](https://github.com/marcelofabri)
  [#49](https://github.com/realm/SwiftLint/issues/49)
  [#956](https://github.com/realm/SwiftLint/issues/956)

* Add `ProhibitedSuperRule` opt-in rule that warns about methods calling
  to super that should not, for example `UIViewController.loadView()`.  
  [Aaron McTavish](https://github.com/aamctustwo)
  [#970](https://github.com/realm/SwiftLint/issues/970)

* Add correctable `void_return` rule to validate usage of `-> Void`
  over `-> ()`.  
  [Marcelo Fabri](https://github.com/marcelofabri)
  [JP Simard](https://github.com/jpsim)
  [#964](https://github.com/realm/SwiftLint/issues/964)

* Add correctable `empty_parameters` rule to validate usage of `() -> `
  over `Void -> `.  
  [Marcelo Fabri](https://github.com/marcelofabri)
  [#573](https://github.com/realm/SwiftLint/issues/573)

* Add `operator_usage_whitespace` opt-in rule to validate that operators are
  surrounded by a single whitespace when they are being used.  
  [Marcelo Fabri](https://github.com/marcelofabri)
  [#626](https://github.com/realm/SwiftLint/issues/626)

* Add `unused_closure_parameter` correctable rule that validates if all closure
  parameters are being used. If a parameter is unused, it should be replaced by
  `_`.  
  [Marcelo Fabri](https://github.com/marcelofabri)
  [JP Simard](https://github.com/jpsim)
  [#982](https://github.com/realm/SwiftLint/issues/982)

* Add `unused_enumerated` rule that warns against unused indexes when using
  `.enumerated()` on a for loop, e.g. `for (_, foo) in bar.enumerated()`.  
  [Marcelo Fabri](https://github.com/marcelofabri)
  [#619](https://github.com/realm/SwiftLint/issues/619)

##### Bug Fixes

* Fix `weak_delegate` rule reporting a violation for variables containing
  but not ending in `delegate`.  
  [Phil Webster](https://github.com/philwebster)

* Fix `weak_delegate` rule reporting a violation for variables in protocol
  declarations.  
  [Marcelo Fabri](https://github.com/marcelofabri)
  [#934](https://github.com/realm/SwiftLint/issues/934)

* Fix `trailing_comma` rule reporting a violation for commas in comments.  
  [Marcelo Fabri](https://github.com/marcelofabri)
  [#940](https://github.com/realm/SwiftLint/issues/940)

* Fix XML reporters not escaping characters.  
  [Fabian Ehrentraud](https://github.com/fabb)
  [#968](https://github.com/realm/SwiftLint/issues/968)

* Fix specifying multiple rule identifiers in comment commands.  
  [JP Simard](https://github.com/jpsim)
  [#976](https://github.com/realm/SwiftLint/issues/976)

* Fix invalid CSS in HTML reporter template.  
  [Aaron McTavish](https://github.com/aamctustwo)
  [#981](https://github.com/realm/SwiftLint/issues/981)

* Fix crash when correcting `statement_position` rule when there are
  multi-byte characters in the file.  
  [Marcelo Fabri](https://github.com/marcelofabri)

## 0.13.2: Light Cycle

##### Breaking

* None.

##### Enhancements

* `TrailingCommaRule` now only triggers when a declaration is multi-line
  when using `mandatory_comma: true`.  
  [Marcelo Fabri](https://github.com/marcelofabri)
  [#910](https://github.com/realm/SwiftLint/issues/910)
  [#911](https://github.com/realm/SwiftLint/issues/911)

##### Bug Fixes

* Fix `MarkRule` reporting a violation for `// MARK: -`, which is valid.  
  [JP Simard](https://github.com/jpsim)
  [#778](https://github.com/realm/SwiftLint/issues/778)

## 0.13.1: Heavy Cycle

##### Breaking

* None.

##### Enhancements

* Add `ImplicitGetterRule` to warn against using `get` on computed read-only
  properties.  
  [Marcelo Fabri](https://github.com/marcelofabri)
  [#57](https://github.com/realm/SwiftLint/issues/57)

* Add `WeakDelegateRule` rule to enforce delegate instance variables to be
  marked as `weak`.  
  [Olivier Halligon](https://github.com/AliSoftware)

* Add `SyntacticSugar` rule that enforces that shorthanded syntax should be
  used when possible, for example `[Int]` instead of `Array<Int>`.  
  [Marcelo Fabri](https://github.com/marcelofabri)
  [#319](https://github.com/realm/SwiftLint/issues/319)

* Allow specifying multiple rule identifiers in comment commands. For example,
  `// swiftlint:disable:next force_cast force_try`. Works with all command types
  (`disable`/`enable`) and modifiers (`next`, `this`, `previous` or blank).  
  [JP Simard](https://github.com/jpsim)
  [#861](https://github.com/realm/SwiftLint/issues/861)

* Add `NimbleOperatorRule` opt-in rule that enforces using
  [operator overloads](https://github.com/Quick/Nimble/#operator-overloads)
  instead of free matcher functions when using
  [Nimble](https://github.com/Quick/Nimble).  
  [Marcelo Fabri](https://github.com/marcelofabri)
  [#881](https://github.com/realm/SwiftLint/issues/881)

* `closure_spacing` rule now accepts empty bodies with a space.  
  [Marcelo Fabri](https://github.com/marcelofabri)
  [#875](https://github.com/realm/SwiftLint/issues/875)

* Add `TrailingCommaRule` to enforce/forbid trailing commas in arrays and
  dictionaries. The default is to forbid them, but this can be changed with
  the `mandatory_comma` configuration.  
  [Marcelo Fabri](https://github.com/marcelofabri)
  [#883](https://github.com/realm/SwiftLint/issues/883)

* Add support for `fileprivate` in `PrivateOutletRule` and
  `PrivateUnitTestRule`.  
  [Marcelo Fabri](https://github.com/marcelofabri)
  [#781](https://github.com/realm/SwiftLint/issues/781)
  [#831](https://github.com/realm/SwiftLint/issues/831)

* Make `MarkRule` correctable.  
  [kohtenko](https://github.com/kohtenko)

##### Bug Fixes

* Rule out a few invalid `@IBInspectable` cases in `valid_ibinspectable`.  
  [Daniel Duan](https://github.com/dduan)

* Fix a few edge cases where malformed `MARK:` comments wouldn't trigger a
  violation.  
  [JP Simard](https://github.com/jpsim)
  [#805](https://github.com/realm/SwiftLint/issues/805)

* Now lints single files passed to `--path` even if this file is excluded
  from the configuration file (`.swiftlint.yml`).  
  [JP Simard](https://github.com/jpsim)

* Fixed error severity configuration in `colon` rule.  
  [Marcelo Fabri](https://github.com/marcelofabri)
  [#863](https://github.com/realm/SwiftLint/issues/863)

* `switch_case_on_newline` rule should ignore trailing comments.  
  [Marcelo Fabri](https://github.com/marcelofabri)
  [#874](https://github.com/realm/SwiftLint/issues/874)

* `switch_case_on_newline` rule shouldn't trigger on enums.  
  [Marcelo Fabri](https://github.com/marcelofabri)
  [#878](https://github.com/realm/SwiftLint/issues/878)

* Fix regex bug in Comma Rule causing some violations to not be triggered
  when there were consecutive violations in the same expression.  
  [Savio Figueiredo](https://github.com/sadefigu)
  [#872](https://github.com/realm/SwiftLint/issues/872)

## 0.13.0: MakeYourClothesCleanAgain

##### Breaking

* None.

##### Enhancements

* Add `ignores_comment` configuration for `trailing_whitespace` rule.  
  [Javier Hernández](https://github.com/jaherhi)
  [#576](https://github.com/realm/SwiftLint/issues/576)

* Added HTML reporter, identifier is `html`.  
  [Johnykutty Mathew](https://github.com/Johnykutty)

* Add `SuperCallRule` opt-in rule that warns about methods not calling to super.  
  [Angel G. Olloqui](https://github.com/angelolloqui)
  [#803](https://github.com/realm/SwiftLint/issues/803)

* Add `RedundantNilCoalesingRule` opt-in rule that warns against `?? nil`.  
  [Daniel Beard](https://github.com/daniel-beard)
  [#764](https://github.com/realm/SwiftLint/issues/764)

* Added opt-in rule to makes closure expressions spacing consistent.  
  [J. Cheyo Jimenez](https://github.com/masters3d)
  [#770](https://github.com/realm/SwiftLint/issues/770)

* Adds `allow_private_set` configuration for the `private_outlet` rule.  
  [Rohan Dhaimade](https://github.com/HaloZero)

* Swift 2.3 support.  
  [Norio Nomura](https://github.com/norio-nomura),
  [Syo Ikeda](https://github.com/ikesyo)

* Color literals count as single characters to avoid unintentional line length
  violations.  
  [Jonas](https://github.com/VFUC)
  [#742](https://github.com/realm/SwiftLint/issues/742)

* Add `SwitchCaseOnNewlineRule` opt-in rule that enforces a newline after
  `case pattern:` in a `switch`.  
  [Marcelo Fabri](https://github.com/marcelofabri)
  [#681](https://github.com/realm/SwiftLint/issues/681)

* Add `ValidIBInspectableRule` rule that checks if `@IBInspectable` declarations
  are valid. An `@IBInspectable` is valid if:
  * It's declared as a `var` (not `let`)
  * Its type is explicit (not inferred)
  * Its type is one of the
  [supported types](http://help.apple.com/xcode/mac/8.0/#/devf60c1c514)  

  [Marcelo Fabri](https://github.com/marcelofabri)
  [#756](https://github.com/realm/SwiftLint/issues/756)

* Add `ExplicitInitRule` opt-in rule to discourage calling `init` directly.  
  [Matt Taube](https://github.com/mtaube)
  [#715](https://github.com/realm/SwiftLint/pull/715)

##### Bug Fixes

* Fixed whitespace being added to TODO messages.  
  [W. Bagdon](https://github.com/wbagdon)
  [#792](https://github.com/realm/SwiftLint/issues/792)

* Fixed regex bug in Vertical Whitespace Rule by using SourceKitten instead.
  The rule now enabled by default again (no longer opt-in).  
  [J. Cheyo Jimenez](https://github.com/masters3d)
  [#772](https://github.com/realm/SwiftLint/issues/772)

* Correctable rules no longer apply corrections if the rule is locally disabled.  
  [J. Cheyo Jimenez](https://github.com/masters3d)  
  [#601](https://github.com/realm/SwiftLint/issues/601)

* Fixed regex bug in Mark Rule where MARK could not be used with only a hyphen
  but no descriptive text: `// MARK: -`.  
  [Ruotger Deecke](https://github.com/roddi)
  [#778](https://github.com/realm/SwiftLint/issues/778)

* Fixed: Private unit test rule not scoped to test classes.  
  Fixed: Private unit test rule config is ignored if regex is missing.  
  [Cristian Filipov](https://github.com/cfilipov)
  [#786](https://github.com/realm/SwiftLint/issues/786)

* Fixed: `ConditionalReturnsOnNewline` now respects severity configuration.  
  [Rohan Dhaimade](https://github.com/HaloZero)
  [#783](https://github.com/realm/SwiftLint/issues/783)

* Fixed: `ConditionalReturnsOnNewline` now checks if `return` is a keyword,
  avoiding false positives.  
  [Marcelo Fabri](https://github.com/marcelofabri)
  [#784](https://github.com/realm/SwiftLint/issues/784)

* `ForceUnwrappingRule` did not recognize force unwraps in return statements
  using subscript.  
  [Norio Nomura](https://github.com/norio-nomura)
  [#813](https://github.com/realm/SwiftLint/issues/813)

## 0.12.0: Vertical Laundry

##### Breaking

* Fixed: SwiftLint assumes paths in the YAML config file are relative to the
  current directory even when `--path` is passed as an argument.  
  [Cristian Filipov](https://github.com/cfilipov)

##### Enhancements

* Add `--enable-all-rules` CLI option to `lint` command to facilitate running
  all rules, even opt-in and disabled ones, ignoring `whitelist_rules`.  
  [JP Simard](https://github.com/jpsim)
  [#1170](https://github.com/realm/SwiftLint/issues/1170)

##### Bug Fixes

* Made Vertical Whitespace Rule added in 0.11.2 opt-in due to performance
  issues.  
  [JP Simard](https://github.com/jpsim)
  [#772](https://github.com/realm/SwiftLint/issues/772)

## 0.11.2: Communal Clothesline

This release has seen a phenomenal uptake in community contributions!

##### Breaking

* None.

##### Enhancements

* Add `MarkRule` rule to enforce `// MARK` syntax.  
  [Krzysztof Rodak](https://github.com/krodak)
  [#749](https://github.com/realm/SwiftLint/issues/749)

* Add `PrivateOutletRule` opt-in rule to enforce `@IBOutlet`
  instance variables to be `private`.  
  [Olivier Halligon](https://github.com/AliSoftware)

* Add content of the todo statement to message.  
  [J. Cheyo Jimenez](https://github.com/masters3d)
  [#478](https://github.com/realm/SwiftLint/issues/478)

* Add `LegacyNSGeometryFunctionsRule` rule. Add `NSSize`, `NSPoint`, and
  `NSRect` constants and constructors to existing rules.  
  [David Rönnqvist](https://github.com/d-ronnqvist)

* Added Vertical Whitespace Rule.  
  [J. Cheyo Jimenez](https://github.com/masters3d)
  [#548](https://github.com/realm/SwiftLint/issues/548)

* Removed ConditionalBindingCascadeRule.  
  [J. Cheyo Jimenez](https://github.com/masters3d)
  [#701](https://github.com/realm/SwiftLint/issues/701)

* Allow setting `flexible_right_spacing` configuration for the `colon` rule.  
  [Shai Mishali](https://github.com/freak4pc)
  [#730](https://github.com/realm/SwiftLint/issues/730)

* Add Junit reporter.  
  [Matthew Ellis](https://github.com/matthewellis)

* LeadingWhitespaceRule is now auto correctable.  
  [masters3d](https://github.com/masters3d)

* Add included regex for custom rules to control what files are processed.  
  [bootstraponline](https://github.com/bootstraponline)
  [#689](https://github.com/realm/SwiftLint/issues/689)

* Add rule to check for private unit tests (private unit tests don't get run
  by XCTest).  
  [Cristian Filipov](https://github.com/cfilipov)

* Add configuration for setting a warning threshold.  
  [woodhamgh](https://github.com/woodhamgh)
  [696](https://github.com/realm/SwiftLint/issues/696)

* Adds 'ConditionalReturnsOnNewLineRule' rule.  
  [Rohan Dhaimade](https://github.com/HaloZero)

* Made `- returns:` doc optional for initializers.  
  [Mohpor](https://github.com/mohpor)
  [#557](https://github.com/realm/SwiftLint/issues/557)

##### Bug Fixes

* Fixed CustomRule Regex.  
  [J. Cheyo Jimenez](https://github.com/masters3d)
  [#717](https://github.com/realm/SwiftLint/issues/717)
  [#726](https://github.com/realm/SwiftLint/issues/726)

* Allow disabling custom rules in code.  
  [J. Cheyo Jimenez](https://github.com/masters3d)
  [#515](https://github.com/realm/SwiftLint/issues/515)

* Fix LegacyConstructorRule when using variables instead of numbers.  
  [Sarr Blaise](https://github.com/bsarr007)
  [#646](https://github.com/realm/SwiftLint/issues/646)

* Fix force_unwrapping false positive inside strings.  
  [Daniel Beard](https://github.com/daniel-beard)
  [#721](https://github.com/realm/SwiftLint/issues/721)

## 0.11.1: Cuddles... Or Else!

##### Breaking

* None.

##### Enhancements

* Added `statement_mode` configuration to  the `statement_position` rule. The   
  `default` mode keeps the current SwiftLint behavior of keeping `else` and
  `catch` statements on the same line as the closing brace before them. The
  `uncuddled_else`configuration requires the `else` and `catch` to be on a new
  line with the same leading whitespace as the brace.  
  [Mike Skiba](https://github.com/ateliercw)
  [#651](https://github.com/realm/SwiftLint/issues/651)

##### Bug Fixes

* Remove extraneous argument label added in LegacyCGGeometryFunctionsRule
  autocorrect.  
  [Sarr Blaise](https://github.com/bsarr007)
  [643](https://github.com/realm/SwiftLint/issues/643)

## 0.11.0: Laundromat Format

##### Breaking

* Now `type_name` allows lowercase enum values to match the Swift API Design
  Guidelines.  
  [Jorge Bernal](https://github.com/koke)
  [#654](https://github.com/realm/SwiftLint/issues/654)

* Embedding frameworks needed by `swiftlint` was moved from
  SwiftLintFramework Xcode target to the swiftlint target.
  The `SwiftLintFramework.framework` product built by the
  SwiftLintFramework target no longer contains unnecessary frameworks or
  multiple copies of the Swift libraries.  
  [Norio Nomura](https://github.com/norio-nomura)

##### Enhancements

* Add `--format` option to `autocorrect` command which re-indents Swift files
  much like pasting into Xcode would. This option isn't currently configurable,
  but that can change if users request it.  
  [JP Simard](https://github.com/jpsim)

* Improve error messages for invalid configuration files.  
  [Brian Hardy](https://github.com/lyricsboy)

* Added the user-configurable option `ignores_empty_lines` to the
  `trailing_whitespace` rule. It can be used to control whether the
  `TrailingWhitespaceRule` should report and correct whitespace-indented empty
  lines. Defaults to `false`. Added unit tests.  
  [Reimar Twelker](https://github.com/raginmari)

##### Bug Fixes

* Fix false positive in conditional binding cascade violation.  
  [Norio Nomura](https://github.com/norio-nomura)
  [#642](https://github.com/realm/SwiftLint/issues/642)

* Another conditional binding fix, this time for enum that has two parameters
  or an if statement with two case tests.  
  [Andrew Rahn](https://github.com/paddlefish)
  [#667](https://github.com/realm/SwiftLint/issues/667)

* Fix regression in CommaRule ignoring violations when the comma is followed
  by a comment.  
  [Norio Nomura](https://github.com/norio-nomura)
  [#683](https://github.com/realm/SwiftLint/issues/683)

## 0.10.0: `laundry-select` edition

##### Breaking

* None.

##### Enhancements

* Now `libclang.dylib` and `sourcekitd.framework` are dynamically loaded at
  runtime by SourceKittenFramework to use the versions included in the Xcode
  version specified by `xcode-select -p` or custom toolchains.  
  [Norio Nomura](https://github.com/norio-nomura)
  [#167](https://github.com/jpsim/SourceKitten/issues/167)

* Add `LegacyCGGeometryFunctionsRule` rule.  
  [Sarr Blaise](https://github.com/bsarr007)
  [#625](https://github.com/realm/SwiftLint/issues/625)

* SwiftLint no longer crashes when SourceKitService crashes.  
  [Norio Nomura](https://github.com/norio-nomura)

* Rewrite `conditional_binding_cascade` rule.  
  [Norio Nomura](https://github.com/norio-nomura)
  [#617](https://github.com/realm/SwiftLint/issues/617)

* Add autocorrect for `ReturnArrowWhitespaceRule`.  
  [Craig Siemens](https://github.com/CraigSiemens)

##### Bug Fixes

* Failed to launch swiftlint when Xcode.app was placed at non standard path.  
  [Norio Nomura](https://github.com/norio-nomura)
  [#593](https://github.com/realm/SwiftLint/issues/593)

* `ClosingBraceRule` no longer triggers across line breaks.  
  [Josh Friend](https://github.com/joshfriend)
  [#592](https://github.com/realm/SwiftLint/issues/592)

* `LegacyConstantRule` and `LegacyConstructorRule` failed to `autocorrect`.  
  [Norio Nomura](https://github.com/norio-nomura)
  [#623](https://github.com/realm/SwiftLint/issues/623)

## 0.9.2: Multiple Exhaust Codes

##### Breaking

* None.

##### Enhancements

* Return different exit codes to distinguish between types of errors:
  * 0: No errors, maybe warnings in non-strict mode
  * 1: Usage or system error
  * 2: Style violations of severity "Error"
  * 3: No style violations of severity "Error", but violations of severity
       "warning" with `--strict`  
  [JP Simard](https://github.com/jpsim)
  [#166](https://github.com/realm/SwiftLint/issues/166)

* `VariableNameRule` now accepts symbols starting with more than one uppercase
  letter to allow for names like XMLString or MIMEType.  
  [Erik Aigner](https://github.com/eaigner)
  [#566](https://github.com/realm/SwiftLint/issues/566)

##### Bug Fixes

* Avoid overwriting files whose contents have not changed.  
  [Neil Gall](https://github.com/neilgall)
  [#574](https://github.com/realm/SwiftLint/issues/574)

* Fix `CommaRule` mismatch between violations and corrections.  
  [Norio Nomura](https://github.com/norio-nomura)
  [#466](https://github.com/realm/SwiftLint/issues/466)

* Fix more false positives in `ForceUnwrappingRule`.  
  [Norio Nomura](https://github.com/norio-nomura)
  [#546](https://github.com/realm/SwiftLint/issues/546)
  [#547](https://github.com/realm/SwiftLint/issues/547)

## 0.9.1: Air Duct Cleaning

##### Breaking

* None.

##### Enhancements

* None.

##### Bug Fixes

* Fix force unwrap rule missed cases with quotes.  
  [Norio Nomura](https://github.com/norio-nomura)
  [#535](https://github.com/realm/SwiftLint/issues/535)

* Fix issues with nested `.swiftlint.yml` file resolution.  
  [Norio Nomura](https://github.com/norio-nomura)
  [#543](https://github.com/realm/SwiftLint/issues/543)

## 0.9.0: Appliance Maintenance

##### Breaking

* `Linter.reporter` has been removed and `Configuration.reporterFromString(_:)`
  has been renamed to a free function: `reporterFromString(_:)`.  
  [JP Simard](https://github.com/jpsim)

* `_ConfigProviderRule` & `ConfigurableRule` have been removed and their
  requirements have been moved to `Rule`.  
  [JP Simard](https://github.com/jpsim)

* `Configuration(path:optional:silent)` has been changed to
  `Configuration(path:rootPath:optional:quiet:)`.  
  [JP Simard](https://github.com/jpsim)

* The static function `Configuration.rulesFromDict(_:ruleList:)` has been moved
  to an instance method: `RuleList.configuredRulesWithDictionary(_:)`.  
  [JP Simard](https://github.com/jpsim)

* The `rules` parameter in the `Configuration` initializer has been renamed to
  `configuredRules`.  
  [JP Simard](https://github.com/jpsim)

* Removed a large number of declarations from the public SwiftLintFramework API.
  This is being done to minimize the API surface area in preparation of a 1.0
  release. See [#507](https://github.com/realm/SwiftLint/pull/507) for a
  complete record of this change.  
  [JP Simard](https://github.com/jpsim)
  [#479](https://github.com/realm/SwiftLint/issues/479)

* All instances of the abbreviation "config" in the API have been expanded to
  "configuration". The `--config` command line parameter and
  `use_nested_configs` configuration key are unaffected.  
  [JP Simard](https://github.com/jpsim)

* The `use_nested_configs` configuration key has been deprecated and its value
  is now ignored. Nested configuration files are now always considered.  
  [JP Simard](https://github.com/jpsim)

##### Enhancements

* `swiftlint lint` now accepts an optional `--reporter` parameter which
  overrides existing `reporter` values in the configuration file. Choose between
  `xcode` (default), `json`, `csv` or `checkstyle`.  
  [JP Simard](https://github.com/jpsim)
  [#440](https://github.com/realm/SwiftLint/issues/440)

* `swiftlint rules` now shows a configuration description for all rules.  
  [JP Simard](https://github.com/jpsim)

* `lint` and `autocorrect` commands now accept a `--quiet` flag that prevents
  status messages like 'Linting <file>' & 'Done linting' from being logged.  
  [JP Simard](https://github.com/jpsim)
  [#386](https://github.com/realm/SwiftLint/issues/386)

* All top-level keys in a configuration file that accept an array now also
  accept a single value.  
  e.g. `included: Source` is equivalent to `included:\n  - Source`.  
  [JP Simard](https://github.com/jpsim)
  [#120](https://github.com/realm/SwiftLint/issues/120)

* Improve performance of `FunctionParameterCountRule`.  
  [Norio Nomura](https://github.com/norio-nomura)

* Improve performance of `ColonRule`.  
  [Norio Nomura](https://github.com/norio-nomura)

##### Bug Fixes

* Fix case sensitivity of keywords for `valid_docs`.  
  [Ankit Aggarwal](https://github.com/aciidb0mb3r)
  [#298](https://github.com/realm/SwiftLint/issues/298)

* Fixed inconsistencies between violations & corrections in
  `StatementPositionRule`.  
  [JP Simard](https://github.com/jpsim)
  [#466](https://github.com/realm/SwiftLint/issues/466)

* A warning will now be logged when invalid top-level keys are included in the
  configuration file.  
  [JP Simard](https://github.com/jpsim)
  [#120](https://github.com/realm/SwiftLint/issues/120)

* Fixed `LegacyConstructorRule` from correcting legacy constructors in string
  literals.  
  [JP Simard](https://github.com/jpsim)
  [#466](https://github.com/realm/SwiftLint/issues/466)

* Fixed an issue where `variable_name` or `type_name` would always report a
  violation when configured with only a `warning` value on either `min_length`
  or `max_length`.  
  [JP Simard](https://github.com/jpsim)
  [#522](https://github.com/realm/SwiftLint/issues/522)

## 0.8.0: High Heat

##### Breaking

* Setting only warning on `SeverityLevelsConfig` rules now disables the error
  value.  
  [Robin Kunde](https://github.com/robinkunde)
  [#409](https://github.com/realm/SwiftLint/issues/409)

* `enabled_rules` has been renamed to `opt_in_rules`.  
  [Daniel Beard](https://github.com/daniel-beard)

##### Enhancements

* Add `whitelist_rules` rule whitelists in config files.  
  [Daniel Beard](https://github.com/daniel-beard)
  [#256](https://github.com/realm/SwiftLint/issues/256)

* Improve performance of `ColonRule`, `LineLengthRule` & `syntaxKindsByLine`.  
  [Norio Nomura](https://github.com/norio-nomura)

* Add command to display rule description:
  `swiftlint rules <rule identifier>`.  
  [Tony Li](https://github.com/crazytonyli)
  [#392](https://github.com/realm/SwiftLint/issues/392)

* Add `FunctionParameterCountRule`.  
  [Denis Lebedev](https://github.com/garnett)
  [#415](https://github.com/realm/SwiftLint/issues/415)

* Measure complexity of nested functions separately in
  `CyclomaticComplexityRule`.  
  [Denis Lebedev](https://github.com/garnett)
  [#424](https://github.com/realm/SwiftLint/issues/424)

* Added exception for multi-line `if`/`guard`/`while` conditions to allow
  opening brace to be on a new line in `OpeningBraceRule`.  
  [Scott Hoyt](https://github.com/scottrhoyt)
  [#355](https://github.com/realm/SwiftLint/issues/355)

* The `rules` command now prints a table containing values for: `identifier`,
  `opt-in`, `correctable`, `enabled in your config` & `configuration`.  
  [JP Simard](https://github.com/jpsim)
  [#392](https://github.com/realm/SwiftLint/issues/392)

* Reduce maximum memory usage.  
  [Norio Nomura](https://github.com/norio-nomura)

##### Bug Fixes

* Fix more false positives in `ValidDocsRule`.  
  [diogoguimaraes](https://github.com/diogoguimaraes)
  [#451](https://github.com/realm/SwiftLint/issues/451)

* Fix `trailing_newline` autocorrect to handle more than one violation per
  line.  
  [Daniel Beard](https://github.com/daniel-beard)
  [#465](https://github.com/realm/SwiftLint/issues/465)

* Fix complexity measurement for switch statements in `CyclomaticComplexityRule`.  
  [Denis Lebedev](https://github.com/garnett)
  [#461](https://github.com/realm/SwiftLint/issues/461)

## 0.7.2: Appliance Manual

##### Breaking

* None.

##### Enhancements

* None.

##### Bug Fixes

* Fix several false positives in `ValidDocsRule`.  
  [diogoguimaraes](https://github.com/diogoguimaraes)
  [#375](https://github.com/realm/SwiftLint/issues/375)

## 0.7.1: Delicate Cycle

##### Breaking

* None.

##### Enhancements

* Improve performance of `MissingDocsRule`.  
  [Norio Nomura](https://github.com/norio-nomura)

* Added `CustomRules`.  
  [Scott Hoyt](https://github.com/scottrhoyt)  
  [#123](https://github.com/realm/SwiftLint/issues/123)

* Added opt-in `ForceUnwrappingRule` to issue warnings for all forced
  unwrappings.  
  [Benjamin Otto](https://github.com/Argent)
  [#55](https://github.com/realm/SwiftLint/issues/55)

##### Bug Fixes

* Fix several false positives in `ValidDocsRule`.  
  [diogoguimaraes](https://github.com/diogoguimaraes)
  [#375](https://github.com/realm/SwiftLint/issues/375)

## 0.7.0: Automatic Permanent Press

##### Breaking

* Replaced all uses of `XPCDictionary` with
  `[String: SourceKitRepresentable]`.  
  [JP Simard](https://github.com/jpsim)

* `VariableNameMinLengthRule` and `VariableNameMaxLengthRule` have been
  removed. `VariableNameRule` now has this functionality.  
  [Scott Hoyt](https://github.com/scottrhoyt)

* `ViolationLevelRule` has been removed. This functionality is now provided
  by `ConfigProviderRule` and `SeverityLevelsConfig`.  
  [Scott Hoyt](https://github.com/scottrhoyt)

##### Enhancements

* `TypeBodyLengthRule` now does not count comment or whitespace lines.  
  [Marcelo Fabri](https://github.com/marcelofabri)
  [#369](https://github.com/realm/SwiftLint/issues/369)

* `FunctionBodyLengthRule` now does not count comment or whitespace lines.  
  [Marcelo Fabri](https://github.com/marcelofabri)
  [#258](https://github.com/realm/SwiftLint/issues/258)

* All `Rule`s are now configurable in at least their severity: `SeverityConfig`.  
  [Scott Hoyt](https://github.com/scottrhoyt)
  [#371](https://github.com/realm/SwiftLint/issues/371)
  [#130](https://github.com/realm/SwiftLint/issues/130)
  [#268](https://github.com/realm/SwiftLint/issues/268)

* `TypeNameRule` and `VariableNameRule` conform to `ConfigProviderRule` using
  `NameConfig` to support `min_length`, `max_length`, and `excluded` names.  
  [Scott Hoyt](https://github.com/scottrhoyt)
  [#388](https://github.com/realm/SwiftLint/issues/388)
  [#259](https://github.com/realm/SwiftLint/issues/259)
  [#191](https://github.com/realm/SwiftLint/issues/191)

* Add `CyclomaticComplexityRule`.  
  [Denis Lebedev](https://github.com/garnett)

##### Bug Fixes

* Fix crash caused by infinite recursion when using nested config files.  
  [JP Simard](https://github.com/jpsim)
  [#368](https://github.com/realm/SwiftLint/issues/368)

* Fix crash when file contains NULL character.  
  [Norio Nomura](https://github.com/norio-nomura)
  [#379](https://github.com/realm/SwiftLint/issues/379)

## 0.6.0: Steam Cycle

##### Breaking

* `ParameterizedRule` is removed. Use `ConfigurableRule` instead.  
  [Scott Hoyt](https://github.com/scottrhoyt)
  [#353](https://github.com/realm/SwiftLint/issues/353)

* To activate a `Rule`, it must be added to the global `masterRuleList`.  
  [Scott Hoyt](https://github.com/scottrhoyt)

##### Enhancements

* `ConfigurableRule` protocol allows for improved rule configuration. See
  `CONTRIBUTING` for more details.  
  [Scott Hoyt](https://github.com/scottrhoyt)
  [#303](https://github.com/realm/SwiftLint/issues/303)

* `VariableNameMinLengthRule` now supports excluding certain variable names
  (e.g. "id").  
  [Scott Hoyt](https://github.com/scottrhoyt)
  [#231](https://github.com/realm/SwiftLint/issues/231)

* `ViolationLevelRule` provides default `ConfigurableRule` implementation for
  rules that only need integer error and warning levels.  
  [Scott Hoyt](https://github.com/scottrhoyt)

* Add AutoCorrect for StatementPositionRule.  
  [Raphael Randschau](https://github.com/nicolai86)

* Add AutoCorrect for CommaRule.  
  [Raphael Randschau](https://github.com/nicolai86)

* Add AutoCorrect for LegacyConstructorRule.  
  [Raphael Randschau](https://github.com/nicolai86)

* Improve performance of `LineLengthRule`.  
  [Norio Nomura](https://github.com/norio-nomura)

* Add ConditionalBindingCascadeRule.  
  [Aaron McTavish](https://github.com/aamctustwo)
  [#202](https://github.com/realm/SwiftLint/issues/202)

* Opt-in rules are now supported.  
  [JP Simard](https://github.com/jpsim)
  [#256](https://github.com/realm/SwiftLint/issues/256)

* Add LegacyConstantRule.  
  [Aaron McTavish](https://github.com/aamctustwo)
  [#319](https://github.com/realm/SwiftLint/issues/319)

* Add opt-in rule to encourage checking `isEmpty` over comparing `count` to
  zero.  
  [JP Simard](https://github.com/jpsim)
  [#202](https://github.com/realm/SwiftLint/issues/202)

* Add opt-in "Missing Docs" rule to detect undocumented public declarations.  
  [JP Simard](https://github.com/jpsim)

##### Bug Fixes

* None.

## 0.5.6: Bug FixLint

##### Breaking

* None.

##### Enhancements

* Improve performance by reducing calls to SourceKit.  
  [Norio Nomura](https://github.com/norio-nomura)

##### Bug Fixes

* Fix homebrew deployment issues.  
  [Norio Nomura](https://github.com/norio-nomura)

* AutoCorrect for TrailingNewlineRule only removes at most one line.  
  [John Estropia](https://github.com/JohnEstropia)

* `valid_docs` did not detect tuple as return value.  
  [Norio Nomura](https://github.com/norio-nomura)
  [#324](https://github.com/realm/SwiftLint/issues/324)

* Escape strings when using CSV reporter.  
  [JP Simard](https://github.com/jpsim)

## 0.5.5: Magic Drying Fluff Balls™

<http://www.amazon.com/Magic-Drying-Fluff-Balls-Softening/dp/B001EIW1SG>

##### Breaking

* None.

##### Enhancements

* None.

##### Bug Fixes

* Always fail if a YAML configuration file was found but could not be parsed.  
  [JP Simard](https://github.com/jpsim)
  [#310](https://github.com/realm/SwiftLint/issues/310)

* Make commands with modifiers work for violations with line-only locations.  
  [JP Simard](https://github.com/jpsim)
  [#316](https://github.com/realm/SwiftLint/issues/316)


## 0.5.4: Bounce™

##### Breaking

* Remove `Location.init(file:offset:)` in favor of the more explicit
  `Location.init(file:byteOffset:)` & `Location.init(file:characterOffset:)`.  
  [JP Simard](https://github.com/jpsim)

##### Enhancements

* Add `checkstyle` reporter to generate XML reports in the Checkstyle 4.3
  format.  
  [JP Simard](https://github.com/jpsim)
  [#277](https://github.com/realm/SwiftLint/issues/277)

* Support command comment modifiers (`previous`, `this` & `next`) to limit the
  command's scope to a single line.  
  [JP Simard](https://github.com/jpsim)
  [#222](https://github.com/realm/SwiftLint/issues/222)

* Add nested `.swiftlint.yml` configuration support.  
  [Scott Hoyt](https://github.com/scottrhoyt)
  [#299](https://github.com/realm/SwiftLint/issues/299)

##### Bug Fixes

* Fix multibyte handling in many rules.  
  [JP Simard](https://github.com/jpsim)
  [#279](https://github.com/realm/SwiftLint/issues/279)

* Fix an `NSRangeException` crash.  
  [Norio Nomura](https://github.com/norio-nomura)
  [#294](https://github.com/realm/SwiftLint/issues/294)

* The `valid_docs` rule now handles multibyte characters.  
  [Norio Nomura](https://github.com/norio-nomura)
  [#295](https://github.com/realm/SwiftLint/issues/295)


## 0.5.3: Mountain Scent

##### Breaking

* None.

##### Enhancements

* Improve autocorrect for OpeningBraceRule.  
  [Yasuhiro Inami](https://github.com/inamiy)

* Add autocorrect for ColonRule.  
  [Brian Partridge](https://github.com/brianpartridge)

* Add ClosingBraceRule.  
  [Yasuhiro Inami](https://github.com/inamiy)

##### Bug Fixes

* Fix false positives in ValidDocsRule.  
  [JP Simard](https://github.com/jpsim)
  [#267](https://github.com/realm/SwiftLint/issues/267)

## 0.5.2: Snuggle™

##### Breaking

* None.

##### Enhancements

* Performance improvements & unicode fixes (via SourceKitten).  
  [Norio Nomura](https://github.com/norio-nomura)

##### Bug Fixes

* Fix `ValidDocsRule` false positive when documenting functions with closure
  parameters.  
  [diogoguimaraes](https://github.com/diogoguimaraes)
  [#267](https://github.com/realm/SwiftLint/issues/267)


## 0.5.1: Lint Tray Malfunction

##### Breaking

* None.

##### Enhancements

* None.

##### Bug Fixes

* Make linting faster than 0.5.0, but slower than 0.4.0  
  [Norio Nomura](https://github.com/norio-nomura)
  [#119](https://github.com/jpsim/SourceKitten/issues/119)

* Re-introduce `--use-script-input-files` option for `lint` & `autocorrect`
  commands. Should also fix some issues when running SwiftLint from an Xcode
  build phase.  
  [JP Simard](https://github.com/jpsim)
  [#264](https://github.com/realm/SwiftLint/issues/264)


## 0.5.0: Downy™

##### Breaking

* `init()` is no longer a member of the `Rule` protocol.

##### Enhancements

* Add legacy constructor rule.  
  [Marcelo Fabri](https://github.com/marcelofabri)
  [#202](https://github.com/realm/SwiftLint/issues/202)

* The `VariableNameRule` now allows variable names when the entire name is
  capitalized. This allows stylistic usage common in cases like `URL` and other
  acronyms.  
  [Marcelo Fabri](https://github.com/marcelofabri)
  [#161](https://github.com/realm/SwiftLint/issues/161)

* Add `autocorrect` command to automatically correct certain violations
  (currently only `trailing_newline`, `trailing_semicolon` &
  `trailing_whitespace`).  
  [JP Simard](https://github.com/jpsim)
  [#5](https://github.com/realm/SwiftLint/issues/5)

* Allow to exclude files from `included` directory with `excluded`.  
  [Michal Laskowski](https://github.com/michallaskowski)

##### Bug Fixes

* Statement position rule no longer triggers for non-keyword uses of `catch` and
  `else`.  
  [JP Simard](https://github.com/jpsim)
  [#237](https://github.com/realm/SwiftLint/issues/237)

* Fix issues with multi-byte characters.  
  [JP Simard](https://github.com/jpsim)
  [#234](https://github.com/realm/SwiftLint/issues/234)


## 0.4.0: Wrinkle Release

##### Breaking

* API: Rename RuleExample to RuleDescription, remove StyleViolationType and
  combine Rule().identifier and Rule().example into Rule.description.  
  [JP Simard](https://github.com/jpsim)
  [#183](https://github.com/realm/SwiftLint/issues/183)

##### Enhancements

* The `VariableNameRule` now allows capitalized variable names when they are
  declared static. This allows stylistic usage common in cases like
  `OptionSetType` subclasses.  
  [Will Fleming](https://github.com/wfleming)

* Add `VariableNameMaxLengthRule` and `VariableNameMinLengthRule` parameter
  rules. Remove length checks on `VariableNameRule`.  
  [Mickael Morier](https://github.com/mmorier)

* Add trailing semicolon rule.  
  [JP Simard](https://github.com/jpsim)

* Add force try rule.  
  [JP Simard](https://github.com/jpsim)

* Support linting from Input Files provided by Run Script Phase of Xcode with
  `--use-script-input-files`.  
  [Norio Nomura](https://github.com/norio-nomura)
  [#193](https://github.com/realm/SwiftLint/pull/193)

##### Bug Fixes

* All rules now print their identifiers in reports.  
  [JP Simard](https://github.com/jpsim)
  [#180](https://github.com/realm/SwiftLint/issues/180)

* `ControlStatementRule` now detects all violations.  
  [Mickael Morier](https://github.com/mmorier)
  [#187](https://github.com/realm/SwiftLint/issues/187)

* `ControlStatementRule` no longer triggers a violation for acceptable use of
  parentheses.  
  [Mickael Morier](https://github.com/mmorier)
  [#189](https://github.com/realm/SwiftLint/issues/189)

* Nesting rule no longer triggers a violation for enums nested one level deep.  
  [JP Simard](https://github.com/jpsim)
  [#190](https://github.com/realm/SwiftLint/issues/190)

* `ColonRule` now triggers a violation even if equal operator is collapse to
  type and value.  
  [Mickael Morier](https://github.com/mmorier)
  [#135](https://github.com/realm/SwiftLint/issues/135)

* Fix an issue where logs would be printed asynchronously over each other.  
  [JP Simard](https://github.com/jpsim)
  [#200](https://github.com/realm/SwiftLint/issues/200)


## 0.3.0: Wrinkly Rules

##### Breaking

* `swiftlint rules` now just prints a list of all available rules and their
  identifiers.

##### Enhancements

* Support for Swift 2.1.  
  [JP Simard](https://github.com/jpsim)

* Added `StatementPositionRule` to make sure that catch, else if and else
  statements are on the same line as closing brace preceding them and after one
  space.  
  [Alex Culeva](https://github.com/S2dentik)

* Added `Comma Rule` to ensure there is a single space after a comma.  
  [Alex Culeva](https://github.com/S2dentik)

* Add rule identifier to all linter reports.  
  [zippy1978](https://github.com/zippy1978)

* Add `OpeningBraceRule` to make sure there is exactly a space before opening
  brace and it is on the same line as declaration.  
  [Alex Culeva](https://github.com/S2dentik)

* Print to stderr for all informational logs. Only reporter outputs is logged to
  stdout.  
  [JP Simard](https://github.com/jpsim)

* JSON and CSV reporters now only print at the very end of the linting
  process.  
  [JP Simard](https://github.com/jpsim)

* Add support for `guard` statements to ControlStatementRule.  
  [David Potter](https://github.com/Tableau-David-Potter)

* Lint parameter variables.  
  [JP Simard](https://github.com/jpsim)

##### Bug Fixes

* Custom reporters are now supported even when not running with `--use-stdin`.  
  [JP Simard](https://github.com/jpsim)
  [#151](https://github.com/realm/SwiftLint/issues/151)

* Deduplicate files in the current directory.  
  [JP Simard](https://github.com/jpsim)
  [#154](https://github.com/realm/SwiftLint/issues/154)


## 0.2.0: Tumble Dry

##### Breaking

* SwiftLint now exclusively supports Swift 2.0.  
  [JP Simard](https://github.com/jpsim)
  [#77](https://github.com/realm/SwiftLint/issues/77)

* `ViolationSeverity` now has an associated type of `String` and two members:
  `.Warning` and `.Error`.  
  [JP Simard](https://github.com/jpsim)
  [#113](https://github.com/realm/SwiftLint/issues/113)

##### Enhancements

* Configure SwiftLint via a YAML file:
  Supports `disabled_rules`, `included`, `excluded` and passing parameters to
  parameterized rules.
  Pass a configuration file path to `--config`, defaults to `.swiftlint.yml`.  
  [JP Simard](https://github.com/jpsim)
  [#1](https://github.com/realm/SwiftLint/issues/1)
  [#3](https://github.com/realm/SwiftLint/issues/3)
  [#20](https://github.com/realm/SwiftLint/issues/20)
  [#26](https://github.com/realm/SwiftLint/issues/26)

* Updated `TypeNameRule` and `VariableNameRule` to allow private type & variable
  names to start with an underscore.  
  [JP Simard](https://github.com/jpsim)

* Disable and re-enable rules from within source code comments using
  `// swiftlint:disable $IDENTIFIER` and `// swiftlint:enable $IDENTIFIER`.  
  [JP Simard](https://github.com/jpsim)
  [#4](https://github.com/realm/SwiftLint/issues/4)

* Add `--strict` lint flag which makes the lint fail if there are any
  warnings.  
  [Keith Smiley](https://github.com/keith)

* Violations are now printed to stderr.  
  [Keith Smiley](https://github.com/keith)

* Custom reporters are now supported. Specify a value for the `reporter:` key in
  your configuration file. Available reporters are `xcode` (default), `json`,
  `csv`.  
  [JP Simard](https://github.com/jpsim)
  [#42](https://github.com/realm/SwiftLint/issues/42)

##### Bug Fixes

* Improve performance of `TrailingWhitespaceRule`.  
  [Keith Smiley](https://github.com/keith)

* Allow newlines in function return arrow.  
  [JP Simard](https://github.com/jpsim)


## 0.1.2: FabricSoftenerRule

##### Breaking

* None.

##### Enhancements

* Added `OperatorFunctionWhitespaceRule` to make sure that
  you use whitespace around operators when defining them.  
  [Akira Hirakawa](https://github.com/akirahrkw)
  [#60](https://github.com/realm/SwiftLint/issues/60)

* Added `ReturnArrowWhitespaceRule` to make sure that
  you have 1 space before return arrow and return type.  
  [Akira Hirakawa](https://github.com/akirahrkw)

* Support linting from standard input (use `--use-stdin`).  
  [JP Simard](https://github.com/jpsim)
  [#78](https://github.com/realm/SwiftLint/issues/78)

* Improve performance of `TrailingNewlineRule`.  
  [Keith Smiley](https://github.com/keith)

* Lint parentheses around switch statements.  
  [Keith Smiley](https://github.com/keith)

##### Bug Fixes

* None.


## 0.1.1: Top Loading

##### Breaking

* The `Rule` and `ASTRule` protocol members are now non-static.  
  [aarondaub](https://github.com/aarondaub)

* Split `Rule` into `Rule` and `ParameterizedRule` protocols.  
  [aarondaub](https://github.com/aarondaub)
  [#21](https://github.com/realm/SwiftLint/issues/21)

##### Enhancements

* Added a command line option `--path` to specify a path to lint.  
  [Lars Lockefeer](https://github.com/larslockefeer)
  [#16](https://github.com/realm/SwiftLint/issues/16)

* swiftlint now returns a non-zero error code when a warning of high-severity
  or above is found in the source files being linted.  
  [Pat Wallace](https://github.com/pawrsccouk)
  [#30](https://github.com/realm/SwiftLint/issues/30)

* Added `rules` command to display which rules are currently applied along
  with examples.  
  [Chris Eidhof](https://github.com/chriseidhof)

* Cache parsing to reduce execution time by more than 50%.  
  [Nikolaj Schumacher](https://github.com/nschum)

* Added `ControlStatementRule` to make sure that if/for/while/do statements
  do not wrap their conditionals in parentheses.  
  [Andrea Mazzini](https://github.com/andreamazz)

* Character position is now included in violation location where appropriate.  
  [JP Simard](https://github.com/jpsim)
  [#62](https://github.com/realm/SwiftLint/issues/62)

* The following rules now conform to `ASTRule`:
  FunctionBodyLength, Nesting, TypeBodyLength, TypeName, VariableName.  
  [JP Simard](https://github.com/jpsim)

##### Bug Fixes

* Trailing newline and file length violations are now displayed in Xcode.  
  [JP Simard](https://github.com/jpsim)
  [#43](https://github.com/realm/SwiftLint/issues/43)


## 0.1.0: Fresh Out Of The Dryer

First Version!<|MERGE_RESOLUTION|>--- conflicted
+++ resolved
@@ -125,12 +125,6 @@
   [ZevEisenberg](https://github.com/ZevEisenberg)
   [#3040](https://github.com/realm/SwiftLint/pull/3040)
 
-<<<<<<< HEAD
-* Add case `preview_provider` to the order list of `file_types_order` to fix
-  an issue with false positives for `PreviewProvider` subclasses in SwiftUI.  
-  [Cihat Gündüz](https://github.com/Jeehut)
-  [#2860](https://github.com/realm/SwiftLint/issues/2860)
-=======
 * Introduce a new `SyntaxRule` that enables writing rules using
   [SwiftSyntax](https://github.com/apple/swift-syntax).  
   [Marcelo Fabri](https://github.com/marcelofabri)
@@ -160,7 +154,11 @@
   instead of comparing values to the `.nan` constant.  
   [Marcelo Fabri](https://github.com/marcelofabri)
   [#2086](https://github.com/realm/SwiftLint/issues/2086)
->>>>>>> 889dc49b
+
+* Add case `preview_provider` to the order list of `file_types_order` to fix
+  an issue with false positives for `PreviewProvider` subclasses in SwiftUI.  
+  [Cihat Gündüz](https://github.com/Jeehut)
+  [#2860](https://github.com/realm/SwiftLint/issues/2860)
 
 #### Bug Fixes
 
