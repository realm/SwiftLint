--- conflicted
+++ resolved
@@ -1,8 +1,3 @@
-<<<<<<< HEAD
-github "jpsim/SourceKitten" ~> 0.18
-github "scottrhoyt/SwiftyTextTable" ~> 0.5.0
-github "xzeror/Glob" ~> 1.0
-=======
 github "jpsim/SourceKitten" ~> 0.18.4
 github "jpsim/SwiftyTextTable" "characters"
->>>>>>> a03f8f8c
+github "xzeror/Glob" ~> 1.0
