
# Rules

* [Array Init](#array-init)
* [Attributes](#attributes)
* [Block Based KVO](#block-based-kvo)
* [Class Delegate Protocol](#class-delegate-protocol)
* [Closing Brace Spacing](#closing-brace-spacing)
* [Closure End Indentation](#closure-end-indentation)
* [Closure Parameter Position](#closure-parameter-position)
* [Closure Spacing](#closure-spacing)
* [Colon](#colon)
* [Comma Spacing](#comma-spacing)
* [Compiler Protocol Init](#compiler-protocol-init)
* [Conditional Returns on Newline](#conditional-returns-on-newline)
* [Contains over first not nil](#contains-over-first-not-nil)
* [Control Statement](#control-statement)
* [Custom Rules](#custom-rules)
* [Cyclomatic Complexity](#cyclomatic-complexity)
* [Discarded Notification Center Observer](#discarded-notification-center-observer)
* [Discouraged Direct Initialization](#discouraged-direct-initialization)
* [Discouraged Object Literal](#discouraged-object-literal)
* [Discouraged Optional Boolean](#discouraged-optional-boolean)
* [Discouraged Optional Collection](#discouraged-optional-collection)
* [Dynamic Inline](#dynamic-inline)
* [Empty Count](#empty-count)
* [Empty Enum Arguments](#empty-enum-arguments)
* [Empty Parameters](#empty-parameters)
* [Empty Parentheses with Trailing Closure](#empty-parentheses-with-trailing-closure)
* [Empty String](#empty-string)
* [Empty XCTest Method](#empty-xctest-method)
* [Explicit ACL](#explicit-acl)
* [Explicit Enum Raw Value](#explicit-enum-raw-value)
* [Explicit Init](#explicit-init)
* [Explicit Top Level ACL](#explicit-top-level-acl)
* [Explicit Type Interface](#explicit-type-interface)
* [Extension Access Modifier](#extension-access-modifier)
* [Fallthrough](#fallthrough)
* [Fatal Error Message](#fatal-error-message)
* [File Header](#file-header)
* [File Line Length](#file-line-length)
* [File Name](#file-name)
* [First Where](#first-where)
* [For Where](#for-where)
* [Force Cast](#force-cast)
* [Force Try](#force-try)
* [Force Unwrapping](#force-unwrapping)
* [Function Body Length](#function-body-length)
* [Function Default Parameter at End](#function-default-parameter-at-end)
* [Function Parameter Count](#function-parameter-count)
* [Generic Type Name](#generic-type-name)
* [Identifier Name](#identifier-name)
* [Implicit Getter](#implicit-getter)
* [Implicit Return](#implicit-return)
* [Implicitly Unwrapped Optional](#implicitly-unwrapped-optional)
* [Is Disjoint](#is-disjoint)
* [Joined Default Parameter](#joined-default-parameter)
* [Large Tuple](#large-tuple)
* [Leading Whitespace](#leading-whitespace)
* [Legacy CGGeometry Functions](#legacy-cggeometry-functions)
* [Legacy Constant](#legacy-constant)
* [Legacy Constructor](#legacy-constructor)
* [Legacy NSGeometry Functions](#legacy-nsgeometry-functions)
* [Variable Declaration Whitespace](#variable-declaration-whitespace)
* [Line Length](#line-length)
* [Literal Expression End Indentation](#literal-expression-end-indentation)
* [Lower ACL than parent](#lower-acl-than-parent)
* [Mark](#mark)
<<<<<<< HEAD
* [Missing Docs](#missing-docs)
=======
* [Modifier Order](#modifier-order)
>>>>>>> e902b25a
* [Multiline Arguments](#multiline-arguments)
* [Multiline Parameters](#multiline-parameters)
* [Multiple Closures with Trailing Closure](#multiple-closures-with-trailing-closure)
* [Nesting](#nesting)
* [Nimble Operator](#nimble-operator)
* [No Extension Access Modifier](#no-extension-access-modifier)
* [No Grouping Extension](#no-grouping-extension)
* [Notification Center Detachment](#notification-center-detachment)
* [Number Separator](#number-separator)
* [Object Literal](#object-literal)
* [Opening Brace Spacing](#opening-brace-spacing)
* [Operator Usage Whitespace](#operator-usage-whitespace)
* [Operator Function Whitespace](#operator-function-whitespace)
* [Overridden methods call super](#overridden-methods-call-super)
* [Override in Extension](#override-in-extension)
* [Pattern Matching Keywords](#pattern-matching-keywords)
* [Prefixed Top-Level Constant](#prefixed-top-level-constant)
* [Private Actions](#private-actions)
* [Private Outlets](#private-outlets)
* [Private over fileprivate](#private-over-fileprivate)
* [Private Unit Test](#private-unit-test)
* [Prohibited calls to super](#prohibited-calls-to-super)
* [Protocol Property Accessors Order](#protocol-property-accessors-order)
* [Quick Discouraged Call](#quick-discouraged-call)
* [Quick Discouraged Focused Test](#quick-discouraged-focused-test)
* [Quick Discouraged Pending Test](#quick-discouraged-pending-test)
* [Redundant Discardable Let](#redundant-discardable-let)
* [Redundant Nil Coalescing](#redundant-nil-coalescing)
* [Redundant Optional Initialization](#redundant-optional-initialization)
* [Redundant Set Access Control Rule](#redundant-set-access-control-rule)
* [Redundant String Enum Value](#redundant-string-enum-value)
* [Redundant Void Return](#redundant-void-return)
* [Required Enum Case](#required-enum-case)
* [Returning Whitespace](#returning-whitespace)
* [Shorthand Operator](#shorthand-operator)
* [Single Test Class](#single-test-class)
* [Min or Max over Sorted First or Last](#min-or-max-over-sorted-first-or-last)
* [Sorted Imports](#sorted-imports)
* [Statement Position](#statement-position)
* [Strict fileprivate](#strict-fileprivate)
* [Superfluous Disable Command](#superfluous-disable-command)
* [Switch and Case Statement Alignment](#switch-and-case-statement-alignment)
* [Switch Case on Newline](#switch-case-on-newline)
* [Syntactic Sugar](#syntactic-sugar)
* [Todo](#todo)
* [Trailing Closure](#trailing-closure)
* [Trailing Comma](#trailing-comma)
* [Trailing Newline](#trailing-newline)
* [Trailing Semicolon](#trailing-semicolon)
* [Trailing Whitespace](#trailing-whitespace)
* [Type Body Length](#type-body-length)
* [Type Name](#type-name)
* [Unavailable Function](#unavailable-function)
* [Unneeded Break in Switch](#unneeded-break-in-switch)
* [Unneeded Parentheses in Closure Argument](#unneeded-parentheses-in-closure-argument)
* [Untyped Error in Catch](#untyped-error-in-catch)
* [Unused Closure Parameter](#unused-closure-parameter)
* [Unused Enumerated](#unused-enumerated)
* [Unused Optional Binding](#unused-optional-binding)
* [Valid IBInspectable](#valid-ibinspectable)
* [Vertical Parameter Alignment](#vertical-parameter-alignment)
* [Vertical Parameter Alignment On Call](#vertical-parameter-alignment-on-call)
* [Vertical Whitespace](#vertical-whitespace)
* [Void Return](#void-return)
* [Weak Delegate](#weak-delegate)
* [XCTFail Message](#xctfail-message)
* [Yoda condition rule](#yoda-condition-rule)
--------

## Array Init

Identifier | Enabled by default | Supports autocorrection | Kind | Minimum Swift Compiler Version
--- | --- | --- | --- | ---
`array_init` | Disabled | No | lint | 3.0.0 

Prefer using `Array(seq)` over `seq.map { $0 }` to convert a sequence into an Array.

### Examples

<details>
<summary>Non Triggering Examples</summary>

```swift
Array(foo)

```

```swift
foo.map { $0.0 }

```

```swift
foo.map { $1 }

```

```swift
foo.map { $0() }

```

```swift
foo.map { ((), $0) }

```

```swift
foo.map { $0! }

```

```swift
foo.map { $0! /* force unwrap */ }

```

```swift
foo.something { RouteMapper.map($0) }

```

</details>
<details>
<summary>Triggering Examples</summary>

```swift
↓foo.map({ $0 })

```

```swift
↓foo.map { $0 }

```

```swift
↓foo.map { return $0 }

```

```swift
↓foo.map { elem in
   elem
}

```

```swift
↓foo.map { elem in
   return elem
}

```

```swift
↓foo.map { (elem: String) in
   elem
}

```

```swift
↓foo.map { elem -> String in
   elem
}

```

```swift
↓foo.map { $0 /* a comment */ }

```

</details>



## Attributes

Identifier | Enabled by default | Supports autocorrection | Kind | Minimum Swift Compiler Version
--- | --- | --- | --- | ---
`attributes` | Disabled | No | style | 3.0.0 

Attributes should be on their own lines in functions and types, but on the same line as variables and imports.

### Examples

<details>
<summary>Non Triggering Examples</summary>

```swift
@objc var x: String
```

```swift
@objc private var x: String
```

```swift
@nonobjc var x: String
```

```swift
@IBOutlet private var label: UILabel
```

```swift
@IBOutlet @objc private var label: UILabel
```

```swift
@NSCopying var name: NSString
```

```swift
@NSManaged var name: String?
```

```swift
@IBInspectable var cornerRadius: CGFloat
```

```swift
@available(iOS 9.0, *)
 let stackView: UIStackView
```

```swift
@NSManaged func addSomeObject(book: SomeObject)
```

```swift
@IBAction func buttonPressed(button: UIButton)
```

```swift
@objc
 @IBAction func buttonPressed(button: UIButton)
```

```swift
@available(iOS 9.0, *)
 func animate(view: UIStackView)
```

```swift
@available(iOS 9.0, *, message="A message")
 func animate(view: UIStackView)
```

```swift
@nonobjc
 final class X
```

```swift
@available(iOS 9.0, *)
 class UIStackView
```

```swift
@NSApplicationMain
 class AppDelegate: NSObject, NSApplicationDelegate
```

```swift
@UIApplicationMain
 class AppDelegate: NSObject, UIApplicationDelegate
```

```swift
@IBDesignable
 class MyCustomView: UIView
```

```swift
@testable import SourceKittenFramework
```

```swift
@objc(foo_x)
 var x: String
```

```swift
@available(iOS 9.0, *)
@objc(abc_stackView)
 let stackView: UIStackView
```

```swift
@objc(abc_addSomeObject:)
 @NSManaged func addSomeObject(book: SomeObject)
```

```swift
@objc(ABCThing)
 @available(iOS 9.0, *)
 class Thing
```

```swift
class Foo: NSObject {
 override var description: String { return "" }
}
```

```swift
class Foo: NSObject {

 override func setUp() {}
}
```

```swift
@objc
class ⽺ {}

```

```swift
extension Property {

 @available(*, unavailable, renamed: "isOptional")
public var optional: Bool { fatalError() }
}
```

```swift
@GKInspectable var maxSpeed: Float
```

```swift
@discardableResult
 func a() -> Int
```

```swift
@objc
 @discardableResult
 func a() -> Int
```

```swift
func increase(f: @autoclosure () -> Int) -> Int
```

```swift
func foo(completionHandler: @escaping () -> Void)
```

```swift
private struct DefaultError: Error {}
```

```swift
@testable import foo

private let bar = 1
```

```swift
import XCTest
@testable import DeleteMe

@available (iOS 11.0, *)
class DeleteMeTests: XCTestCase {
}
```

</details>
<details>
<summary>Triggering Examples</summary>

```swift
@objc
 ↓var x: String
```

```swift
@objc

 ↓var x: String
```

```swift
@objc
 private ↓var x: String
```

```swift
@nonobjc
 ↓var x: String
```

```swift
@IBOutlet
 private ↓var label: UILabel
```

```swift
@IBOutlet

 private ↓var label: UILabel
```

```swift
@NSCopying
 ↓var name: NSString
```

```swift
@NSManaged
 ↓var name: String?
```

```swift
@IBInspectable
 ↓var cornerRadius: CGFloat
```

```swift
@available(iOS 9.0, *) ↓let stackView: UIStackView
```

```swift
@NSManaged
 ↓func addSomeObject(book: SomeObject)
```

```swift
@IBAction
 ↓func buttonPressed(button: UIButton)
```

```swift
@IBAction
 @objc
 ↓func buttonPressed(button: UIButton)
```

```swift
@available(iOS 9.0, *) ↓func animate(view: UIStackView)
```

```swift
@nonobjc final ↓class X
```

```swift
@available(iOS 9.0, *) ↓class UIStackView
```

```swift
@available(iOS 9.0, *)
 @objc ↓class UIStackView
```

```swift
@available(iOS 9.0, *) @objc
 ↓class UIStackView
```

```swift
@available(iOS 9.0, *)

 ↓class UIStackView
```

```swift
@UIApplicationMain ↓class AppDelegate: NSObject, UIApplicationDelegate
```

```swift
@IBDesignable ↓class MyCustomView: UIView
```

```swift
@testable
↓import SourceKittenFramework
```

```swift
@testable


↓import SourceKittenFramework
```

```swift
@objc(foo_x) ↓var x: String
```

```swift
@available(iOS 9.0, *) @objc(abc_stackView)
 ↓let stackView: UIStackView
```

```swift
@objc(abc_addSomeObject:) @NSManaged
 ↓func addSomeObject(book: SomeObject)
```

```swift
@objc(abc_addSomeObject:)
 @NSManaged
 ↓func addSomeObject(book: SomeObject)
```

```swift
@available(iOS 9.0, *)
 @objc(ABCThing) ↓class Thing
```

```swift
@GKInspectable
 ↓var maxSpeed: Float
```

```swift
@discardableResult ↓func a() -> Int
```

```swift
@objc
 @discardableResult ↓func a() -> Int
```

```swift
@objc

 @discardableResult
 ↓func a() -> Int
```

</details>



## Block Based KVO

Identifier | Enabled by default | Supports autocorrection | Kind | Minimum Swift Compiler Version
--- | --- | --- | --- | ---
`block_based_kvo` | Enabled | No | idiomatic | 3.0.0 

Prefer the new block based KVO API with keypaths when using Swift 3.2 or later.

### Examples

<details>
<summary>Non Triggering Examples</summary>

```swift
let observer = foo.observe(\.value, options: [.new]) { (foo, change) in
   print(change.newValue)
}
```

</details>
<details>
<summary>Triggering Examples</summary>

```swift
class Foo: NSObject {
   override ↓func observeValue(forKeyPath keyPath: String?, of object: Any?,
                               change: [NSKeyValueChangeKey : Any]?,
                               context: UnsafeMutableRawPointer?) {}
}
```

```swift
class Foo: NSObject {
   override ↓func observeValue(forKeyPath keyPath: String?, of object: Any?,
                               change: Dictionary<NSKeyValueChangeKey, Any>?,
                               context: UnsafeMutableRawPointer?) {}
}
```

</details>



## Class Delegate Protocol

Identifier | Enabled by default | Supports autocorrection | Kind | Minimum Swift Compiler Version
--- | --- | --- | --- | ---
`class_delegate_protocol` | Enabled | No | lint | 3.0.0 

Delegate protocols should be class-only so they can be weakly referenced.

### Examples

<details>
<summary>Non Triggering Examples</summary>

```swift
protocol FooDelegate: class {}

```

```swift
protocol FooDelegate: class, BarDelegate {}

```

```swift
protocol Foo {}

```

```swift
class FooDelegate {}

```

```swift
@objc protocol FooDelegate {}

```

```swift
@objc(MyFooDelegate)
 protocol FooDelegate {}

```

```swift
protocol FooDelegate: BarDelegate {}

```

```swift
protocol FooDelegate: AnyObject {}

```

```swift
protocol FooDelegate: NSObjectProtocol {}

```

</details>
<details>
<summary>Triggering Examples</summary>

```swift
↓protocol FooDelegate {}

```

```swift
↓protocol FooDelegate: Bar {}

```

</details>



## Closing Brace Spacing

Identifier | Enabled by default | Supports autocorrection | Kind | Minimum Swift Compiler Version
--- | --- | --- | --- | ---
`closing_brace` | Enabled | Yes | style | 3.0.0 

Closing brace with closing parenthesis should not have any whitespaces in the middle.

### Examples

<details>
<summary>Non Triggering Examples</summary>

```swift
[].map({ })
```

```swift
[].map(
  { }
)
```

</details>
<details>
<summary>Triggering Examples</summary>

```swift
[].map({ ↓} )
```

```swift
[].map({ ↓}	)
```

</details>



## Closure End Indentation

Identifier | Enabled by default | Supports autocorrection | Kind | Minimum Swift Compiler Version
--- | --- | --- | --- | ---
`closure_end_indentation` | Disabled | Yes | style | 3.0.0 

Closure end should have the same indentation as the line that started it.

### Examples

<details>
<summary>Non Triggering Examples</summary>

```swift
SignalProducer(values: [1, 2, 3])
   .startWithNext { number in
       print(number)
   }

```

```swift
[1, 2].map { $0 + 1 }

```

```swift
return match(pattern: pattern, with: [.comment]).flatMap { range in
   return Command(string: contents, range: range)
}.flatMap { command in
   return command.expand()
}

```

```swift
foo(foo: bar,
    options: baz) { _ in }

```

```swift
someReallyLongProperty.chainingWithAnotherProperty
   .foo { _ in }
```

```swift
foo(abc, 123)
{ _ in }

```

```swift
function(
    closure: { x in
        print(x)
    },
    anotherClosure: { y in
        print(y)
    })
```

```swift
function(parameter: param,
         closure: { x in
    print(x)
})
```

```swift
function(parameter: param, closure: { x in
        print(x)
    },
    anotherClosure: { y in
        print(y)
    })
```

</details>
<details>
<summary>Triggering Examples</summary>

```swift
SignalProducer(values: [1, 2, 3])
   .startWithNext { number in
       print(number)
↓}

```

```swift
return match(pattern: pattern, with: [.comment]).flatMap { range in
   return Command(string: contents, range: range)
   ↓}.flatMap { command in
   return command.expand()
↓}

```

```swift
function(
    closure: { x in
        print(x)
↓},
    anotherClosure: { y in
        print(y)
↓})
```

</details>



## Closure Parameter Position

Identifier | Enabled by default | Supports autocorrection | Kind | Minimum Swift Compiler Version
--- | --- | --- | --- | ---
`closure_parameter_position` | Enabled | No | style | 3.0.0 

Closure parameters should be on the same line as opening brace.

### Examples

<details>
<summary>Non Triggering Examples</summary>

```swift
[1, 2].map { $0 + 1 }

```

```swift
[1, 2].map({ $0 + 1 })

```

```swift
[1, 2].map { number in
 number + 1 
}

```

```swift
[1, 2].map { number -> Int in
 number + 1 
}

```

```swift
[1, 2].map { (number: Int) -> Int in
 number + 1 
}

```

```swift
[1, 2].map { [weak self] number in
 number + 1 
}

```

```swift
[1, 2].something(closure: { number in
 number + 1 
})

```

```swift
let isEmpty = [1, 2].isEmpty()

```

```swift
rlmConfiguration.migrationBlock.map { rlmMigration in
return { migration, schemaVersion in
rlmMigration(migration.rlmMigration, schemaVersion)
}
}
```

```swift
let mediaView: UIView = { [weak self] index in
   return UIView()
}(index)

```

</details>
<details>
<summary>Triggering Examples</summary>

```swift
[1, 2].map {
 ↓number in
 number + 1 
}

```

```swift
[1, 2].map {
 ↓number -> Int in
 number + 1 
}

```

```swift
[1, 2].map {
 (↓number: Int) -> Int in
 number + 1 
}

```

```swift
[1, 2].map {
 [weak self] ↓number in
 number + 1 
}

```

```swift
[1, 2].map { [weak self]
 ↓number in
 number + 1 
}

```

```swift
[1, 2].map({
 ↓number in
 number + 1 
})

```

```swift
[1, 2].something(closure: {
 ↓number in
 number + 1 
})

```

```swift
[1, 2].reduce(0) {
 ↓sum, ↓number in
 number + sum 
}

```

</details>



## Closure Spacing

Identifier | Enabled by default | Supports autocorrection | Kind | Minimum Swift Compiler Version
--- | --- | --- | --- | ---
`closure_spacing` | Disabled | Yes | style | 3.0.0 

Closure expressions should have a single space inside each brace.

### Examples

<details>
<summary>Non Triggering Examples</summary>

```swift
[].map ({ $0.description })
```

```swift
[].filter { $0.contains(location) }
```

```swift
extension UITableViewCell: ReusableView { }
```

```swift
extension UITableViewCell: ReusableView {}
```

</details>
<details>
<summary>Triggering Examples</summary>

```swift
[].filter(↓{$0.contains(location)})
```

```swift
[].map(↓{$0})
```

```swift
(↓{each in return result.contains(where: ↓{e in return e}) }).count
```

```swift
filter ↓{ sorted ↓{ $0 < $1}}
```

</details>



## Colon

Identifier | Enabled by default | Supports autocorrection | Kind | Minimum Swift Compiler Version
--- | --- | --- | --- | ---
`colon` | Enabled | Yes | style | 3.0.0 

Colons should be next to the identifier when specifying a type and next to the key in dictionary literals.

### Examples

<details>
<summary>Non Triggering Examples</summary>

```swift
let abc: Void

```

```swift
let abc: [Void: Void]

```

```swift
let abc: (Void, Void)

```

```swift
let abc: ([Void], String, Int)

```

```swift
let abc: [([Void], String, Int)]

```

```swift
let abc: String="def"

```

```swift
let abc: Int=0

```

```swift
let abc: Enum=Enum.Value

```

```swift
func abc(def: Void) {}

```

```swift
func abc(def: Void, ghi: Void) {}

```

```swift
// 周斌佳年周斌佳
let abc: String = "abc:"
```

```swift
let abc = [Void: Void]()

```

```swift
let abc = [1: [3: 2], 3: 4]

```

```swift
let abc = ["string": "string"]

```

```swift
let abc = ["string:string": "string"]

```

```swift
let abc: [String: Int]

```

```swift
func foo(bar: [String: Int]) {}

```

```swift
func foo() -> [String: Int] { return [:] }

```

```swift
let abc: Any

```

```swift
let abc: [Any: Int]

```

```swift
let abc: [String: Any]

```

```swift
class Foo: Bar {}

```

```swift
class Foo<T: Equatable> {}

```

```swift
switch foo {
case .bar:
    _ = something()
}

```

```swift
object.method(x: 5, y: "string")

```

```swift
object.method(x: 5, y:
              "string")
```

```swift
object.method(5, y: "string")

```

```swift
func abc() { def(ghi: jkl) }
```

```swift
func abc(def: Void) { ghi(jkl: mno) }
```

```swift
class ABC { let def = ghi(jkl: mno) } }
```

```swift
func foo() { let dict = [1: 1] }
```

</details>
<details>
<summary>Triggering Examples</summary>

```swift
let ↓abc:Void

```

```swift
let ↓abc:  Void

```

```swift
let ↓abc :Void

```

```swift
let ↓abc : Void

```

```swift
let ↓abc : [Void: Void]

```

```swift
let ↓abc : (Void, String, Int)

```

```swift
let ↓abc : ([Void], String, Int)

```

```swift
let ↓abc : [([Void], String, Int)]

```

```swift
let ↓abc:  (Void, String, Int)

```

```swift
let ↓abc:  ([Void], String, Int)

```

```swift
let ↓abc:  [([Void], String, Int)]

```

```swift
let ↓abc :String="def"

```

```swift
let ↓abc :Int=0

```

```swift
let ↓abc :Int = 0

```

```swift
let ↓abc:Int=0

```

```swift
let ↓abc:Int = 0

```

```swift
let ↓abc:Enum=Enum.Value

```

```swift
func abc(↓def:Void) {}

```

```swift
func abc(↓def:  Void) {}

```

```swift
func abc(↓def :Void) {}

```

```swift
func abc(↓def : Void) {}

```

```swift
func abc(def: Void, ↓ghi :Void) {}

```

```swift
let abc = [Void↓:Void]()

```

```swift
let abc = [Void↓ : Void]()

```

```swift
let abc = [Void↓:  Void]()

```

```swift
let abc = [Void↓ :  Void]()

```

```swift
let abc = [1: [3↓ : 2], 3: 4]

```

```swift
let abc = [1: [3↓ : 2], 3↓:  4]

```

```swift
let abc: [↓String : Int]

```

```swift
let abc: [↓String:Int]

```

```swift
func foo(bar: [↓String : Int]) {}

```

```swift
func foo(bar: [↓String:Int]) {}

```

```swift
func foo() -> [↓String : Int] { return [:] }

```

```swift
func foo() -> [↓String:Int] { return [:] }

```

```swift
let ↓abc : Any

```

```swift
let abc: [↓Any : Int]

```

```swift
let abc: [↓String : Any]

```

```swift
class ↓Foo : Bar {}

```

```swift
class ↓Foo:Bar {}

```

```swift
class Foo<↓T:Equatable> {}

```

```swift
class Foo<↓T : Equatable> {}

```

```swift
object.method(x: 5, y↓ : "string")

```

```swift
object.method(x↓:5, y: "string")

```

```swift
object.method(x↓:  5, y: "string")

```

```swift
func abc() { def(ghi↓:jkl) }
```

```swift
func abc(def: Void) { ghi(jkl↓:mno) }
```

```swift
class ABC { let def = ghi(jkl↓:mno) } }
```

```swift
func foo() { let dict = [1↓ : 1] }
```

</details>



## Comma Spacing

Identifier | Enabled by default | Supports autocorrection | Kind | Minimum Swift Compiler Version
--- | --- | --- | --- | ---
`comma` | Enabled | Yes | style | 3.0.0 

There should be no space before and one after any comma.

### Examples

<details>
<summary>Non Triggering Examples</summary>

```swift
func abc(a: String, b: String) { }
```

```swift
abc(a: "string", b: "string"
```

```swift
enum a { case a, b, c }
```

```swift
func abc(
  a: String,  // comment
  bcd: String // comment
) {
}

```

```swift
func abc(
  a: String,
  bcd: String
) {
}

```

</details>
<details>
<summary>Triggering Examples</summary>

```swift
func abc(a: String↓ ,b: String) { }
```

```swift
func abc(a: String↓ ,b: String↓ ,c: String↓ ,d: String) { }
```

```swift
abc(a: "string"↓,b: "string"
```

```swift
enum a { case a↓ ,b }
```

```swift
let result = plus(
    first: 3↓ , // #683
    second: 4
)

```

</details>



## Compiler Protocol Init

Identifier | Enabled by default | Supports autocorrection | Kind | Minimum Swift Compiler Version
--- | --- | --- | --- | ---
`compiler_protocol_init` | Enabled | No | lint | 3.0.0 

The initializers declared in compiler protocols such as `ExpressibleByArrayLiteral` shouldn't be called directly.

### Examples

<details>
<summary>Non Triggering Examples</summary>

```swift
let set: Set<Int> = [1, 2]

```

```swift
let set = Set(array)

```

</details>
<details>
<summary>Triggering Examples</summary>

```swift
let set = ↓Set(arrayLiteral: 1, 2)

```

```swift
let set = ↓Set.init(arrayLiteral: 1, 2)

```

</details>



## Conditional Returns on Newline

Identifier | Enabled by default | Supports autocorrection | Kind | Minimum Swift Compiler Version
--- | --- | --- | --- | ---
`conditional_returns_on_newline` | Disabled | No | style | 3.0.0 

Conditional statements should always return on the next line

### Examples

<details>
<summary>Non Triggering Examples</summary>

```swift
guard true else {
 return true
}
```

```swift
guard true,
 let x = true else {
 return true
}
```

```swift
if true else {
 return true
}
```

```swift
if true,
 let x = true else {
 return true
}
```

```swift
if textField.returnKeyType == .Next {
```

```swift
if true { // return }
```

```swift
/*if true { */ return }
```

</details>
<details>
<summary>Triggering Examples</summary>

```swift
↓guard true else { return }
```

```swift
↓if true { return }
```

```swift
↓if true { break } else { return }
```

```swift
↓if true { break } else {       return }
```

```swift
↓if true { return "YES" } else { return "NO" }
```

</details>



## Contains over first not nil

Identifier | Enabled by default | Supports autocorrection | Kind | Minimum Swift Compiler Version
--- | --- | --- | --- | ---
`contains_over_first_not_nil` | Disabled | No | performance | 3.0.0 

Prefer `contains` over `first(where:) != nil`

### Examples

<details>
<summary>Non Triggering Examples</summary>

```swift
let first = myList.first(where: { $0 % 2 == 0 })

```

```swift
let first = myList.first { $0 % 2 == 0 }

```

</details>
<details>
<summary>Triggering Examples</summary>

```swift
↓myList.first { $0 % 2 == 0 } != nil

```

```swift
↓myList.first(where: { $0 % 2 == 0 }) != nil

```

```swift
↓myList.map { $0 + 1 }.first(where: { $0 % 2 == 0 }) != nil

```

```swift
↓myList.first(where: someFunction) != nil

```

```swift
↓myList.map { $0 + 1 }.first { $0 % 2 == 0 } != nil

```

```swift
(↓myList.first { $0 % 2 == 0 }) != nil

```

</details>



## Control Statement

Identifier | Enabled by default | Supports autocorrection | Kind | Minimum Swift Compiler Version
--- | --- | --- | --- | ---
`control_statement` | Enabled | No | style | 3.0.0 

if,for,while,do,catch statements shouldn't wrap their conditionals or arguments in parentheses.

### Examples

<details>
<summary>Non Triggering Examples</summary>

```swift
if condition {

```

```swift
if (a, b) == (0, 1) {

```

```swift
if (a || b) && (c || d) {

```

```swift
if (min...max).contains(value) {

```

```swift
if renderGif(data) {

```

```swift
renderGif(data)

```

```swift
for item in collection {

```

```swift
for (key, value) in dictionary {

```

```swift
for (index, value) in enumerate(array) {

```

```swift
for var index = 0; index < 42; index++ {

```

```swift
guard condition else {

```

```swift
while condition {

```

```swift
} while condition {

```

```swift
do { ; } while condition {

```

```swift
switch foo {

```

```swift
do {
} catch let error as NSError {
}
```

```swift
foo().catch(all: true) {}
```

</details>
<details>
<summary>Triggering Examples</summary>

```swift
↓if (condition) {

```

```swift
↓if(condition) {

```

```swift
↓if ((a || b) && (c || d)) {

```

```swift
↓if ((min...max).contains(value)) {

```

```swift
↓for (item in collection) {

```

```swift
↓for (var index = 0; index < 42; index++) {

```

```swift
↓for(item in collection) {

```

```swift
↓for(var index = 0; index < 42; index++) {

```

```swift
↓guard (condition) else {

```

```swift
↓while (condition) {

```

```swift
↓while(condition) {

```

```swift
} ↓while (condition) {

```

```swift
} ↓while(condition) {

```

```swift
do { ; } ↓while(condition) {

```

```swift
do { ; } ↓while (condition) {

```

```swift
↓switch (foo) {

```

```swift
do {
} ↓catch(let error as NSError) {
}
```

</details>



## Custom Rules

Identifier | Enabled by default | Supports autocorrection | Kind | Minimum Swift Compiler Version
--- | --- | --- | --- | ---
`custom_rules` | Enabled | No | style | 3.0.0 

Create custom rules by providing a regex string. Optionally specify what syntax kinds to match against, the severity level, and what message to display.



## Cyclomatic Complexity

Identifier | Enabled by default | Supports autocorrection | Kind | Minimum Swift Compiler Version
--- | --- | --- | --- | ---
`cyclomatic_complexity` | Enabled | No | metrics | 3.0.0 

Complexity of function bodies should be limited.

### Examples

<details>
<summary>Non Triggering Examples</summary>

```swift
func f1() {
if true {
for _ in 1..5 { } }
if false { }
}
```

```swift
func f(code: Int) -> Int {switch code {
 case 0: fallthrough
case 0: return 1
case 0: return 1
case 0: return 1
case 0: return 1
case 0: return 1
case 0: return 1
case 0: return 1
case 0: return 1
default: return 1}}
```

```swift
func f1() {if true {}; if true {}; if true {}; if true {}; if true {}; if true {}
func f2() {
if true {}; if true {}; if true {}; if true {}; if true {}
}}
```

</details>
<details>
<summary>Triggering Examples</summary>

```swift
↓func f1() {
  if true {
    if true {
      if false {}
    }
  }
  if false {}
  let i = 0

  switch i {
  case 1: break
  case 2: break
  case 3: break
  case 4: break
 default: break
  }
  for _ in 1...5 {
    guard true else {
      return
    }
  }
}

```

</details>



## Discarded Notification Center Observer

Identifier | Enabled by default | Supports autocorrection | Kind | Minimum Swift Compiler Version
--- | --- | --- | --- | ---
`discarded_notification_center_observer` | Enabled | No | lint | 3.0.0 

When registering for a notification using a block, the opaque observer that is returned should be stored so it can be removed later.

### Examples

<details>
<summary>Non Triggering Examples</summary>

```swift
let foo = nc.addObserver(forName: .NSSystemTimeZoneDidChange, object: nil, queue: nil) { }

```

```swift
let foo = nc.addObserver(forName: .NSSystemTimeZoneDidChange, object: nil, queue: nil, using: { })

```

```swift
func foo() -> Any {
   return nc.addObserver(forName: .NSSystemTimeZoneDidChange, object: nil, queue: nil, using: { })
}

```

</details>
<details>
<summary>Triggering Examples</summary>

```swift
↓nc.addObserver(forName: .NSSystemTimeZoneDidChange, object: nil, queue: nil) { }

```

```swift
↓nc.addObserver(forName: .NSSystemTimeZoneDidChange, object: nil, queue: nil, using: { })

```

```swift
@discardableResult func foo() -> Any {
   return ↓nc.addObserver(forName: .NSSystemTimeZoneDidChange, object: nil, queue: nil, using: { })
}

```

</details>



## Discouraged Direct Initialization

Identifier | Enabled by default | Supports autocorrection | Kind | Minimum Swift Compiler Version
--- | --- | --- | --- | ---
`discouraged_direct_init` | Enabled | No | lint | 3.0.0 

Discouraged direct initialization of types that can be harmful.

### Examples

<details>
<summary>Non Triggering Examples</summary>

```swift
let foo = UIDevice.current
```

```swift
let foo = Bundle.main
```

```swift
let foo = Bundle(path: "bar")
```

```swift
let foo = Bundle(identifier: "bar")
```

```swift
let foo = Bundle.init(path: "bar")
```

```swift
let foo = Bundle.init(identifier: "bar")
```

</details>
<details>
<summary>Triggering Examples</summary>

```swift
↓UIDevice()
```

```swift
↓Bundle()
```

```swift
let foo = ↓UIDevice()
```

```swift
let foo = ↓Bundle()
```

```swift
let foo = bar(bundle: ↓Bundle(), device: ↓UIDevice())
```

```swift
↓UIDevice.init()
```

```swift
↓Bundle.init()
```

```swift
let foo = ↓UIDevice.init()
```

```swift
let foo = ↓Bundle.init()
```

```swift
let foo = bar(bundle: ↓Bundle.init(), device: ↓UIDevice.init())
```

</details>



## Discouraged Object Literal

Identifier | Enabled by default | Supports autocorrection | Kind | Minimum Swift Compiler Version
--- | --- | --- | --- | ---
`discouraged_object_literal` | Disabled | No | idiomatic | 3.0.0 

Prefer initializers over object literals.

### Examples

<details>
<summary>Non Triggering Examples</summary>

```swift
let image = UIImage(named: aVariable)
```

```swift
let image = UIImage(named: "interpolated \(variable)")
```

```swift
let color = UIColor(red: value, green: value, blue: value, alpha: 1)
```

```swift
let image = NSImage(named: aVariable)
```

```swift
let image = NSImage(named: "interpolated \(variable)")
```

```swift
let color = NSColor(red: value, green: value, blue: value, alpha: 1)
```

</details>
<details>
<summary>Triggering Examples</summary>

```swift
let image = ↓#imageLiteral(resourceName: "image.jpg")
```

```swift
let color = ↓#colorLiteral(red: 0.9607843161, green: 0.7058823705, blue: 0.200000003, alpha: 1)
```

</details>



## Discouraged Optional Boolean

Identifier | Enabled by default | Supports autocorrection | Kind | Minimum Swift Compiler Version
--- | --- | --- | --- | ---
`discouraged_optional_boolean` | Disabled | No | idiomatic | 3.0.0 

Prefer non-optional booleans over optional booleans.

### Examples

<details>
<summary>Non Triggering Examples</summary>

```swift
var foo: Bool
```

```swift
var foo: [String: Bool]
```

```swift
var foo: [Bool]
```

```swift
let foo: Bool = true
```

```swift
let foo: Bool = false
```

```swift
let foo: [String: Bool] = [:]
```

```swift
let foo: [Bool] = []
```

```swift
var foo: Bool { return true }
```

```swift
let foo: Bool { return false }()
```

```swift
func foo() -> Bool {}
```

```swift
func foo() -> [String: Bool] {}
```

```swift
func foo() -> ([Bool]) -> String {}
```

```swift
func foo(input: Bool = true) {}
```

```swift
func foo(input: [String: Bool] = [:]) {}
```

```swift
func foo(input: [Bool] = []) {}
```

```swift
class Foo {
	func foo() -> Bool {}
}
```

```swift
class Foo {
	func foo() -> [String: Bool] {}
}
```

```swift
class Foo {
	func foo() -> ([Bool]) -> String {}
}
```

```swift
struct Foo {
	func foo() -> Bool {}
}
```

```swift
struct Foo {
	func foo() -> [String: Bool] {}
}
```

```swift
struct Foo {
	func foo() -> ([Bool]) -> String {}
}
```

```swift
enum Foo {
	func foo() -> Bool {}
}
```

```swift
enum Foo {
	func foo() -> [String: Bool] {}
}
```

```swift
enum Foo {
	func foo() -> ([Bool]) -> String {}
}
```

```swift
class Foo {
	func foo(input: Bool = true) {}
}
```

```swift
class Foo {
	func foo(input: [String: Bool] = [:]) {}
}
```

```swift
class Foo {
	func foo(input: [Bool] = []) {}
}
```

```swift
struct Foo {
	func foo(input: Bool = true) {}
}
```

```swift
struct Foo {
	func foo(input: [String: Bool] = [:]) {}
}
```

```swift
struct Foo {
	func foo(input: [Bool] = []) {}
}
```

```swift
enum Foo {
	func foo(input: Bool = true) {}
}
```

```swift
enum Foo {
	func foo(input: [String: Bool] = [:]) {}
}
```

```swift
enum Foo {
	func foo(input: [Bool] = []) {}
}
```

</details>
<details>
<summary>Triggering Examples</summary>

```swift
var foo: ↓Bool?
```

```swift
var foo: [String: ↓Bool?]
```

```swift
var foo: [↓Bool?]
```

```swift
let foo: ↓Bool? = nil
```

```swift
let foo: [String: ↓Bool?] = [:]
```

```swift
let foo: [↓Bool?] = []
```

```swift
let foo = ↓Optional.some(false)
```

```swift
let foo = ↓Optional.some(true)
```

```swift
var foo: ↓Bool? { return nil }
```

```swift
let foo: ↓Bool? { return nil }()
```

```swift
func foo() -> ↓Bool? {}
```

```swift
func foo() -> [String: ↓Bool?] {}
```

```swift
func foo() -> [↓Bool?] {}
```

```swift
static func foo() -> ↓Bool? {}
```

```swift
static func foo() -> [String: ↓Bool?] {}
```

```swift
static func foo() -> [↓Bool?] {}
```

```swift
func foo() -> (↓Bool?) -> String {}
```

```swift
func foo() -> ([Int]) -> ↓Bool? {}
```

```swift
func foo(input: ↓Bool?) {}
```

```swift
func foo(input: [String: ↓Bool?]) {}
```

```swift
func foo(input: [↓Bool?]) {}
```

```swift
static func foo(input: ↓Bool?) {}
```

```swift
static func foo(input: [String: ↓Bool?]) {}
```

```swift
static func foo(input: [↓Bool?]) {}
```

```swift
class Foo {
	var foo: ↓Bool?
}
```

```swift
class Foo {
	var foo: [String: ↓Bool?]
}
```

```swift
class Foo {
	let foo: ↓Bool? = nil
}
```

```swift
class Foo {
	let foo: [String: ↓Bool?] = [:]
}
```

```swift
class Foo {
	let foo: [↓Bool?] = []
}
```

```swift
struct Foo {
	var foo: ↓Bool?
}
```

```swift
struct Foo {
	var foo: [String: ↓Bool?]
}
```

```swift
struct Foo {
	let foo: ↓Bool? = nil
}
```

```swift
struct Foo {
	let foo: [String: ↓Bool?] = [:]
}
```

```swift
struct Foo {
	let foo: [↓Bool?] = []
}
```

```swift
class Foo {
	var foo: ↓Bool? { return nil }
}
```

```swift
class Foo {
	let foo: ↓Bool? { return nil }()
}
```

```swift
struct Foo {
	var foo: ↓Bool? { return nil }
}
```

```swift
struct Foo {
	let foo: ↓Bool? { return nil }()
}
```

```swift
enum Foo {
	var foo: ↓Bool? { return nil }
}
```

```swift
enum Foo {
	let foo: ↓Bool? { return nil }()
}
```

```swift
class Foo {
	func foo() -> ↓Bool? {}
}
```

```swift
class Foo {
	func foo() -> [String: ↓Bool?] {}
}
```

```swift
class Foo {
	func foo() -> [↓Bool?] {}
}
```

```swift
class Foo {
	static func foo() -> ↓Bool? {}
}
```

```swift
class Foo {
	static func foo() -> [String: ↓Bool?] {}
}
```

```swift
class Foo {
	static func foo() -> [↓Bool?] {}
}
```

```swift
class Foo {
	func foo() -> (↓Bool?) -> String {}
}
```

```swift
class Foo {
	func foo() -> ([Int]) -> ↓Bool? {}
}
```

```swift
struct Foo {
	func foo() -> ↓Bool? {}
}
```

```swift
struct Foo {
	func foo() -> [String: ↓Bool?] {}
}
```

```swift
struct Foo {
	func foo() -> [↓Bool?] {}
}
```

```swift
struct Foo {
	static func foo() -> ↓Bool? {}
}
```

```swift
struct Foo {
	static func foo() -> [String: ↓Bool?] {}
}
```

```swift
struct Foo {
	static func foo() -> [↓Bool?] {}
}
```

```swift
struct Foo {
	func foo() -> (↓Bool?) -> String {}
}
```

```swift
struct Foo {
	func foo() -> ([Int]) -> ↓Bool? {}
}
```

```swift
enum Foo {
	func foo() -> ↓Bool? {}
}
```

```swift
enum Foo {
	func foo() -> [String: ↓Bool?] {}
}
```

```swift
enum Foo {
	func foo() -> [↓Bool?] {}
}
```

```swift
enum Foo {
	static func foo() -> ↓Bool? {}
}
```

```swift
enum Foo {
	static func foo() -> [String: ↓Bool?] {}
}
```

```swift
enum Foo {
	static func foo() -> [↓Bool?] {}
}
```

```swift
enum Foo {
	func foo() -> (↓Bool?) -> String {}
}
```

```swift
enum Foo {
	func foo() -> ([Int]) -> ↓Bool? {}
}
```

```swift
class Foo {
	func foo(input: ↓Bool?) {}
}
```

```swift
class Foo {
	func foo(input: [String: ↓Bool?]) {}
}
```

```swift
class Foo {
	func foo(input: [↓Bool?]) {}
}
```

```swift
class Foo {
	static func foo(input: ↓Bool?) {}
}
```

```swift
class Foo {
	static func foo(input: [String: ↓Bool?]) {}
}
```

```swift
class Foo {
	static func foo(input: [↓Bool?]) {}
}
```

```swift
struct Foo {
	func foo(input: ↓Bool?) {}
}
```

```swift
struct Foo {
	func foo(input: [String: ↓Bool?]) {}
}
```

```swift
struct Foo {
	func foo(input: [↓Bool?]) {}
}
```

```swift
struct Foo {
	static func foo(input: ↓Bool?) {}
}
```

```swift
struct Foo {
	static func foo(input: [String: ↓Bool?]) {}
}
```

```swift
struct Foo {
	static func foo(input: [↓Bool?]) {}
}
```

```swift
enum Foo {
	func foo(input: ↓Bool?) {}
}
```

```swift
enum Foo {
	func foo(input: [String: ↓Bool?]) {}
}
```

```swift
enum Foo {
	func foo(input: [↓Bool?]) {}
}
```

```swift
enum Foo {
	static func foo(input: ↓Bool?) {}
}
```

```swift
enum Foo {
	static func foo(input: [String: ↓Bool?]) {}
}
```

```swift
enum Foo {
	static func foo(input: [↓Bool?]) {}
}
```

</details>



## Discouraged Optional Collection

Identifier | Enabled by default | Supports autocorrection | Kind | Minimum Swift Compiler Version
--- | --- | --- | --- | ---
`discouraged_optional_collection` | Disabled | No | idiomatic | 3.0.0 

Prefer empty collection over optional collection.

### Examples

<details>
<summary>Non Triggering Examples</summary>

```swift
var foo: [Int]
```

```swift
var foo: [String: Int]
```

```swift
var foo: Set<String>
```

```swift
var foo: [String: [String: Int]]
```

```swift
let foo: [Int] = []
```

```swift
let foo: [String: Int] = [:]
```

```swift
let foo: Set<String> = []
```

```swift
let foo: [String: [String: Int]] = [:]
```

```swift
var foo: [Int] { return [] }
```

```swift
func foo() -> [Int] {}
```

```swift
func foo() -> [String: String] {}
```

```swift
func foo() -> Set<Int> {}
```

```swift
func foo() -> ([Int]) -> String {}
```

```swift
func foo(input: [String] = []) {}
```

```swift
func foo(input: [String: String] = [:]) {}
```

```swift
func foo(input: Set<String> = []) {}
```

```swift
class Foo {
	func foo() -> [Int] {}
}
```

```swift
class Foo {
	func foo() -> [String: String] {}
}
```

```swift
class Foo {
	func foo() -> Set<Int> {}
}
```

```swift
class Foo {
	func foo() -> ([Int]) -> String {}
}
```

```swift
struct Foo {
	func foo() -> [Int] {}
}
```

```swift
struct Foo {
	func foo() -> [String: String] {}
}
```

```swift
struct Foo {
	func foo() -> Set<Int> {}
}
```

```swift
struct Foo {
	func foo() -> ([Int]) -> String {}
}
```

```swift
enum Foo {
	func foo() -> [Int] {}
}
```

```swift
enum Foo {
	func foo() -> [String: String] {}
}
```

```swift
enum Foo {
	func foo() -> Set<Int> {}
}
```

```swift
enum Foo {
	func foo() -> ([Int]) -> String {}
}
```

```swift
class Foo {
	func foo(input: [String] = []) {}
}
```

```swift
class Foo {
	func foo(input: [String: String] = [:]) {}
}
```

```swift
class Foo {
	func foo(input: Set<String> = []) {}
}
```

```swift
struct Foo {
	func foo(input: [String] = []) {}
}
```

```swift
struct Foo {
	func foo(input: [String: String] = [:]) {}
}
```

```swift
struct Foo {
	func foo(input: Set<String> = []) {}
}
```

```swift
enum Foo {
	func foo(input: [String] = []) {}
}
```

```swift
enum Foo {
	func foo(input: [String: String] = [:]) {}
}
```

```swift
enum Foo {
	func foo(input: Set<String> = []) {}
}
```

</details>
<details>
<summary>Triggering Examples</summary>

```swift
↓var foo: [Int]?
```

```swift
↓var foo: [String: Int]?
```

```swift
↓var foo: Set<String>?
```

```swift
↓let foo: [Int]? = nil
```

```swift
↓let foo: [String: Int]? = nil
```

```swift
↓let foo: Set<String>? = nil
```

```swift
↓var foo: [Int]? { return nil }
```

```swift
↓let foo: [Int]? { return nil }()
```

```swift
func ↓foo() -> [T]? {}
```

```swift
func ↓foo() -> [String: String]? {}
```

```swift
func ↓foo() -> [String: [String: String]]? {}
```

```swift
func ↓foo() -> [String: [String: String]?] {}
```

```swift
func ↓foo() -> Set<Int>? {}
```

```swift
static func ↓foo() -> [T]? {}
```

```swift
static func ↓foo() -> [String: String]? {}
```

```swift
static func ↓foo() -> [String: [String: String]]? {}
```

```swift
static func ↓foo() -> [String: [String: String]?] {}
```

```swift
static func ↓foo() -> Set<Int>? {}
```

```swift
func ↓foo() -> ([Int]?) -> String {}
```

```swift
func ↓foo() -> ([Int]) -> [String]? {}
```

```swift
func foo(↓input: [String: String]?) {}
```

```swift
func foo(↓input: [String: [String: String]]?) {}
```

```swift
func foo(↓input: [String: [String: String]?]) {}
```

```swift
func foo(↓↓input: [String: [String: String]?]?) {}
```

```swift
func foo<K, V>(_ dict1: [K: V], ↓_ dict2: [K: V]?) -> [K: V]
```

```swift
func foo<K, V>(dict1: [K: V], ↓dict2: [K: V]?) -> [K: V]
```

```swift
static func foo(↓input: [String: String]?) {}
```

```swift
static func foo(↓input: [String: [String: String]]?) {}
```

```swift
static func foo(↓input: [String: [String: String]?]) {}
```

```swift
static func foo(↓↓input: [String: [String: String]?]?) {}
```

```swift
static func foo<K, V>(_ dict1: [K: V], ↓_ dict2: [K: V]?) -> [K: V]
```

```swift
static func foo<K, V>(dict1: [K: V], ↓dict2: [K: V]?) -> [K: V]
```

```swift
class Foo {
	↓var foo: [Int]?
}
```

```swift
class Foo {
	↓var foo: [String: Int]?
}
```

```swift
class Foo {
	↓var foo: Set<String>?
}
```

```swift
class Foo {
	↓let foo: [Int]? = nil
}
```

```swift
class Foo {
	↓let foo: [String: Int]? = nil
}
```

```swift
class Foo {
	↓let foo: Set<String>? = nil
}
```

```swift
struct Foo {
	↓var foo: [Int]?
}
```

```swift
struct Foo {
	↓var foo: [String: Int]?
}
```

```swift
struct Foo {
	↓var foo: Set<String>?
}
```

```swift
struct Foo {
	↓let foo: [Int]? = nil
}
```

```swift
struct Foo {
	↓let foo: [String: Int]? = nil
}
```

```swift
struct Foo {
	↓let foo: Set<String>? = nil
}
```

```swift
class Foo {
	↓var foo: [Int]? { return nil }
}
```

```swift
class Foo {
	↓let foo: [Int]? { return nil }()
}
```

```swift
class Foo {
	↓var foo: Set<String>? { return nil }
}
```

```swift
class Foo {
	↓let foo: Set<String>? { return nil }()
}
```

```swift
struct Foo {
	↓var foo: [Int]? { return nil }
}
```

```swift
struct Foo {
	↓let foo: [Int]? { return nil }()
}
```

```swift
struct Foo {
	↓var foo: Set<String>? { return nil }
}
```

```swift
struct Foo {
	↓let foo: Set<String>? { return nil }()
}
```

```swift
enum Foo {
	↓var foo: [Int]? { return nil }
}
```

```swift
enum Foo {
	↓let foo: [Int]? { return nil }()
}
```

```swift
enum Foo {
	↓var foo: Set<String>? { return nil }
}
```

```swift
enum Foo {
	↓let foo: Set<String>? { return nil }()
}
```

```swift
class Foo {
	func ↓foo() -> [T]? {}
}
```

```swift
class Foo {
	func ↓foo() -> [String: String]? {}
}
```

```swift
class Foo {
	func ↓foo() -> [String: [String: String]]? {}
}
```

```swift
class Foo {
	func ↓foo() -> [String: [String: String]?] {}
}
```

```swift
class Foo {
	func ↓foo() -> Set<Int>? {}
}
```

```swift
class Foo {
	static func ↓foo() -> [T]? {}
}
```

```swift
class Foo {
	static func ↓foo() -> [String: String]? {}
}
```

```swift
class Foo {
	static func ↓foo() -> [String: [String: String]]? {}
}
```

```swift
class Foo {
	static func ↓foo() -> [String: [String: String]?] {}
}
```

```swift
class Foo {
	static func ↓foo() -> Set<Int>? {}
}
```

```swift
class Foo {
	func ↓foo() -> ([Int]?) -> String {}
}
```

```swift
class Foo {
	func ↓foo() -> ([Int]) -> [String]? {}
}
```

```swift
struct Foo {
	func ↓foo() -> [T]? {}
}
```

```swift
struct Foo {
	func ↓foo() -> [String: String]? {}
}
```

```swift
struct Foo {
	func ↓foo() -> [String: [String: String]]? {}
}
```

```swift
struct Foo {
	func ↓foo() -> [String: [String: String]?] {}
}
```

```swift
struct Foo {
	func ↓foo() -> Set<Int>? {}
}
```

```swift
struct Foo {
	static func ↓foo() -> [T]? {}
}
```

```swift
struct Foo {
	static func ↓foo() -> [String: String]? {}
}
```

```swift
struct Foo {
	static func ↓foo() -> [String: [String: String]]? {}
}
```

```swift
struct Foo {
	static func ↓foo() -> [String: [String: String]?] {}
}
```

```swift
struct Foo {
	static func ↓foo() -> Set<Int>? {}
}
```

```swift
struct Foo {
	func ↓foo() -> ([Int]?) -> String {}
}
```

```swift
struct Foo {
	func ↓foo() -> ([Int]) -> [String]? {}
}
```

```swift
enum Foo {
	func ↓foo() -> [T]? {}
}
```

```swift
enum Foo {
	func ↓foo() -> [String: String]? {}
}
```

```swift
enum Foo {
	func ↓foo() -> [String: [String: String]]? {}
}
```

```swift
enum Foo {
	func ↓foo() -> [String: [String: String]?] {}
}
```

```swift
enum Foo {
	func ↓foo() -> Set<Int>? {}
}
```

```swift
enum Foo {
	static func ↓foo() -> [T]? {}
}
```

```swift
enum Foo {
	static func ↓foo() -> [String: String]? {}
}
```

```swift
enum Foo {
	static func ↓foo() -> [String: [String: String]]? {}
}
```

```swift
enum Foo {
	static func ↓foo() -> [String: [String: String]?] {}
}
```

```swift
enum Foo {
	static func ↓foo() -> Set<Int>? {}
}
```

```swift
enum Foo {
	func ↓foo() -> ([Int]?) -> String {}
}
```

```swift
enum Foo {
	func ↓foo() -> ([Int]) -> [String]? {}
}
```

```swift
class Foo {
	func foo(↓input: [String: String]?) {}
}
```

```swift
class Foo {
	func foo(↓input: [String: [String: String]]?) {}
}
```

```swift
class Foo {
	func foo(↓input: [String: [String: String]?]) {}
}
```

```swift
class Foo {
	func foo(↓↓input: [String: [String: String]?]?) {}
}
```

```swift
class Foo {
	func foo<K, V>(_ dict1: [K: V], ↓_ dict2: [K: V]?) -> [K: V]
}
```

```swift
class Foo {
	func foo<K, V>(dict1: [K: V], ↓dict2: [K: V]?) -> [K: V]
}
```

```swift
class Foo {
	static func foo(↓input: [String: String]?) {}
}
```

```swift
class Foo {
	static func foo(↓input: [String: [String: String]]?) {}
}
```

```swift
class Foo {
	static func foo(↓input: [String: [String: String]?]) {}
}
```

```swift
class Foo {
	static func foo(↓↓input: [String: [String: String]?]?) {}
}
```

```swift
class Foo {
	static func foo<K, V>(_ dict1: [K: V], ↓_ dict2: [K: V]?) -> [K: V]
}
```

```swift
class Foo {
	static func foo<K, V>(dict1: [K: V], ↓dict2: [K: V]?) -> [K: V]
}
```

```swift
struct Foo {
	func foo(↓input: [String: String]?) {}
}
```

```swift
struct Foo {
	func foo(↓input: [String: [String: String]]?) {}
}
```

```swift
struct Foo {
	func foo(↓input: [String: [String: String]?]) {}
}
```

```swift
struct Foo {
	func foo(↓↓input: [String: [String: String]?]?) {}
}
```

```swift
struct Foo {
	func foo<K, V>(_ dict1: [K: V], ↓_ dict2: [K: V]?) -> [K: V]
}
```

```swift
struct Foo {
	func foo<K, V>(dict1: [K: V], ↓dict2: [K: V]?) -> [K: V]
}
```

```swift
struct Foo {
	static func foo(↓input: [String: String]?) {}
}
```

```swift
struct Foo {
	static func foo(↓input: [String: [String: String]]?) {}
}
```

```swift
struct Foo {
	static func foo(↓input: [String: [String: String]?]) {}
}
```

```swift
struct Foo {
	static func foo(↓↓input: [String: [String: String]?]?) {}
}
```

```swift
struct Foo {
	static func foo<K, V>(_ dict1: [K: V], ↓_ dict2: [K: V]?) -> [K: V]
}
```

```swift
struct Foo {
	static func foo<K, V>(dict1: [K: V], ↓dict2: [K: V]?) -> [K: V]
}
```

```swift
enum Foo {
	func foo(↓input: [String: String]?) {}
}
```

```swift
enum Foo {
	func foo(↓input: [String: [String: String]]?) {}
}
```

```swift
enum Foo {
	func foo(↓input: [String: [String: String]?]) {}
}
```

```swift
enum Foo {
	func foo(↓↓input: [String: [String: String]?]?) {}
}
```

```swift
enum Foo {
	func foo<K, V>(_ dict1: [K: V], ↓_ dict2: [K: V]?) -> [K: V]
}
```

```swift
enum Foo {
	func foo<K, V>(dict1: [K: V], ↓dict2: [K: V]?) -> [K: V]
}
```

```swift
enum Foo {
	static func foo(↓input: [String: String]?) {}
}
```

```swift
enum Foo {
	static func foo(↓input: [String: [String: String]]?) {}
}
```

```swift
enum Foo {
	static func foo(↓input: [String: [String: String]?]) {}
}
```

```swift
enum Foo {
	static func foo(↓↓input: [String: [String: String]?]?) {}
}
```

```swift
enum Foo {
	static func foo<K, V>(_ dict1: [K: V], ↓_ dict2: [K: V]?) -> [K: V]
}
```

```swift
enum Foo {
	static func foo<K, V>(dict1: [K: V], ↓dict2: [K: V]?) -> [K: V]
}
```

</details>



## Dynamic Inline

Identifier | Enabled by default | Supports autocorrection | Kind | Minimum Swift Compiler Version
--- | --- | --- | --- | ---
`dynamic_inline` | Enabled | No | lint | 3.0.0 

Avoid using 'dynamic' and '@inline(__always)' together.

### Examples

<details>
<summary>Non Triggering Examples</summary>

```swift
class C {
dynamic func f() {}}
```

```swift
class C {
@inline(__always) func f() {}}
```

```swift
class C {
@inline(never) dynamic func f() {}}
```

</details>
<details>
<summary>Triggering Examples</summary>

```swift
class C {
@inline(__always) dynamic ↓func f() {}
}
```

```swift
class C {
@inline(__always) public dynamic ↓func f() {}
}
```

```swift
class C {
@inline(__always) dynamic internal ↓func f() {}
}
```

```swift
class C {
@inline(__always)
dynamic ↓func f() {}
}
```

```swift
class C {
@inline(__always)
dynamic
↓func f() {}
}
```

</details>



## Empty Count

Identifier | Enabled by default | Supports autocorrection | Kind | Minimum Swift Compiler Version
--- | --- | --- | --- | ---
`empty_count` | Disabled | No | performance | 3.0.0 

Prefer checking `isEmpty` over comparing `count` to zero.

### Examples

<details>
<summary>Non Triggering Examples</summary>

```swift
var count = 0

```

```swift
[Int]().isEmpty

```

```swift
[Int]().count > 1

```

```swift
[Int]().count == 1

```

```swift
discount == 0

```

```swift
order.discount == 0

```

</details>
<details>
<summary>Triggering Examples</summary>

```swift
[Int]().↓count == 0

```

```swift
[Int]().↓count > 0

```

```swift
[Int]().↓count != 0

```

```swift
↓count == 0

```

</details>



## Empty Enum Arguments

Identifier | Enabled by default | Supports autocorrection | Kind | Minimum Swift Compiler Version
--- | --- | --- | --- | ---
`empty_enum_arguments` | Enabled | Yes | style | 3.0.0 

Arguments can be omitted when matching enums with associated types if they are not used.

### Examples

<details>
<summary>Non Triggering Examples</summary>

```swift
switch foo {
    case .bar: break
}
```

```swift
switch foo {
    case .bar(let x): break
}
```

```swift
switch foo {
    case let .bar(x): break
}
```

```swift
switch (foo, bar) {
    case (_, _): break
}
```

```swift
switch foo {
    case "bar".uppercased(): break
}
```

```swift
switch (foo, bar) {
    case (_, _) where !something: break
}
```

```swift
switch foo {
    case (let f as () -> String)?: break
}
```

```swift
switch foo {
    default: break
}
```

</details>
<details>
<summary>Triggering Examples</summary>

```swift
switch foo {
    case .bar↓(_): break
}
```

```swift
switch foo {
    case .bar↓(): break
}
```

```swift
switch foo {
    case .bar↓(_), .bar2↓(_): break
}
```

```swift
switch foo {
    case .bar↓() where method() > 2: break
}
```

```swift
func example(foo: Foo) {
    switch foo {
    case case .bar↓(_):
        break
    }
}
```

</details>



## Empty Parameters

Identifier | Enabled by default | Supports autocorrection | Kind | Minimum Swift Compiler Version
--- | --- | --- | --- | ---
`empty_parameters` | Enabled | Yes | style | 3.0.0 

Prefer `() -> ` over `Void -> `.

### Examples

<details>
<summary>Non Triggering Examples</summary>

```swift
let abc: () -> Void = {}

```

```swift
func foo(completion: () -> Void)

```

```swift
func foo(completion: () thows -> Void)

```

```swift
let foo: (ConfigurationTests) -> Void throws -> Void)

```

```swift
let foo: (ConfigurationTests) ->   Void throws -> Void)

```

```swift
let foo: (ConfigurationTests) ->Void throws -> Void)

```

</details>
<details>
<summary>Triggering Examples</summary>

```swift
let abc: ↓(Void) -> Void = {}

```

```swift
func foo(completion: ↓(Void) -> Void)

```

```swift
func foo(completion: ↓(Void) throws -> Void)

```

```swift
let foo: ↓(Void) -> () throws -> Void)

```

</details>



## Empty Parentheses with Trailing Closure

Identifier | Enabled by default | Supports autocorrection | Kind | Minimum Swift Compiler Version
--- | --- | --- | --- | ---
`empty_parentheses_with_trailing_closure` | Enabled | Yes | style | 3.0.0 

When using trailing closures, empty parentheses should be avoided after the method call.

### Examples

<details>
<summary>Non Triggering Examples</summary>

```swift
[1, 2].map { $0 + 1 }

```

```swift
[1, 2].map({ $0 + 1 })

```

```swift
[1, 2].reduce(0) { $0 + $1 }
```

```swift
[1, 2].map { number in
 number + 1 
}

```

```swift
let isEmpty = [1, 2].isEmpty()

```

```swift
UIView.animateWithDuration(0.3, animations: {
   self.disableInteractionRightView.alpha = 0
}, completion: { _ in
   ()
})
```

</details>
<details>
<summary>Triggering Examples</summary>

```swift
[1, 2].map↓() { $0 + 1 }

```

```swift
[1, 2].map↓( ) { $0 + 1 }

```

```swift
[1, 2].map↓() { number in
 number + 1 
}

```

```swift
[1, 2].map↓(  ) { number in
 number + 1 
}

```

```swift
func foo() -> [Int] {
    return [1, 2].map↓() { $0 + 1 }
}

```

</details>



## Empty String

Identifier | Enabled by default | Supports autocorrection | Kind | Minimum Swift Compiler Version
--- | --- | --- | --- | ---
`empty_string` | Disabled | No | performance | 3.0.0 

Prefer checking `isEmpty` over comparing `string` to an empty string literal.

### Examples

<details>
<summary>Non Triggering Examples</summary>

```swift
myString.isEmpty
```

```swift
!myString.isEmpy
```

</details>
<details>
<summary>Triggering Examples</summary>

```swift
myString↓ == ""
```

```swift
myString↓ != ""
```

</details>



## Empty XCTest Method

Identifier | Enabled by default | Supports autocorrection | Kind | Minimum Swift Compiler Version
--- | --- | --- | --- | ---
`empty_xctest_method` | Disabled | No | lint | 3.0.0 

Empty XCTest method should be avoided.

### Examples

<details>
<summary>Non Triggering Examples</summary>

```swift
class TotoTests: XCTestCase {
    var foobar: Foobar?

    override func setUp() {
        super.setUp()
        foobar = Foobar()
    }

    override func tearDown() {
        foobar = nil
        super.tearDown()
    }

    func testFoo() {
        XCTAssertTrue(foobar?.foo)
    }

    func testBar() {
        // comment...

        XCTAssertFalse(foobar?.bar)

        // comment...
    }
}
```

```swift
class Foobar {
    func setUp() {}

    func tearDown() {}

    func testFoo() {}
}
```

```swift
class TotoTests: XCTestCase {
    func setUp(with object: Foobar) {}

    func tearDown(object: Foobar) {}

    func testFoo(_ foo: Foobar) {}

    func testBar(bar: (String) -> Int) {}
}
```

```swift
class TotoTests: XCTestCase {
    func testFoo() { XCTAssertTrue(foobar?.foo) }

    func testBar() { XCTAssertFalse(foobar?.bar) }
}
```

</details>
<details>
<summary>Triggering Examples</summary>

```swift
class TotoTests: XCTestCase {
    override ↓func setUp() {
    }

    override ↓func tearDown() {

    }

    ↓func testFoo() {


    }

    ↓func testBar() {



    }

    func helperFunction() {
    }
}
```

```swift
class TotoTests: XCTestCase {
    override ↓func setUp() {}

    override ↓func tearDown() {}

    ↓func testFoo() {}

    func helperFunction() {}
}
```

```swift
class TotoTests: XCTestCase {
    override ↓func setUp() {
        // comment...
    }

    override ↓func tearDown() {
        // comment...
        // comment...
    }

    ↓func testFoo() {
        // comment...

        // comment...

        // comment...
    }

    ↓func testBar() {
        /*
         * comment...
         *
         * comment...
         *
         * comment...
         */
    }

    func helperFunction() {
    }
}
```

```swift
class FooTests: XCTestCase {
    override ↓func setUp() {}
}

class BarTests: XCTestCase {
    ↓func testFoo() {}
}
```

</details>



## Explicit ACL

Identifier | Enabled by default | Supports autocorrection | Kind | Minimum Swift Compiler Version
--- | --- | --- | --- | ---
`explicit_acl` | Disabled | No | idiomatic | 3.0.0 

All declarations should specify Access Control Level keywords explicitly.

### Examples

<details>
<summary>Non Triggering Examples</summary>

```swift
internal enum A {}

```

```swift
public final class B {}

```

```swift
private struct C {}

```

```swift
internal enum A {
 internal enum B {}
}
```

```swift
internal final class Foo {}
```

```swift
internal
class Foo {  private let bar = 5 }
```

```swift
internal func a() { let a =  }

```

```swift
private func a() { func innerFunction() { } }
```

```swift
private enum Foo { enum Bar { } }
```

```swift
private struct C { let d = 5 }
```

```swift
internal protocol A {
    func b()
}
```

```swift
internal protocol A {
    var b: Int
}
```

```swift
internal class A { deinit {} }
```

</details>
<details>
<summary>Triggering Examples</summary>

```swift
enum A {}

```

```swift
final class B {}

```

```swift
internal struct C { let d = 5 }

```

```swift
public struct C { let d = 5 }

```

```swift
func a() {}

```

```swift
internal let a = 0
func b() {}

```

</details>



## Explicit Enum Raw Value

Identifier | Enabled by default | Supports autocorrection | Kind | Minimum Swift Compiler Version
--- | --- | --- | --- | ---
`explicit_enum_raw_value` | Disabled | No | idiomatic | 3.0.0 

Enums should be explicitly assigned their raw values.

### Examples

<details>
<summary>Non Triggering Examples</summary>

```swift
enum Numbers {
 case int(Int)
 case short(Int16)
}

```

```swift
enum Numbers: Int {
 case one = 1
 case two = 2
}

```

```swift
enum Numbers: Double {
 case one = 1.1
 case two = 2.2
}

```

```swift
enum Numbers: String {
 case one = "one"
 case two = "two"
}

```

```swift
protocol Algebra {}
enum Numbers: Algebra {
 case one
}

```

</details>
<details>
<summary>Triggering Examples</summary>

```swift
enum Numbers: Int {
 case one = 10, ↓two, three = 30
}

```

```swift
enum Numbers: NSInteger {
 case ↓one
}

```

```swift
enum Numbers: String {
 case ↓one
 case ↓two
}

```

```swift
enum Numbers: String {
 case ↓one, two = "two"
}

```

```swift
enum Numbers: Decimal {
 case ↓one, ↓two
}

```

</details>



## Explicit Init

Identifier | Enabled by default | Supports autocorrection | Kind | Minimum Swift Compiler Version
--- | --- | --- | --- | ---
`explicit_init` | Disabled | Yes | idiomatic | 3.0.0 

Explicitly calling .init() should be avoided.

### Examples

<details>
<summary>Non Triggering Examples</summary>

```swift
import Foundation; class C: NSObject { override init() { super.init() }}
```

```swift
struct S { let n: Int }; extension S { init() { self.init(n: 1) } }
```

```swift
[1].flatMap(String.init)
```

```swift
[String.self].map { $0.init(1) }
```

```swift
[String.self].map { type in type.init(1) }
```

</details>
<details>
<summary>Triggering Examples</summary>

```swift
[1].flatMap{String↓.init($0)}
```

```swift
[String.self].map { Type in Type↓.init(1) }
```

```swift
func foo() -> [String] {
    return [1].flatMap { String↓.init($0) }
}
```

</details>



## Explicit Top Level ACL

Identifier | Enabled by default | Supports autocorrection | Kind | Minimum Swift Compiler Version
--- | --- | --- | --- | ---
`explicit_top_level_acl` | Disabled | No | idiomatic | 3.0.0 

Top-level declarations should specify Access Control Level keywords explicitly.

### Examples

<details>
<summary>Non Triggering Examples</summary>

```swift
internal enum A {}

```

```swift
public final class B {}

```

```swift
private struct C {}

```

```swift
internal enum A {
 enum B {}
}
```

```swift
internal final class Foo {}
```

```swift
internal
class Foo {}
```

```swift
internal func a() {}

```

</details>
<details>
<summary>Triggering Examples</summary>

```swift
enum A {}

```

```swift
final class B {}

```

```swift
struct C {}

```

```swift
func a() {}

```

```swift
internal let a = 0
func b() {}

```

</details>



## Explicit Type Interface

Identifier | Enabled by default | Supports autocorrection | Kind | Minimum Swift Compiler Version
--- | --- | --- | --- | ---
`explicit_type_interface` | Disabled | No | idiomatic | 3.0.0 

Properties should have a type interface

### Examples

<details>
<summary>Non Triggering Examples</summary>

```swift
class Foo {
  var myVar: Int? = 0
}

```

```swift
class Foo {
  let myVar: Int? = 0
}

```

```swift
class Foo {
  static var myVar: Int? = 0
}

```

```swift
class Foo {
  class var myVar: Int? = 0
}

```

</details>
<details>
<summary>Triggering Examples</summary>

```swift
class Foo {
  ↓var myVar = 0

}

```

```swift
class Foo {
  ↓let mylet = 0

}

```

```swift
class Foo {
  ↓static var myStaticVar = 0
}

```

```swift
class Foo {
  ↓class var myClassVar = 0
}

```

</details>



## Extension Access Modifier

Identifier | Enabled by default | Supports autocorrection | Kind | Minimum Swift Compiler Version
--- | --- | --- | --- | ---
`extension_access_modifier` | Disabled | No | idiomatic | 3.0.0 

Prefer to use extension access modifiers

### Examples

<details>
<summary>Non Triggering Examples</summary>

```swift
extension Foo: SomeProtocol {
   public var bar: Int { return 1 }
}
```

```swift
extension Foo {
   private var bar: Int { return 1 }
   public var baz: Int { return 1 }
}
```

```swift
extension Foo {
   private var bar: Int { return 1 }
   public func baz() {}
}
```

```swift
extension Foo {
   var bar: Int { return 1 }
   var baz: Int { return 1 }
}
```

```swift
public extension Foo {
   var bar: Int { return 1 }
   var baz: Int { return 1 }
}
```

```swift
extension Foo {
   private bar: Int { return 1 }
   private baz: Int { return 1 }
}
```

```swift
extension Foo {
   open bar: Int { return 1 }
   open baz: Int { return 1 }
}
```

</details>
<details>
<summary>Triggering Examples</summary>

```swift
↓extension Foo {
   public var bar: Int { return 1 }
   public var baz: Int { return 1 }
}
```

```swift
↓extension Foo {
   public var bar: Int { return 1 }
   public func baz() {}
}
```

```swift
public extension Foo {
   public ↓func bar() {}
   public ↓func baz() {}
}
```

</details>



## Fallthrough

Identifier | Enabled by default | Supports autocorrection | Kind | Minimum Swift Compiler Version
--- | --- | --- | --- | ---
`fallthrough` | Disabled | No | idiomatic | 3.0.0 

Fallthrough should be avoided.

### Examples

<details>
<summary>Non Triggering Examples</summary>

```swift
switch foo {
case .bar, .bar2, .bar3:
    something()
}
```

</details>
<details>
<summary>Triggering Examples</summary>

```swift
switch foo {
case .bar:
    ↓fallthrough
case .bar2:
    something()
}
```

</details>



## Fatal Error Message

Identifier | Enabled by default | Supports autocorrection | Kind | Minimum Swift Compiler Version
--- | --- | --- | --- | ---
`fatal_error_message` | Disabled | No | idiomatic | 3.0.0 

A fatalError call should have a message.

### Examples

<details>
<summary>Non Triggering Examples</summary>

```swift
func foo() {
  fatalError("Foo")
}

```

```swift
func foo() {
  fatalError(x)
}

```

</details>
<details>
<summary>Triggering Examples</summary>

```swift
func foo() {
  ↓fatalError("")
}

```

```swift
func foo() {
  ↓fatalError()
}

```

</details>



## File Header

Identifier | Enabled by default | Supports autocorrection | Kind | Minimum Swift Compiler Version
--- | --- | --- | --- | ---
`file_header` | Disabled | No | style | 3.0.0 

Header comments should be consistent with project patterns.

### Examples

<details>
<summary>Non Triggering Examples</summary>

```swift
let foo = "Copyright"
```

```swift
let foo = 2 // Copyright
```

```swift
let foo = 2
 // Copyright
```

</details>
<details>
<summary>Triggering Examples</summary>

```swift
// ↓Copyright

```

```swift
//
// ↓Copyright
```

```swift
//
//  FileHeaderRule.swift
//  SwiftLint
//
//  Created by Marcelo Fabri on 27/11/16.
//  ↓Copyright © 2016 Realm. All rights reserved.
//
```

</details>



## File Line Length

Identifier | Enabled by default | Supports autocorrection | Kind | Minimum Swift Compiler Version
--- | --- | --- | --- | ---
`file_length` | Enabled | No | metrics | 3.0.0 

Files should not span too many lines.

### Examples

<details>
<summary>Non Triggering Examples</summary>

```swift
print("swiftlint")
print("swiftlint")
print("swiftlint")
print("swiftlint")
print("swiftlint")
print("swiftlint")
print("swiftlint")
print("swiftlint")
print("swiftlint")
print("swiftlint")
print("swiftlint")
print("swiftlint")
print("swiftlint")
print("swiftlint")
print("swiftlint")
print("swiftlint")
print("swiftlint")
print("swiftlint")
print("swiftlint")
print("swiftlint")
print("swiftlint")
print("swiftlint")
print("swiftlint")
print("swiftlint")
print("swiftlint")
print("swiftlint")
print("swiftlint")
print("swiftlint")
print("swiftlint")
print("swiftlint")
print("swiftlint")
print("swiftlint")
print("swiftlint")
print("swiftlint")
print("swiftlint")
print("swiftlint")
print("swiftlint")
print("swiftlint")
print("swiftlint")
print("swiftlint")
print("swiftlint")
print("swiftlint")
print("swiftlint")
print("swiftlint")
print("swiftlint")
print("swiftlint")
print("swiftlint")
print("swiftlint")
print("swiftlint")
print("swiftlint")
print("swiftlint")
print("swiftlint")
print("swiftlint")
print("swiftlint")
print("swiftlint")
print("swiftlint")
print("swiftlint")
print("swiftlint")
print("swiftlint")
print("swiftlint")
print("swiftlint")
print("swiftlint")
print("swiftlint")
print("swiftlint")
print("swiftlint")
print("swiftlint")
print("swiftlint")
print("swiftlint")
print("swiftlint")
print("swiftlint")
print("swiftlint")
print("swiftlint")
print("swiftlint")
print("swiftlint")
print("swiftlint")
print("swiftlint")
print("swiftlint")
print("swiftlint")
print("swiftlint")
print("swiftlint")
print("swiftlint")
print("swiftlint")
print("swiftlint")
print("swiftlint")
print("swiftlint")
print("swiftlint")
print("swiftlint")
print("swiftlint")
print("swiftlint")
print("swiftlint")
print("swiftlint")
print("swiftlint")
print("swiftlint")
print("swiftlint")
print("swiftlint")
print("swiftlint")
print("swiftlint")
print("swiftlint")
print("swiftlint")
print("swiftlint")
print("swiftlint")
print("swiftlint")
print("swiftlint")
print("swiftlint")
print("swiftlint")
print("swiftlint")
print("swiftlint")
print("swiftlint")
print("swiftlint")
print("swiftlint")
print("swiftlint")
print("swiftlint")
print("swiftlint")
print("swiftlint")
print("swiftlint")
print("swiftlint")
print("swiftlint")
print("swiftlint")
print("swiftlint")
print("swiftlint")
print("swiftlint")
print("swiftlint")
print("swiftlint")
print("swiftlint")
print("swiftlint")
print("swiftlint")
print("swiftlint")
print("swiftlint")
print("swiftlint")
print("swiftlint")
print("swiftlint")
print("swiftlint")
print("swiftlint")
print("swiftlint")
print("swiftlint")
print("swiftlint")
print("swiftlint")
print("swiftlint")
print("swiftlint")
print("swiftlint")
print("swiftlint")
print("swiftlint")
print("swiftlint")
print("swiftlint")
print("swiftlint")
print("swiftlint")
print("swiftlint")
print("swiftlint")
print("swiftlint")
print("swiftlint")
print("swiftlint")
print("swiftlint")
print("swiftlint")
print("swiftlint")
print("swiftlint")
print("swiftlint")
print("swiftlint")
print("swiftlint")
print("swiftlint")
print("swiftlint")
print("swiftlint")
print("swiftlint")
print("swiftlint")
print("swiftlint")
print("swiftlint")
print("swiftlint")
print("swiftlint")
print("swiftlint")
print("swiftlint")
print("swiftlint")
print("swiftlint")
print("swiftlint")
print("swiftlint")
print("swiftlint")
print("swiftlint")
print("swiftlint")
print("swiftlint")
print("swiftlint")
print("swiftlint")
print("swiftlint")
print("swiftlint")
print("swiftlint")
print("swiftlint")
print("swiftlint")
print("swiftlint")
print("swiftlint")
print("swiftlint")
print("swiftlint")
print("swiftlint")
print("swiftlint")
print("swiftlint")
print("swiftlint")
print("swiftlint")
print("swiftlint")
print("swiftlint")
print("swiftlint")
print("swiftlint")
print("swiftlint")
print("swiftlint")
print("swiftlint")
print("swiftlint")
print("swiftlint")
print("swiftlint")
print("swiftlint")
print("swiftlint")
print("swiftlint")
print("swiftlint")
print("swiftlint")
print("swiftlint")
print("swiftlint")
print("swiftlint")
print("swiftlint")
print("swiftlint")
print("swiftlint")
print("swiftlint")
print("swiftlint")
print("swiftlint")
print("swiftlint")
print("swiftlint")
print("swiftlint")
print("swiftlint")
print("swiftlint")
print("swiftlint")
print("swiftlint")
print("swiftlint")
print("swiftlint")
print("swiftlint")
print("swiftlint")
print("swiftlint")
print("swiftlint")
print("swiftlint")
print("swiftlint")
print("swiftlint")
print("swiftlint")
print("swiftlint")
print("swiftlint")
print("swiftlint")
print("swiftlint")
print("swiftlint")
print("swiftlint")
print("swiftlint")
print("swiftlint")
print("swiftlint")
print("swiftlint")
print("swiftlint")
print("swiftlint")
print("swiftlint")
print("swiftlint")
print("swiftlint")
print("swiftlint")
print("swiftlint")
print("swiftlint")
print("swiftlint")
print("swiftlint")
print("swiftlint")
print("swiftlint")
print("swiftlint")
print("swiftlint")
print("swiftlint")
print("swiftlint")
print("swiftlint")
print("swiftlint")
print("swiftlint")
print("swiftlint")
print("swiftlint")
print("swiftlint")
print("swiftlint")
print("swiftlint")
print("swiftlint")
print("swiftlint")
print("swiftlint")
print("swiftlint")
print("swiftlint")
print("swiftlint")
print("swiftlint")
print("swiftlint")
print("swiftlint")
print("swiftlint")
print("swiftlint")
print("swiftlint")
print("swiftlint")
print("swiftlint")
print("swiftlint")
print("swiftlint")
print("swiftlint")
print("swiftlint")
print("swiftlint")
print("swiftlint")
print("swiftlint")
print("swiftlint")
print("swiftlint")
print("swiftlint")
print("swiftlint")
print("swiftlint")
print("swiftlint")
print("swiftlint")
print("swiftlint")
print("swiftlint")
print("swiftlint")
print("swiftlint")
print("swiftlint")
print("swiftlint")
print("swiftlint")
print("swiftlint")
print("swiftlint")
print("swiftlint")
print("swiftlint")
print("swiftlint")
print("swiftlint")
print("swiftlint")
print("swiftlint")
print("swiftlint")
print("swiftlint")
print("swiftlint")
print("swiftlint")
print("swiftlint")
print("swiftlint")
print("swiftlint")
print("swiftlint")
print("swiftlint")
print("swiftlint")
print("swiftlint")
print("swiftlint")
print("swiftlint")
print("swiftlint")
print("swiftlint")
print("swiftlint")
print("swiftlint")
print("swiftlint")
print("swiftlint")
print("swiftlint")
print("swiftlint")
print("swiftlint")
print("swiftlint")
print("swiftlint")
print("swiftlint")
print("swiftlint")
print("swiftlint")
print("swiftlint")
print("swiftlint")
print("swiftlint")
print("swiftlint")
print("swiftlint")
print("swiftlint")
print("swiftlint")
print("swiftlint")
print("swiftlint")
print("swiftlint")
print("swiftlint")
print("swiftlint")
print("swiftlint")
print("swiftlint")
print("swiftlint")
print("swiftlint")
print("swiftlint")
print("swiftlint")
print("swiftlint")
print("swiftlint")
print("swiftlint")
print("swiftlint")
print("swiftlint")
print("swiftlint")
print("swiftlint")
print("swiftlint")
print("swiftlint")
print("swiftlint")
print("swiftlint")
print("swiftlint")
print("swiftlint")
print("swiftlint")
print("swiftlint")
print("swiftlint")
print("swiftlint")
print("swiftlint")
print("swiftlint")
print("swiftlint")
print("swiftlint")
print("swiftlint")
print("swiftlint")
print("swiftlint")
print("swiftlint")
print("swiftlint")
print("swiftlint")
print("swiftlint")
print("swiftlint")
print("swiftlint")
print("swiftlint")
print("swiftlint")
print("swiftlint")
print("swiftlint")
print("swiftlint")
print("swiftlint")
print("swiftlint")
print("swiftlint")
print("swiftlint")
print("swiftlint")
print("swiftlint")
print("swiftlint")
print("swiftlint")
print("swiftlint")

```

</details>
<details>
<summary>Triggering Examples</summary>

```swift
print("swiftlint")
print("swiftlint")
print("swiftlint")
print("swiftlint")
print("swiftlint")
print("swiftlint")
print("swiftlint")
print("swiftlint")
print("swiftlint")
print("swiftlint")
print("swiftlint")
print("swiftlint")
print("swiftlint")
print("swiftlint")
print("swiftlint")
print("swiftlint")
print("swiftlint")
print("swiftlint")
print("swiftlint")
print("swiftlint")
print("swiftlint")
print("swiftlint")
print("swiftlint")
print("swiftlint")
print("swiftlint")
print("swiftlint")
print("swiftlint")
print("swiftlint")
print("swiftlint")
print("swiftlint")
print("swiftlint")
print("swiftlint")
print("swiftlint")
print("swiftlint")
print("swiftlint")
print("swiftlint")
print("swiftlint")
print("swiftlint")
print("swiftlint")
print("swiftlint")
print("swiftlint")
print("swiftlint")
print("swiftlint")
print("swiftlint")
print("swiftlint")
print("swiftlint")
print("swiftlint")
print("swiftlint")
print("swiftlint")
print("swiftlint")
print("swiftlint")
print("swiftlint")
print("swiftlint")
print("swiftlint")
print("swiftlint")
print("swiftlint")
print("swiftlint")
print("swiftlint")
print("swiftlint")
print("swiftlint")
print("swiftlint")
print("swiftlint")
print("swiftlint")
print("swiftlint")
print("swiftlint")
print("swiftlint")
print("swiftlint")
print("swiftlint")
print("swiftlint")
print("swiftlint")
print("swiftlint")
print("swiftlint")
print("swiftlint")
print("swiftlint")
print("swiftlint")
print("swiftlint")
print("swiftlint")
print("swiftlint")
print("swiftlint")
print("swiftlint")
print("swiftlint")
print("swiftlint")
print("swiftlint")
print("swiftlint")
print("swiftlint")
print("swiftlint")
print("swiftlint")
print("swiftlint")
print("swiftlint")
print("swiftlint")
print("swiftlint")
print("swiftlint")
print("swiftlint")
print("swiftlint")
print("swiftlint")
print("swiftlint")
print("swiftlint")
print("swiftlint")
print("swiftlint")
print("swiftlint")
print("swiftlint")
print("swiftlint")
print("swiftlint")
print("swiftlint")
print("swiftlint")
print("swiftlint")
print("swiftlint")
print("swiftlint")
print("swiftlint")
print("swiftlint")
print("swiftlint")
print("swiftlint")
print("swiftlint")
print("swiftlint")
print("swiftlint")
print("swiftlint")
print("swiftlint")
print("swiftlint")
print("swiftlint")
print("swiftlint")
print("swiftlint")
print("swiftlint")
print("swiftlint")
print("swiftlint")
print("swiftlint")
print("swiftlint")
print("swiftlint")
print("swiftlint")
print("swiftlint")
print("swiftlint")
print("swiftlint")
print("swiftlint")
print("swiftlint")
print("swiftlint")
print("swiftlint")
print("swiftlint")
print("swiftlint")
print("swiftlint")
print("swiftlint")
print("swiftlint")
print("swiftlint")
print("swiftlint")
print("swiftlint")
print("swiftlint")
print("swiftlint")
print("swiftlint")
print("swiftlint")
print("swiftlint")
print("swiftlint")
print("swiftlint")
print("swiftlint")
print("swiftlint")
print("swiftlint")
print("swiftlint")
print("swiftlint")
print("swiftlint")
print("swiftlint")
print("swiftlint")
print("swiftlint")
print("swiftlint")
print("swiftlint")
print("swiftlint")
print("swiftlint")
print("swiftlint")
print("swiftlint")
print("swiftlint")
print("swiftlint")
print("swiftlint")
print("swiftlint")
print("swiftlint")
print("swiftlint")
print("swiftlint")
print("swiftlint")
print("swiftlint")
print("swiftlint")
print("swiftlint")
print("swiftlint")
print("swiftlint")
print("swiftlint")
print("swiftlint")
print("swiftlint")
print("swiftlint")
print("swiftlint")
print("swiftlint")
print("swiftlint")
print("swiftlint")
print("swiftlint")
print("swiftlint")
print("swiftlint")
print("swiftlint")
print("swiftlint")
print("swiftlint")
print("swiftlint")
print("swiftlint")
print("swiftlint")
print("swiftlint")
print("swiftlint")
print("swiftlint")
print("swiftlint")
print("swiftlint")
print("swiftlint")
print("swiftlint")
print("swiftlint")
print("swiftlint")
print("swiftlint")
print("swiftlint")
print("swiftlint")
print("swiftlint")
print("swiftlint")
print("swiftlint")
print("swiftlint")
print("swiftlint")
print("swiftlint")
print("swiftlint")
print("swiftlint")
print("swiftlint")
print("swiftlint")
print("swiftlint")
print("swiftlint")
print("swiftlint")
print("swiftlint")
print("swiftlint")
print("swiftlint")
print("swiftlint")
print("swiftlint")
print("swiftlint")
print("swiftlint")
print("swiftlint")
print("swiftlint")
print("swiftlint")
print("swiftlint")
print("swiftlint")
print("swiftlint")
print("swiftlint")
print("swiftlint")
print("swiftlint")
print("swiftlint")
print("swiftlint")
print("swiftlint")
print("swiftlint")
print("swiftlint")
print("swiftlint")
print("swiftlint")
print("swiftlint")
print("swiftlint")
print("swiftlint")
print("swiftlint")
print("swiftlint")
print("swiftlint")
print("swiftlint")
print("swiftlint")
print("swiftlint")
print("swiftlint")
print("swiftlint")
print("swiftlint")
print("swiftlint")
print("swiftlint")
print("swiftlint")
print("swiftlint")
print("swiftlint")
print("swiftlint")
print("swiftlint")
print("swiftlint")
print("swiftlint")
print("swiftlint")
print("swiftlint")
print("swiftlint")
print("swiftlint")
print("swiftlint")
print("swiftlint")
print("swiftlint")
print("swiftlint")
print("swiftlint")
print("swiftlint")
print("swiftlint")
print("swiftlint")
print("swiftlint")
print("swiftlint")
print("swiftlint")
print("swiftlint")
print("swiftlint")
print("swiftlint")
print("swiftlint")
print("swiftlint")
print("swiftlint")
print("swiftlint")
print("swiftlint")
print("swiftlint")
print("swiftlint")
print("swiftlint")
print("swiftlint")
print("swiftlint")
print("swiftlint")
print("swiftlint")
print("swiftlint")
print("swiftlint")
print("swiftlint")
print("swiftlint")
print("swiftlint")
print("swiftlint")
print("swiftlint")
print("swiftlint")
print("swiftlint")
print("swiftlint")
print("swiftlint")
print("swiftlint")
print("swiftlint")
print("swiftlint")
print("swiftlint")
print("swiftlint")
print("swiftlint")
print("swiftlint")
print("swiftlint")
print("swiftlint")
print("swiftlint")
print("swiftlint")
print("swiftlint")
print("swiftlint")
print("swiftlint")
print("swiftlint")
print("swiftlint")
print("swiftlint")
print("swiftlint")
print("swiftlint")
print("swiftlint")
print("swiftlint")
print("swiftlint")
print("swiftlint")
print("swiftlint")
print("swiftlint")
print("swiftlint")
print("swiftlint")
print("swiftlint")
print("swiftlint")
print("swiftlint")
print("swiftlint")
print("swiftlint")
print("swiftlint")
print("swiftlint")
print("swiftlint")
print("swiftlint")
print("swiftlint")
print("swiftlint")
print("swiftlint")
print("swiftlint")
print("swiftlint")
print("swiftlint")
print("swiftlint")
print("swiftlint")
print("swiftlint")
print("swiftlint")
print("swiftlint")
print("swiftlint")
print("swiftlint")
print("swiftlint")
print("swiftlint")
print("swiftlint")
print("swiftlint")
print("swiftlint")
print("swiftlint")
print("swiftlint")
print("swiftlint")
print("swiftlint")
print("swiftlint")
print("swiftlint")
print("swiftlint")
print("swiftlint")
print("swiftlint")
print("swiftlint")
print("swiftlint")
print("swiftlint")
print("swiftlint")
print("swiftlint")
print("swiftlint")
print("swiftlint")
print("swiftlint")
print("swiftlint")
print("swiftlint")
print("swiftlint")
print("swiftlint")
print("swiftlint")
print("swiftlint")
print("swiftlint")
print("swiftlint")
print("swiftlint")
print("swiftlint")
print("swiftlint")
print("swiftlint")
print("swiftlint")
print("swiftlint")
print("swiftlint")
print("swiftlint")
print("swiftlint")
print("swiftlint")
print("swiftlint")
print("swiftlint")
print("swiftlint")
print("swiftlint")
print("swiftlint")
print("swiftlint")
print("swiftlint")

```

```swift
print("swiftlint")
print("swiftlint")
print("swiftlint")
print("swiftlint")
print("swiftlint")
print("swiftlint")
print("swiftlint")
print("swiftlint")
print("swiftlint")
print("swiftlint")
print("swiftlint")
print("swiftlint")
print("swiftlint")
print("swiftlint")
print("swiftlint")
print("swiftlint")
print("swiftlint")
print("swiftlint")
print("swiftlint")
print("swiftlint")
print("swiftlint")
print("swiftlint")
print("swiftlint")
print("swiftlint")
print("swiftlint")
print("swiftlint")
print("swiftlint")
print("swiftlint")
print("swiftlint")
print("swiftlint")
print("swiftlint")
print("swiftlint")
print("swiftlint")
print("swiftlint")
print("swiftlint")
print("swiftlint")
print("swiftlint")
print("swiftlint")
print("swiftlint")
print("swiftlint")
print("swiftlint")
print("swiftlint")
print("swiftlint")
print("swiftlint")
print("swiftlint")
print("swiftlint")
print("swiftlint")
print("swiftlint")
print("swiftlint")
print("swiftlint")
print("swiftlint")
print("swiftlint")
print("swiftlint")
print("swiftlint")
print("swiftlint")
print("swiftlint")
print("swiftlint")
print("swiftlint")
print("swiftlint")
print("swiftlint")
print("swiftlint")
print("swiftlint")
print("swiftlint")
print("swiftlint")
print("swiftlint")
print("swiftlint")
print("swiftlint")
print("swiftlint")
print("swiftlint")
print("swiftlint")
print("swiftlint")
print("swiftlint")
print("swiftlint")
print("swiftlint")
print("swiftlint")
print("swiftlint")
print("swiftlint")
print("swiftlint")
print("swiftlint")
print("swiftlint")
print("swiftlint")
print("swiftlint")
print("swiftlint")
print("swiftlint")
print("swiftlint")
print("swiftlint")
print("swiftlint")
print("swiftlint")
print("swiftlint")
print("swiftlint")
print("swiftlint")
print("swiftlint")
print("swiftlint")
print("swiftlint")
print("swiftlint")
print("swiftlint")
print("swiftlint")
print("swiftlint")
print("swiftlint")
print("swiftlint")
print("swiftlint")
print("swiftlint")
print("swiftlint")
print("swiftlint")
print("swiftlint")
print("swiftlint")
print("swiftlint")
print("swiftlint")
print("swiftlint")
print("swiftlint")
print("swiftlint")
print("swiftlint")
print("swiftlint")
print("swiftlint")
print("swiftlint")
print("swiftlint")
print("swiftlint")
print("swiftlint")
print("swiftlint")
print("swiftlint")
print("swiftlint")
print("swiftlint")
print("swiftlint")
print("swiftlint")
print("swiftlint")
print("swiftlint")
print("swiftlint")
print("swiftlint")
print("swiftlint")
print("swiftlint")
print("swiftlint")
print("swiftlint")
print("swiftlint")
print("swiftlint")
print("swiftlint")
print("swiftlint")
print("swiftlint")
print("swiftlint")
print("swiftlint")
print("swiftlint")
print("swiftlint")
print("swiftlint")
print("swiftlint")
print("swiftlint")
print("swiftlint")
print("swiftlint")
print("swiftlint")
print("swiftlint")
print("swiftlint")
print("swiftlint")
print("swiftlint")
print("swiftlint")
print("swiftlint")
print("swiftlint")
print("swiftlint")
print("swiftlint")
print("swiftlint")
print("swiftlint")
print("swiftlint")
print("swiftlint")
print("swiftlint")
print("swiftlint")
print("swiftlint")
print("swiftlint")
print("swiftlint")
print("swiftlint")
print("swiftlint")
print("swiftlint")
print("swiftlint")
print("swiftlint")
print("swiftlint")
print("swiftlint")
print("swiftlint")
print("swiftlint")
print("swiftlint")
print("swiftlint")
print("swiftlint")
print("swiftlint")
print("swiftlint")
print("swiftlint")
print("swiftlint")
print("swiftlint")
print("swiftlint")
print("swiftlint")
print("swiftlint")
print("swiftlint")
print("swiftlint")
print("swiftlint")
print("swiftlint")
print("swiftlint")
print("swiftlint")
print("swiftlint")
print("swiftlint")
print("swiftlint")
print("swiftlint")
print("swiftlint")
print("swiftlint")
print("swiftlint")
print("swiftlint")
print("swiftlint")
print("swiftlint")
print("swiftlint")
print("swiftlint")
print("swiftlint")
print("swiftlint")
print("swiftlint")
print("swiftlint")
print("swiftlint")
print("swiftlint")
print("swiftlint")
print("swiftlint")
print("swiftlint")
print("swiftlint")
print("swiftlint")
print("swiftlint")
print("swiftlint")
print("swiftlint")
print("swiftlint")
print("swiftlint")
print("swiftlint")
print("swiftlint")
print("swiftlint")
print("swiftlint")
print("swiftlint")
print("swiftlint")
print("swiftlint")
print("swiftlint")
print("swiftlint")
print("swiftlint")
print("swiftlint")
print("swiftlint")
print("swiftlint")
print("swiftlint")
print("swiftlint")
print("swiftlint")
print("swiftlint")
print("swiftlint")
print("swiftlint")
print("swiftlint")
print("swiftlint")
print("swiftlint")
print("swiftlint")
print("swiftlint")
print("swiftlint")
print("swiftlint")
print("swiftlint")
print("swiftlint")
print("swiftlint")
print("swiftlint")
print("swiftlint")
print("swiftlint")
print("swiftlint")
print("swiftlint")
print("swiftlint")
print("swiftlint")
print("swiftlint")
print("swiftlint")
print("swiftlint")
print("swiftlint")
print("swiftlint")
print("swiftlint")
print("swiftlint")
print("swiftlint")
print("swiftlint")
print("swiftlint")
print("swiftlint")
print("swiftlint")
print("swiftlint")
print("swiftlint")
print("swiftlint")
print("swiftlint")
print("swiftlint")
print("swiftlint")
print("swiftlint")
print("swiftlint")
print("swiftlint")
print("swiftlint")
print("swiftlint")
print("swiftlint")
print("swiftlint")
print("swiftlint")
print("swiftlint")
print("swiftlint")
print("swiftlint")
print("swiftlint")
print("swiftlint")
print("swiftlint")
print("swiftlint")
print("swiftlint")
print("swiftlint")
print("swiftlint")
print("swiftlint")
print("swiftlint")
print("swiftlint")
print("swiftlint")
print("swiftlint")
print("swiftlint")
print("swiftlint")
print("swiftlint")
print("swiftlint")
print("swiftlint")
print("swiftlint")
print("swiftlint")
print("swiftlint")
print("swiftlint")
print("swiftlint")
print("swiftlint")
print("swiftlint")
print("swiftlint")
print("swiftlint")
print("swiftlint")
print("swiftlint")
print("swiftlint")
print("swiftlint")
print("swiftlint")
print("swiftlint")
print("swiftlint")
print("swiftlint")
print("swiftlint")
print("swiftlint")
print("swiftlint")
print("swiftlint")
print("swiftlint")
print("swiftlint")
print("swiftlint")
print("swiftlint")
print("swiftlint")
print("swiftlint")
print("swiftlint")
print("swiftlint")
print("swiftlint")
print("swiftlint")
print("swiftlint")
print("swiftlint")
print("swiftlint")
print("swiftlint")
print("swiftlint")
print("swiftlint")
print("swiftlint")
print("swiftlint")
print("swiftlint")
print("swiftlint")
print("swiftlint")
print("swiftlint")
print("swiftlint")
print("swiftlint")
print("swiftlint")
print("swiftlint")
print("swiftlint")
print("swiftlint")
print("swiftlint")
print("swiftlint")
print("swiftlint")
print("swiftlint")
print("swiftlint")
print("swiftlint")
print("swiftlint")
print("swiftlint")
print("swiftlint")
print("swiftlint")
print("swiftlint")
print("swiftlint")
print("swiftlint")
print("swiftlint")
print("swiftlint")
print("swiftlint")
print("swiftlint")
print("swiftlint")
print("swiftlint")
print("swiftlint")
print("swiftlint")
print("swiftlint")
print("swiftlint")
print("swiftlint")
print("swiftlint")
print("swiftlint")
print("swiftlint")
print("swiftlint")
print("swiftlint")
print("swiftlint")
print("swiftlint")
print("swiftlint")
print("swiftlint")
print("swiftlint")
print("swiftlint")
print("swiftlint")
print("swiftlint")
print("swiftlint")
print("swiftlint")
print("swiftlint")
print("swiftlint")
print("swiftlint")
print("swiftlint")
print("swiftlint")
print("swiftlint")
print("swiftlint")
print("swiftlint")
print("swiftlint")
print("swiftlint")
print("swiftlint")
//

```

</details>



## File Name

Identifier | Enabled by default | Supports autocorrection | Kind | Minimum Swift Compiler Version
--- | --- | --- | --- | ---
`file_name` | Disabled | No | idiomatic | 3.0.0 

File name should match a type or extension declared in the file (if any).



## First Where

Identifier | Enabled by default | Supports autocorrection | Kind | Minimum Swift Compiler Version
--- | --- | --- | --- | ---
`first_where` | Disabled | No | performance | 3.0.0 

Prefer using `.first(where:)` over `.filter { }.first` in collections.

### Examples

<details>
<summary>Non Triggering Examples</summary>

```swift
kinds.filter(excludingKinds.contains).isEmpty && kinds.first == .identifier

```

```swift
myList.first(where: { $0 % 2 == 0 })

```

```swift
match(pattern: pattern).filter { $0.first == .identifier }

```

```swift
(myList.filter { $0 == 1 }.suffix(2)).first

```

</details>
<details>
<summary>Triggering Examples</summary>

```swift
↓myList.filter { $0 % 2 == 0 }.first

```

```swift
↓myList.filter({ $0 % 2 == 0 }).first

```

```swift
↓myList.map { $0 + 1 }.filter({ $0 % 2 == 0 }).first

```

```swift
↓myList.map { $0 + 1 }.filter({ $0 % 2 == 0 }).first?.something()

```

```swift
↓myList.filter(someFunction).first

```

```swift
↓myList.filter({ $0 % 2 == 0 })
.first

```

```swift
(↓myList.filter { $0 == 1 }).first

```

</details>



## For Where

Identifier | Enabled by default | Supports autocorrection | Kind | Minimum Swift Compiler Version
--- | --- | --- | --- | ---
`for_where` | Enabled | No | idiomatic | 3.0.0 

`where` clauses are preferred over a single `if` inside a `for`.

### Examples

<details>
<summary>Non Triggering Examples</summary>

```swift
for user in users where user.id == 1 { }

```

```swift
for user in users {
   if let id = user.id { }
}

```

```swift
for user in users {
   if var id = user.id { }
}

```

```swift
for user in users {
   if user.id == 1 { } else { }
}

```

```swift
for user in users {
   if user.id == 1 {
} else if user.id == 2 { }
}

```

```swift
for user in users {
   if user.id == 1 { }
   print(user)
}

```

```swift
for user in users {
   let id = user.id
   if id == 1 { }
}

```

```swift
for user in users {
   if user.id == 1 { }
   return true
}

```

```swift
for user in users {
   if user.id == 1 && user.age > 18 { }
}

```

```swift
for (index, value) in array.enumerated() {
   if case .valueB(_) = value {
       return index
   }
}

```

</details>
<details>
<summary>Triggering Examples</summary>

```swift
for user in users {
   ↓if user.id == 1 { return true }
}

```

</details>



## Force Cast

Identifier | Enabled by default | Supports autocorrection | Kind | Minimum Swift Compiler Version
--- | --- | --- | --- | ---
`force_cast` | Enabled | No | idiomatic | 3.0.0 

Force casts should be avoided.

### Examples

<details>
<summary>Non Triggering Examples</summary>

```swift
NSNumber() as? Int

```

</details>
<details>
<summary>Triggering Examples</summary>

```swift
NSNumber() ↓as! Int

```

</details>



## Force Try

Identifier | Enabled by default | Supports autocorrection | Kind | Minimum Swift Compiler Version
--- | --- | --- | --- | ---
`force_try` | Enabled | No | idiomatic | 3.0.0 

Force tries should be avoided.

### Examples

<details>
<summary>Non Triggering Examples</summary>

```swift
func a() throws {}; do { try a() } catch {}
```

</details>
<details>
<summary>Triggering Examples</summary>

```swift
func a() throws {}; ↓try! a()
```

</details>



## Force Unwrapping

Identifier | Enabled by default | Supports autocorrection | Kind | Minimum Swift Compiler Version
--- | --- | --- | --- | ---
`force_unwrapping` | Disabled | No | idiomatic | 3.0.0 

Force unwrapping should be avoided.

### Examples

<details>
<summary>Non Triggering Examples</summary>

```swift
if let url = NSURL(string: query)
```

```swift
navigationController?.pushViewController(viewController, animated: true)
```

```swift
let s as! Test
```

```swift
try! canThrowErrors()
```

```swift
let object: Any!
```

```swift
@IBOutlet var constraints: [NSLayoutConstraint]!
```

```swift
setEditing(!editing, animated: true)
```

```swift
navigationController.setNavigationBarHidden(!navigationController.navigationBarHidden, animated: true)
```

```swift
if addedToPlaylist && (!self.selectedFilters.isEmpty || self.searchBar?.text?.isEmpty == false) {}
```

```swift
print("\(xVar)!")
```

```swift
var test = (!bar)
```

```swift
var a: [Int]!
```

```swift
private var myProperty: (Void -> Void)!
```

```swift
func foo(_ options: [AnyHashable: Any]!) {
```

```swift
func foo() -> [Int]!
```

```swift
func foo() -> [AnyHashable: Any]!
```

```swift
func foo() -> [Int]! { return [] }
```

</details>
<details>
<summary>Triggering Examples</summary>

```swift
let url = NSURL(string: query)↓!
```

```swift
navigationController↓!.pushViewController(viewController, animated: true)
```

```swift
let unwrapped = optional↓!
```

```swift
return cell↓!
```

```swift
let url = NSURL(string: "http://www.google.com")↓!
```

```swift
let dict = ["Boooo": "👻"]func bla() -> String { return dict["Boooo"]↓! }
```

```swift
let dict = ["Boooo": "👻"]func bla() -> String { return dict["Boooo"]↓!.contains("B") }
```

```swift
let a = dict["abc"]↓!.contains("B")
```

```swift
dict["abc"]↓!.bar("B")
```

```swift
if dict["a"]↓!!!! {
```

```swift
var foo: [Bool]! = dict["abc"]↓!
```

```swift
context("abc") {
  var foo: [Bool]! = dict["abc"]↓!
}
```

```swift
open var computed: String { return foo.bar↓! }
```

</details>



## Function Body Length

Identifier | Enabled by default | Supports autocorrection | Kind | Minimum Swift Compiler Version
--- | --- | --- | --- | ---
`function_body_length` | Enabled | No | metrics | 3.0.0 

Functions bodies should not span too many lines.



## Function Default Parameter at End

Identifier | Enabled by default | Supports autocorrection | Kind | Minimum Swift Compiler Version
--- | --- | --- | --- | ---
`function_default_parameter_at_end` | Disabled | No | idiomatic | 3.0.0 

Prefer to locate parameters with defaults toward the end of the parameter list.

### Examples

<details>
<summary>Non Triggering Examples</summary>

```swift
func foo(baz: String, bar: Int = 0) {}
```

```swift
func foo(x: String, y: Int = 0, z: CGFloat = 0) {}
```

```swift
func foo(bar: String, baz: Int = 0, z: () -> Void) {}
```

```swift
func foo(bar: String, z: () -> Void, baz: Int = 0) {}
```

```swift
func foo(bar: Int = 0) {}
```

```swift
func foo() {}
```

```swift
class A: B {
    override func foo(bar: Int = 0, baz: String) {}
```

```swift
func foo(bar: Int = 0, completion: @escaping CompletionHandler) {}
```

```swift
func foo(a: Int, b: CGFloat = 0) {
    let block = { (error: Error?) in }
}
```

</details>
<details>
<summary>Triggering Examples</summary>

```swift
↓func foo(bar: Int = 0, baz: String) {}
```

</details>



## Function Parameter Count

Identifier | Enabled by default | Supports autocorrection | Kind | Minimum Swift Compiler Version
--- | --- | --- | --- | ---
`function_parameter_count` | Enabled | No | metrics | 3.0.0 

Number of function parameters should be low.

### Examples

<details>
<summary>Non Triggering Examples</summary>

```swift
init(a: Int, b: Int, c: Int, d: Int, e: Int, f: Int) {}
```

```swift
init (a: Int, b: Int, c: Int, d: Int, e: Int, f: Int) {}
```

```swift
`init`(a: Int, b: Int, c: Int, d: Int, e: Int, f: Int) {}
```

```swift
init?(a: Int, b: Int, c: Int, d: Int, e: Int, f: Int) {}
```

```swift
init?<T>(a: T, b: Int, c: Int, d: Int, e: Int, f: Int) {}
```

```swift
init?<T: String>(a: T, b: Int, c: Int, d: Int, e: Int, f: Int) {}
```

```swift
func f2(p1: Int, p2: Int) { }
```

```swift
func f(a: Int, b: Int, c: Int, d: Int, x: Int = 42) {}
```

```swift
func f(a: [Int], b: Int, c: Int, d: Int, f: Int) -> [Int] {
let s = a.flatMap { $0 as? [String: Int] } ?? []}}
```

```swift
override func f(a: Int, b: Int, c: Int, d: Int, e: Int, f: Int) {}
```

</details>
<details>
<summary>Triggering Examples</summary>

```swift
↓func f(a: Int, b: Int, c: Int, d: Int, e: Int, f: Int) {}
```

```swift
↓func initialValue(a: Int, b: Int, c: Int, d: Int, e: Int, f: Int) {}
```

```swift
↓func f(a: Int, b: Int, c: Int, d: Int, e: Int, f: Int = 2, g: Int) {}
```

```swift
struct Foo {
init(a: Int, b: Int, c: Int, d: Int, e: Int, f: Int) {}
↓func bar(a: Int, b: Int, c: Int, d: Int, e: Int, f: Int) {}}
```

</details>



## Generic Type Name

Identifier | Enabled by default | Supports autocorrection | Kind | Minimum Swift Compiler Version
--- | --- | --- | --- | ---
`generic_type_name` | Enabled | No | idiomatic | 3.0.0 

Generic type name should only contain alphanumeric characters, start with an uppercase character and span between 1 and 20 characters in length.

### Examples

<details>
<summary>Non Triggering Examples</summary>

```swift
func foo<T>() {}

```

```swift
func foo<T>() -> T {}

```

```swift
func foo<T, U>(param: U) -> T {}

```

```swift
func foo<T: Hashable, U: Rule>(param: U) -> T {}

```

```swift
struct Foo<T> {}

```

```swift
class Foo<T> {}

```

```swift
enum Foo<T> {}

```

```swift
func run(_ options: NoOptions<CommandantError<()>>) {}

```

```swift
func foo(_ options: Set<type>) {}

```

```swift
func < <T: Comparable>(lhs: T?, rhs: T?) -> Bool

```

```swift
func configureWith(data: Either<MessageThread, (project: Project, backing: Backing)>)

```

```swift
typealias StringDictionary<T> = Dictionary<String, T>

```

```swift
typealias BackwardTriple<T1, T2, T3> = (T3, T2, T1)

```

```swift
typealias DictionaryOfStrings<T : Hashable> = Dictionary<T, String>

```

</details>
<details>
<summary>Triggering Examples</summary>

```swift
func foo<↓T_Foo>() {}

```

```swift
func foo<T, ↓U_Foo>(param: U_Foo) -> T {}

```

```swift
func foo<↓TTTTTTTTTTTTTTTTTTTTT>() {}

```

```swift
func foo<↓type>() {}

```

```swift
typealias StringDictionary<↓T_Foo> = Dictionary<String, T_Foo>

```

```swift
typealias BackwardTriple<T1, ↓T2_Bar, T3> = (T3, T2_Bar, T1)

```

```swift
typealias DictionaryOfStrings<↓T_Foo: Hashable> = Dictionary<T, String>

```

```swift
class Foo<↓T_Foo> {}

```

```swift
class Foo<T, ↓U_Foo> {}

```

```swift
class Foo<↓T_Foo, ↓U_Foo> {}

```

```swift
class Foo<↓TTTTTTTTTTTTTTTTTTTTT> {}

```

```swift
class Foo<↓type> {}

```

```swift
struct Foo<↓T_Foo> {}

```

```swift
struct Foo<T, ↓U_Foo> {}

```

```swift
struct Foo<↓T_Foo, ↓U_Foo> {}

```

```swift
struct Foo<↓TTTTTTTTTTTTTTTTTTTTT> {}

```

```swift
struct Foo<↓type> {}

```

```swift
enum Foo<↓T_Foo> {}

```

```swift
enum Foo<T, ↓U_Foo> {}

```

```swift
enum Foo<↓T_Foo, ↓U_Foo> {}

```

```swift
enum Foo<↓TTTTTTTTTTTTTTTTTTTTT> {}

```

```swift
enum Foo<↓type> {}

```

</details>



## Identifier Name

Identifier | Enabled by default | Supports autocorrection | Kind | Minimum Swift Compiler Version
--- | --- | --- | --- | ---
`identifier_name` | Enabled | No | style | 3.0.0 

Identifier names should only contain alphanumeric characters and start with a lowercase character or should only contain capital letters. In an exception to the above, variable names may start with a capital letter when they are declared static and immutable. Variable names should not be too long or too short.

### Examples

<details>
<summary>Non Triggering Examples</summary>

```swift
let myLet = 0
```

```swift
var myVar = 0
```

```swift
private let _myLet = 0
```

```swift
class Abc { static let MyLet = 0 }
```

```swift
let URL: NSURL? = nil
```

```swift
let XMLString: String? = nil
```

```swift
override var i = 0
```

```swift
enum Foo { case myEnum }
```

```swift
func isOperator(name: String) -> Bool
```

```swift
func typeForKind(_ kind: SwiftDeclarationKind) -> String
```

```swift
func == (lhs: SyntaxToken, rhs: SyntaxToken) -> Bool
```

```swift
override func IsOperator(name: String) -> Bool
```

</details>
<details>
<summary>Triggering Examples</summary>

```swift
↓let MyLet = 0
```

```swift
↓let _myLet = 0
```

```swift
private ↓let myLet_ = 0
```

```swift
↓let myExtremelyVeryVeryVeryVeryVeryVeryLongLet = 0
```

```swift
↓var myExtremelyVeryVeryVeryVeryVeryVeryLongVar = 0
```

```swift
private ↓let _myExtremelyVeryVeryVeryVeryVeryVeryLongLet = 0
```

```swift
↓let i = 0
```

```swift
↓var id = 0
```

```swift
private ↓let _i = 0
```

```swift
↓func IsOperator(name: String) -> Bool
```

```swift
enum Foo { case ↓MyEnum }
```

</details>



## Implicit Getter

Identifier | Enabled by default | Supports autocorrection | Kind | Minimum Swift Compiler Version
--- | --- | --- | --- | ---
`implicit_getter` | Enabled | No | style | 3.0.0 

Computed read-only properties and subscripts should avoid using the get keyword.

### Examples

<details>
<summary>Non Triggering Examples</summary>

```swift
class Foo {
    var foo: Int {
        get { return 3 }
        set { _abc = newValue }
    }
}
```

```swift
class Foo {
    var foo: Int {
        return 20
    }
}
```

```swift
class Foo {
    static var foo: Int {
        return 20
    }
}
```

```swift
class Foo {
    static var foo: Int {
        get { return 3 }
        set { _abc = newValue }
    }
}
```

```swift
class Foo {
    var foo: Int
}
```

```swift
class Foo {
    var foo: Int {
        return getValueFromDisk()
    }
}
```

```swift
class Foo {
    var foo: String {
        return "get"
    }
}
```

```swift
protocol Foo {
    var foo: Int { get }

```

```swift
protocol Foo {
    var foo: Int { get set }

```

```swift
class Foo {
    var foo: Int {
        struct Bar {
            var bar: Int {
                get { return 1 }
                set { _ = newValue }
            }
        }

        return Bar().bar
    }
}
```

```swift
var _objCTaggedPointerBits: UInt {
    @inline(__always) get { return 0 }
}
```

```swift
var next: Int? {
    mutating get {
        defer { self.count += 1 }
        return self.count
    }
}
```

```swift
class Foo {
    subscript(i: Int) -> Int {
        return 20
    }
}
```

```swift
class Foo {
    subscript(i: Int) -> Int {
        get { return 3 }
        set { _abc = newValue }
    }
}
```

```swift
protocol Foo {
    subscript(i: Int) -> Int { get }
}
```

```swift
protocol Foo {
    subscript(i: Int) -> Int { get set }
}
```

</details>
<details>
<summary>Triggering Examples</summary>

```swift
class Foo {
    var foo: Int {
        ↓get {
            return 20
        }
    }
}
```

```swift
class Foo {
    var foo: Int {
        ↓get{ return 20 }
    }
}
```

```swift
class Foo {
    static var foo: Int {
        ↓get {
            return 20
        }
    }
}
```

```swift
var foo: Int {
    ↓get { return 20 }
}
```

```swift
class Foo {
    @objc func bar() {}
    var foo: Int {
        ↓get {
            return 20
        }
    }
}
```

```swift
class Foo {
    subscript(i: Int) -> Int {
        ↓get {
            return 20
        }
    }
}
```

</details>



## Implicit Return

Identifier | Enabled by default | Supports autocorrection | Kind | Minimum Swift Compiler Version
--- | --- | --- | --- | ---
`implicit_return` | Disabled | Yes | style | 3.0.0 

Prefer implicit returns in closures.

### Examples

<details>
<summary>Non Triggering Examples</summary>

```swift
foo.map { $0 + 1 }
```

```swift
foo.map({ $0 + 1 })
```

```swift
foo.map { value in value + 1 }
```

```swift
func foo() -> Int {
  return 0
}
```

```swift
if foo {
  return 0
}
```

```swift
var foo: Bool { return true }
```

</details>
<details>
<summary>Triggering Examples</summary>

```swift
foo.map { value in
  ↓return value + 1
}
```

```swift
foo.map {
  ↓return $0 + 1
}
```

```swift
foo.map({ ↓return $0 + 1})
```

```swift
[1, 2].first(where: {
    ↓return true
})
```

</details>



## Implicitly Unwrapped Optional

Identifier | Enabled by default | Supports autocorrection | Kind | Minimum Swift Compiler Version
--- | --- | --- | --- | ---
`implicitly_unwrapped_optional` | Disabled | No | idiomatic | 3.0.0 

Implicitly unwrapped optionals should be avoided when possible.

### Examples

<details>
<summary>Non Triggering Examples</summary>

```swift
@IBOutlet private var label: UILabel!
```

```swift
@IBOutlet var label: UILabel!
```

```swift
@IBOutlet var label: [UILabel!]
```

```swift
if !boolean {}
```

```swift
let int: Int? = 42
```

```swift
let int: Int? = nil
```

</details>
<details>
<summary>Triggering Examples</summary>

```swift
let label: UILabel!
```

```swift
let IBOutlet: UILabel!
```

```swift
let labels: [UILabel!]
```

```swift
var ints: [Int!] = [42, nil, 42]
```

```swift
let label: IBOutlet!
```

```swift
let int: Int! = 42
```

```swift
let int: Int! = nil
```

```swift
var int: Int! = 42
```

```swift
let int: ImplicitlyUnwrappedOptional<Int>
```

```swift
let collection: AnyCollection<Int!>
```

```swift
func foo(int: Int!) {}
```

</details>



## Is Disjoint

Identifier | Enabled by default | Supports autocorrection | Kind | Minimum Swift Compiler Version
--- | --- | --- | --- | ---
`is_disjoint` | Enabled | No | idiomatic | 3.0.0 

Prefer using `Set.isDisjoint(with:)` over `Set.intersection(_:).isEmpty`.

### Examples

<details>
<summary>Non Triggering Examples</summary>

```swift
_ = Set(syntaxKinds).isDisjoint(with: commentAndStringKindsSet)
```

```swift
let isObjc = !objcAttributes.isDisjoint(with: dictionary.enclosedSwiftAttributes)
```

```swift
_ = Set(syntaxKinds).intersection(commentAndStringKindsSet)
```

```swift
_ = !objcAttributes.intersection(dictionary.enclosedSwiftAttributes)
```

</details>
<details>
<summary>Triggering Examples</summary>

```swift
_ = Set(syntaxKinds).↓intersection(commentAndStringKindsSet).isEmpty
```

```swift
let isObjc = !objcAttributes.↓intersection(dictionary.enclosedSwiftAttributes).isEmpty
```

</details>



## Joined Default Parameter

Identifier | Enabled by default | Supports autocorrection | Kind | Minimum Swift Compiler Version
--- | --- | --- | --- | ---
`joined_default_parameter` | Disabled | Yes | idiomatic | 3.0.0 

Discouraged explicit usage of the default separator.

### Examples

<details>
<summary>Non Triggering Examples</summary>

```swift
let foo = bar.joined()
```

```swift
let foo = bar.joined(separator: ",")
```

```swift
let foo = bar.joined(separator: toto)
```

</details>
<details>
<summary>Triggering Examples</summary>

```swift
let foo = bar.joined(↓separator: "")
```

```swift
let foo = bar.filter(toto)
             .joined(↓separator: "")
```

```swift
func foo() -> String {
   return ["1", "2"].joined(↓separator: "")
}
```

</details>



## Large Tuple

Identifier | Enabled by default | Supports autocorrection | Kind | Minimum Swift Compiler Version
--- | --- | --- | --- | ---
`large_tuple` | Enabled | No | metrics | 3.0.0 

Tuples shouldn't have too many members. Create a custom type instead.

### Examples

<details>
<summary>Non Triggering Examples</summary>

```swift
let foo: (Int, Int)

```

```swift
let foo: (start: Int, end: Int)

```

```swift
let foo: (Int, (Int, String))

```

```swift
func foo() -> (Int, Int)

```

```swift
func foo() -> (Int, Int) {}

```

```swift
func foo(bar: String) -> (Int, Int)

```

```swift
func foo(bar: String) -> (Int, Int) {}

```

```swift
func foo() throws -> (Int, Int)

```

```swift
func foo() throws -> (Int, Int) {}

```

```swift
let foo: (Int, Int, Int) -> Void

```

```swift
let foo: (Int, Int, Int) throws -> Void

```

```swift
func foo(bar: (Int, String, Float) -> Void)

```

```swift
func foo(bar: (Int, String, Float) throws -> Void)

```

```swift
var completionHandler: ((_ data: Data?, _ resp: URLResponse?, _ e: NSError?) -> Void)!

```

```swift
func getDictionaryAndInt() -> (Dictionary<Int, String>, Int)?

```

```swift
func getGenericTypeAndInt() -> (Type<Int, String, Float>, Int)?

```

</details>
<details>
<summary>Triggering Examples</summary>

```swift
↓let foo: (Int, Int, Int)

```

```swift
↓let foo: (start: Int, end: Int, value: String)

```

```swift
↓let foo: (Int, (Int, Int, Int))

```

```swift
func foo(↓bar: (Int, Int, Int))

```

```swift
func foo() -> ↓(Int, Int, Int)

```

```swift
func foo() -> ↓(Int, Int, Int) {}

```

```swift
func foo(bar: String) -> ↓(Int, Int, Int)

```

```swift
func foo(bar: String) -> ↓(Int, Int, Int) {}

```

```swift
func foo() throws -> ↓(Int, Int, Int)

```

```swift
func foo() throws -> ↓(Int, Int, Int) {}

```

```swift
func foo() throws -> ↓(Int, ↓(String, String, String), Int) {}

```

```swift
func getDictionaryAndInt() -> (Dictionary<Int, ↓(String, String, String)>, Int)?

```

</details>



## Leading Whitespace

Identifier | Enabled by default | Supports autocorrection | Kind | Minimum Swift Compiler Version
--- | --- | --- | --- | ---
`leading_whitespace` | Enabled | Yes | style | 3.0.0 

Files should not contain leading whitespace.

### Examples

<details>
<summary>Non Triggering Examples</summary>

```swift
//

```

</details>
<details>
<summary>Triggering Examples</summary>

```swift


```

```swift
 //

```

</details>



## Legacy CGGeometry Functions

Identifier | Enabled by default | Supports autocorrection | Kind | Minimum Swift Compiler Version
--- | --- | --- | --- | ---
`legacy_cggeometry_functions` | Enabled | Yes | idiomatic | 3.0.0 

Struct extension properties and methods are preferred over legacy functions

### Examples

<details>
<summary>Non Triggering Examples</summary>

```swift
rect.width
```

```swift
rect.height
```

```swift
rect.minX
```

```swift
rect.midX
```

```swift
rect.maxX
```

```swift
rect.minY
```

```swift
rect.midY
```

```swift
rect.maxY
```

```swift
rect.isNull
```

```swift
rect.isEmpty
```

```swift
rect.isInfinite
```

```swift
rect.standardized
```

```swift
rect.integral
```

```swift
rect.insetBy(dx: 5.0, dy: -7.0)
```

```swift
rect.offsetBy(dx: 5.0, dy: -7.0)
```

```swift
rect1.union(rect2)
```

```swift
rect1.intersect(rect2)
```

```swift
rect1.contains(rect2)
```

```swift
rect.contains(point)
```

```swift
rect1.intersects(rect2)
```

</details>
<details>
<summary>Triggering Examples</summary>

```swift
↓CGRectGetWidth(rect)
```

```swift
↓CGRectGetHeight(rect)
```

```swift
↓CGRectGetMinX(rect)
```

```swift
↓CGRectGetMidX(rect)
```

```swift
↓CGRectGetMaxX(rect)
```

```swift
↓CGRectGetMinY(rect)
```

```swift
↓CGRectGetMidY(rect)
```

```swift
↓CGRectGetMaxY(rect)
```

```swift
↓CGRectIsNull(rect)
```

```swift
↓CGRectIsEmpty(rect)
```

```swift
↓CGRectIsInfinite(rect)
```

```swift
↓CGRectStandardize(rect)
```

```swift
↓CGRectIntegral(rect)
```

```swift
↓CGRectInset(rect, 10, 5)
```

```swift
↓CGRectOffset(rect, -2, 8.3)
```

```swift
↓CGRectUnion(rect1, rect2)
```

```swift
↓CGRectIntersection(rect1, rect2)
```

```swift
↓CGRectContainsRect(rect1, rect2)
```

```swift
↓CGRectContainsPoint(rect, point)
```

```swift
↓CGRectIntersectsRect(rect1, rect2)
```

</details>



## Legacy Constant

Identifier | Enabled by default | Supports autocorrection | Kind | Minimum Swift Compiler Version
--- | --- | --- | --- | ---
`legacy_constant` | Enabled | Yes | idiomatic | 3.0.0 

Struct-scoped constants are preferred over legacy global constants.

### Examples

<details>
<summary>Non Triggering Examples</summary>

```swift
CGRect.infinite
```

```swift
CGPoint.zero
```

```swift
CGRect.zero
```

```swift
CGSize.zero
```

```swift
NSPoint.zero
```

```swift
NSRect.zero
```

```swift
NSSize.zero
```

```swift
CGRect.null
```

```swift
CGFloat.pi
```

```swift
Float.pi
```

</details>
<details>
<summary>Triggering Examples</summary>

```swift
↓CGRectInfinite
```

```swift
↓CGPointZero
```

```swift
↓CGRectZero
```

```swift
↓CGSizeZero
```

```swift
↓NSZeroPoint
```

```swift
↓NSZeroRect
```

```swift
↓NSZeroSize
```

```swift
↓CGRectNull
```

```swift
↓CGFloat(M_PI)
```

```swift
↓Float(M_PI)
```

</details>



## Legacy Constructor

Identifier | Enabled by default | Supports autocorrection | Kind | Minimum Swift Compiler Version
--- | --- | --- | --- | ---
`legacy_constructor` | Enabled | Yes | idiomatic | 3.0.0 

Swift constructors are preferred over legacy convenience functions.

### Examples

<details>
<summary>Non Triggering Examples</summary>

```swift
CGPoint(x: 10, y: 10)
```

```swift
CGPoint(x: xValue, y: yValue)
```

```swift
CGSize(width: 10, height: 10)
```

```swift
CGSize(width: aWidth, height: aHeight)
```

```swift
CGRect(x: 0, y: 0, width: 10, height: 10)
```

```swift
CGRect(x: xVal, y: yVal, width: aWidth, height: aHeight)
```

```swift
CGVector(dx: 10, dy: 10)
```

```swift
CGVector(dx: deltaX, dy: deltaY)
```

```swift
NSPoint(x: 10, y: 10)
```

```swift
NSPoint(x: xValue, y: yValue)
```

```swift
NSSize(width: 10, height: 10)
```

```swift
NSSize(width: aWidth, height: aHeight)
```

```swift
NSRect(x: 0, y: 0, width: 10, height: 10)
```

```swift
NSRect(x: xVal, y: yVal, width: aWidth, height: aHeight)
```

```swift
NSRange(location: 10, length: 1)
```

```swift
NSRange(location: loc, length: len)
```

```swift
UIEdgeInsets(top: 0, left: 0, bottom: 10, right: 10)
```

```swift
UIEdgeInsets(top: aTop, left: aLeft, bottom: aBottom, right: aRight)
```

```swift
NSEdgeInsets(top: 0, left: 0, bottom: 10, right: 10)
```

```swift
NSEdgeInsets(top: aTop, left: aLeft, bottom: aBottom, right: aRight)
```

```swift
UIOffset(horizontal: 0, vertical: 10)
```

```swift
UIOffset(horizontal: horizontal, vertical: vertical)
```

</details>
<details>
<summary>Triggering Examples</summary>

```swift
↓CGPointMake(10, 10)
```

```swift
↓CGPointMake(xVal, yVal)
```

```swift
↓CGPointMake(calculateX(), 10)

```

```swift
↓CGSizeMake(10, 10)
```

```swift
↓CGSizeMake(aWidth, aHeight)
```

```swift
↓CGRectMake(0, 0, 10, 10)
```

```swift
↓CGRectMake(xVal, yVal, width, height)
```

```swift
↓CGVectorMake(10, 10)
```

```swift
↓CGVectorMake(deltaX, deltaY)
```

```swift
↓NSMakePoint(10, 10)
```

```swift
↓NSMakePoint(xVal, yVal)
```

```swift
↓NSMakeSize(10, 10)
```

```swift
↓NSMakeSize(aWidth, aHeight)
```

```swift
↓NSMakeRect(0, 0, 10, 10)
```

```swift
↓NSMakeRect(xVal, yVal, width, height)
```

```swift
↓NSMakeRange(10, 1)
```

```swift
↓NSMakeRange(loc, len)
```

```swift
↓UIEdgeInsetsMake(0, 0, 10, 10)
```

```swift
↓UIEdgeInsetsMake(top, left, bottom, right)
```

```swift
↓NSEdgeInsetsMake(0, 0, 10, 10)
```

```swift
↓NSEdgeInsetsMake(top, left, bottom, right)
```

```swift
↓CGVectorMake(10, 10)
↓NSMakeRange(10, 1)
```

```swift
↓UIOffsetMake(0, 10)
```

```swift
↓UIOffsetMake(horizontal, vertical)
```

</details>



## Legacy NSGeometry Functions

Identifier | Enabled by default | Supports autocorrection | Kind | Minimum Swift Compiler Version
--- | --- | --- | --- | ---
`legacy_nsgeometry_functions` | Enabled | Yes | idiomatic | 3.0.0 

Struct extension properties and methods are preferred over legacy functions

### Examples

<details>
<summary>Non Triggering Examples</summary>

```swift
rect.width
```

```swift
rect.height
```

```swift
rect.minX
```

```swift
rect.midX
```

```swift
rect.maxX
```

```swift
rect.minY
```

```swift
rect.midY
```

```swift
rect.maxY
```

```swift
rect.isEmpty
```

```swift
rect.integral
```

```swift
rect.insetBy(dx: 5.0, dy: -7.0)
```

```swift
rect.offsetBy(dx: 5.0, dy: -7.0)
```

```swift
rect1.union(rect2)
```

```swift
rect1.intersect(rect2)
```

```swift
rect1.contains(rect2)
```

```swift
rect.contains(point)
```

```swift
rect1.intersects(rect2)
```

</details>
<details>
<summary>Triggering Examples</summary>

```swift
↓NSWidth(rect)
```

```swift
↓NSHeight(rect)
```

```swift
↓NSMinX(rect)
```

```swift
↓NSMidX(rect)
```

```swift
↓NSMaxX(rect)
```

```swift
↓NSMinY(rect)
```

```swift
↓NSMidY(rect)
```

```swift
↓NSMaxY(rect)
```

```swift
↓NSEqualRects(rect1, rect2)
```

```swift
↓NSEqualSizes(size1, size2)
```

```swift
↓NSEqualPoints(point1, point2)
```

```swift
↓NSEdgeInsetsEqual(insets2, insets2)
```

```swift
↓NSIsEmptyRect(rect)
```

```swift
↓NSIntegralRect(rect)
```

```swift
↓NSInsetRect(rect, 10, 5)
```

```swift
↓NSOffsetRect(rect, -2, 8.3)
```

```swift
↓NSUnionRect(rect1, rect2)
```

```swift
↓NSIntersectionRect(rect1, rect2)
```

```swift
↓NSContainsRect(rect1, rect2)
```

```swift
↓NSPointInRect(rect, point)
```

```swift
↓NSIntersectsRect(rect1, rect2)
```

</details>



## Variable Declaration Whitespace

Identifier | Enabled by default | Supports autocorrection | Kind | Minimum Swift Compiler Version
--- | --- | --- | --- | ---
`let_var_whitespace` | Disabled | No | style | 3.0.0 

Let and var should be separated from other statements by a blank line.

### Examples

<details>
<summary>Non Triggering Examples</summary>

```swift
let a = 0
var x = 1

x = 2

```

```swift
a = 5

var x = 1

```

```swift
struct X {
	var a = 0
}

```

```swift
let a = 1 +
	2
let b = 5

```

```swift
var x: Int {
	return 0
}

```

```swift
var x: Int {
	let a = 0

	return a
}

```

```swift
#if os(macOS)
let a = 0
#endif

```

```swift
@available(swift 4)
let a = 0

```

```swift
class C {
	@objc
	var s: String = ""
}
```

```swift
class C {
	@objc
	func a() {}
}
```

```swift
class C {
	var x = 0
	lazy
	var y = 0
}

```

```swift
@available(OSX, introduced: 10.6)
@available(*, deprecated)
var x = 0

```

```swift
// swiftlint:disable superfluous_disable_command
// swiftlint:disable force_cast

let x = bar as! Bar
```

```swift
var x: Int {
	let a = 0
	return a
}

```

</details>
<details>
<summary>Triggering Examples</summary>

```swift
var x = 1
↓x = 2

```

```swift

a = 5
↓var x = 1

```

```swift
struct X {
	let a
	↓func x() {}
}

```

```swift
var x = 0
↓@objc func f() {}

```

```swift
var x = 0
↓@objc
	func f() {}

```

```swift
@objc func f() {
}
↓var x = 0

```

</details>



## Line Length

Identifier | Enabled by default | Supports autocorrection | Kind | Minimum Swift Compiler Version
--- | --- | --- | --- | ---
`line_length` | Enabled | No | metrics | 3.0.0 

Lines should not span too many characters.

### Examples

<details>
<summary>Non Triggering Examples</summary>

```swift
////////////////////////////////////////////////////////////////////////////////////////////////////////////////////////

```

```swift
#colorLiteral(red: 0.9607843161, green: 0.7058823705, blue: 0.200000003, alpha: 1)#colorLiteral(red: 0.9607843161, green: 0.7058823705, blue: 0.200000003, alpha: 1)#colorLiteral(red: 0.9607843161, green: 0.7058823705, blue: 0.200000003, alpha: 1)#colorLiteral(red: 0.9607843161, green: 0.7058823705, blue: 0.200000003, alpha: 1)#colorLiteral(red: 0.9607843161, green: 0.7058823705, blue: 0.200000003, alpha: 1)#colorLiteral(red: 0.9607843161, green: 0.7058823705, blue: 0.200000003, alpha: 1)#colorLiteral(red: 0.9607843161, green: 0.7058823705, blue: 0.200000003, alpha: 1)#colorLiteral(red: 0.9607843161, green: 0.7058823705, blue: 0.200000003, alpha: 1)#colorLiteral(red: 0.9607843161, green: 0.7058823705, blue: 0.200000003, alpha: 1)#colorLiteral(red: 0.9607843161, green: 0.7058823705, blue: 0.200000003, alpha: 1)#colorLiteral(red: 0.9607843161, green: 0.7058823705, blue: 0.200000003, alpha: 1)#colorLiteral(red: 0.9607843161, green: 0.7058823705, blue: 0.200000003, alpha: 1)#colorLiteral(red: 0.9607843161, green: 0.7058823705, blue: 0.200000003, alpha: 1)#colorLiteral(red: 0.9607843161, green: 0.7058823705, blue: 0.200000003, alpha: 1)#colorLiteral(red: 0.9607843161, green: 0.7058823705, blue: 0.200000003, alpha: 1)#colorLiteral(red: 0.9607843161, green: 0.7058823705, blue: 0.200000003, alpha: 1)#colorLiteral(red: 0.9607843161, green: 0.7058823705, blue: 0.200000003, alpha: 1)#colorLiteral(red: 0.9607843161, green: 0.7058823705, blue: 0.200000003, alpha: 1)#colorLiteral(red: 0.9607843161, green: 0.7058823705, blue: 0.200000003, alpha: 1)#colorLiteral(red: 0.9607843161, green: 0.7058823705, blue: 0.200000003, alpha: 1)#colorLiteral(red: 0.9607843161, green: 0.7058823705, blue: 0.200000003, alpha: 1)#colorLiteral(red: 0.9607843161, green: 0.7058823705, blue: 0.200000003, alpha: 1)#colorLiteral(red: 0.9607843161, green: 0.7058823705, blue: 0.200000003, alpha: 1)#colorLiteral(red: 0.9607843161, green: 0.7058823705, blue: 0.200000003, alpha: 1)#colorLiteral(red: 0.9607843161, green: 0.7058823705, blue: 0.200000003, alpha: 1)#colorLiteral(red: 0.9607843161, green: 0.7058823705, blue: 0.200000003, alpha: 1)#colorLiteral(red: 0.9607843161, green: 0.7058823705, blue: 0.200000003, alpha: 1)#colorLiteral(red: 0.9607843161, green: 0.7058823705, blue: 0.200000003, alpha: 1)#colorLiteral(red: 0.9607843161, green: 0.7058823705, blue: 0.200000003, alpha: 1)#colorLiteral(red: 0.9607843161, green: 0.7058823705, blue: 0.200000003, alpha: 1)#colorLiteral(red: 0.9607843161, green: 0.7058823705, blue: 0.200000003, alpha: 1)#colorLiteral(red: 0.9607843161, green: 0.7058823705, blue: 0.200000003, alpha: 1)#colorLiteral(red: 0.9607843161, green: 0.7058823705, blue: 0.200000003, alpha: 1)#colorLiteral(red: 0.9607843161, green: 0.7058823705, blue: 0.200000003, alpha: 1)#colorLiteral(red: 0.9607843161, green: 0.7058823705, blue: 0.200000003, alpha: 1)#colorLiteral(red: 0.9607843161, green: 0.7058823705, blue: 0.200000003, alpha: 1)#colorLiteral(red: 0.9607843161, green: 0.7058823705, blue: 0.200000003, alpha: 1)#colorLiteral(red: 0.9607843161, green: 0.7058823705, blue: 0.200000003, alpha: 1)#colorLiteral(red: 0.9607843161, green: 0.7058823705, blue: 0.200000003, alpha: 1)#colorLiteral(red: 0.9607843161, green: 0.7058823705, blue: 0.200000003, alpha: 1)#colorLiteral(red: 0.9607843161, green: 0.7058823705, blue: 0.200000003, alpha: 1)#colorLiteral(red: 0.9607843161, green: 0.7058823705, blue: 0.200000003, alpha: 1)#colorLiteral(red: 0.9607843161, green: 0.7058823705, blue: 0.200000003, alpha: 1)#colorLiteral(red: 0.9607843161, green: 0.7058823705, blue: 0.200000003, alpha: 1)#colorLiteral(red: 0.9607843161, green: 0.7058823705, blue: 0.200000003, alpha: 1)#colorLiteral(red: 0.9607843161, green: 0.7058823705, blue: 0.200000003, alpha: 1)#colorLiteral(red: 0.9607843161, green: 0.7058823705, blue: 0.200000003, alpha: 1)#colorLiteral(red: 0.9607843161, green: 0.7058823705, blue: 0.200000003, alpha: 1)#colorLiteral(red: 0.9607843161, green: 0.7058823705, blue: 0.200000003, alpha: 1)#colorLiteral(red: 0.9607843161, green: 0.7058823705, blue: 0.200000003, alpha: 1)#colorLiteral(red: 0.9607843161, green: 0.7058823705, blue: 0.200000003, alpha: 1)#colorLiteral(red: 0.9607843161, green: 0.7058823705, blue: 0.200000003, alpha: 1)#colorLiteral(red: 0.9607843161, green: 0.7058823705, blue: 0.200000003, alpha: 1)#colorLiteral(red: 0.9607843161, green: 0.7058823705, blue: 0.200000003, alpha: 1)#colorLiteral(red: 0.9607843161, green: 0.7058823705, blue: 0.200000003, alpha: 1)#colorLiteral(red: 0.9607843161, green: 0.7058823705, blue: 0.200000003, alpha: 1)#colorLiteral(red: 0.9607843161, green: 0.7058823705, blue: 0.200000003, alpha: 1)#colorLiteral(red: 0.9607843161, green: 0.7058823705, blue: 0.200000003, alpha: 1)#colorLiteral(red: 0.9607843161, green: 0.7058823705, blue: 0.200000003, alpha: 1)#colorLiteral(red: 0.9607843161, green: 0.7058823705, blue: 0.200000003, alpha: 1)#colorLiteral(red: 0.9607843161, green: 0.7058823705, blue: 0.200000003, alpha: 1)#colorLiteral(red: 0.9607843161, green: 0.7058823705, blue: 0.200000003, alpha: 1)#colorLiteral(red: 0.9607843161, green: 0.7058823705, blue: 0.200000003, alpha: 1)#colorLiteral(red: 0.9607843161, green: 0.7058823705, blue: 0.200000003, alpha: 1)#colorLiteral(red: 0.9607843161, green: 0.7058823705, blue: 0.200000003, alpha: 1)#colorLiteral(red: 0.9607843161, green: 0.7058823705, blue: 0.200000003, alpha: 1)#colorLiteral(red: 0.9607843161, green: 0.7058823705, blue: 0.200000003, alpha: 1)#colorLiteral(red: 0.9607843161, green: 0.7058823705, blue: 0.200000003, alpha: 1)#colorLiteral(red: 0.9607843161, green: 0.7058823705, blue: 0.200000003, alpha: 1)#colorLiteral(red: 0.9607843161, green: 0.7058823705, blue: 0.200000003, alpha: 1)#colorLiteral(red: 0.9607843161, green: 0.7058823705, blue: 0.200000003, alpha: 1)#colorLiteral(red: 0.9607843161, green: 0.7058823705, blue: 0.200000003, alpha: 1)#colorLiteral(red: 0.9607843161, green: 0.7058823705, blue: 0.200000003, alpha: 1)#colorLiteral(red: 0.9607843161, green: 0.7058823705, blue: 0.200000003, alpha: 1)#colorLiteral(red: 0.9607843161, green: 0.7058823705, blue: 0.200000003, alpha: 1)#colorLiteral(red: 0.9607843161, green: 0.7058823705, blue: 0.200000003, alpha: 1)#colorLiteral(red: 0.9607843161, green: 0.7058823705, blue: 0.200000003, alpha: 1)#colorLiteral(red: 0.9607843161, green: 0.7058823705, blue: 0.200000003, alpha: 1)#colorLiteral(red: 0.9607843161, green: 0.7058823705, blue: 0.200000003, alpha: 1)#colorLiteral(red: 0.9607843161, green: 0.7058823705, blue: 0.200000003, alpha: 1)#colorLiteral(red: 0.9607843161, green: 0.7058823705, blue: 0.200000003, alpha: 1)#colorLiteral(red: 0.9607843161, green: 0.7058823705, blue: 0.200000003, alpha: 1)#colorLiteral(red: 0.9607843161, green: 0.7058823705, blue: 0.200000003, alpha: 1)#colorLiteral(red: 0.9607843161, green: 0.7058823705, blue: 0.200000003, alpha: 1)#colorLiteral(red: 0.9607843161, green: 0.7058823705, blue: 0.200000003, alpha: 1)#colorLiteral(red: 0.9607843161, green: 0.7058823705, blue: 0.200000003, alpha: 1)#colorLiteral(red: 0.9607843161, green: 0.7058823705, blue: 0.200000003, alpha: 1)#colorLiteral(red: 0.9607843161, green: 0.7058823705, blue: 0.200000003, alpha: 1)#colorLiteral(red: 0.9607843161, green: 0.7058823705, blue: 0.200000003, alpha: 1)#colorLiteral(red: 0.9607843161, green: 0.7058823705, blue: 0.200000003, alpha: 1)#colorLiteral(red: 0.9607843161, green: 0.7058823705, blue: 0.200000003, alpha: 1)#colorLiteral(red: 0.9607843161, green: 0.7058823705, blue: 0.200000003, alpha: 1)#colorLiteral(red: 0.9607843161, green: 0.7058823705, blue: 0.200000003, alpha: 1)#colorLiteral(red: 0.9607843161, green: 0.7058823705, blue: 0.200000003, alpha: 1)#colorLiteral(red: 0.9607843161, green: 0.7058823705, blue: 0.200000003, alpha: 1)#colorLiteral(red: 0.9607843161, green: 0.7058823705, blue: 0.200000003, alpha: 1)#colorLiteral(red: 0.9607843161, green: 0.7058823705, blue: 0.200000003, alpha: 1)#colorLiteral(red: 0.9607843161, green: 0.7058823705, blue: 0.200000003, alpha: 1)#colorLiteral(red: 0.9607843161, green: 0.7058823705, blue: 0.200000003, alpha: 1)#colorLiteral(red: 0.9607843161, green: 0.7058823705, blue: 0.200000003, alpha: 1)#colorLiteral(red: 0.9607843161, green: 0.7058823705, blue: 0.200000003, alpha: 1)#colorLiteral(red: 0.9607843161, green: 0.7058823705, blue: 0.200000003, alpha: 1)#colorLiteral(red: 0.9607843161, green: 0.7058823705, blue: 0.200000003, alpha: 1)#colorLiteral(red: 0.9607843161, green: 0.7058823705, blue: 0.200000003, alpha: 1)#colorLiteral(red: 0.9607843161, green: 0.7058823705, blue: 0.200000003, alpha: 1)#colorLiteral(red: 0.9607843161, green: 0.7058823705, blue: 0.200000003, alpha: 1)#colorLiteral(red: 0.9607843161, green: 0.7058823705, blue: 0.200000003, alpha: 1)#colorLiteral(red: 0.9607843161, green: 0.7058823705, blue: 0.200000003, alpha: 1)#colorLiteral(red: 0.9607843161, green: 0.7058823705, blue: 0.200000003, alpha: 1)#colorLiteral(red: 0.9607843161, green: 0.7058823705, blue: 0.200000003, alpha: 1)#colorLiteral(red: 0.9607843161, green: 0.7058823705, blue: 0.200000003, alpha: 1)#colorLiteral(red: 0.9607843161, green: 0.7058823705, blue: 0.200000003, alpha: 1)#colorLiteral(red: 0.9607843161, green: 0.7058823705, blue: 0.200000003, alpha: 1)#colorLiteral(red: 0.9607843161, green: 0.7058823705, blue: 0.200000003, alpha: 1)#colorLiteral(red: 0.9607843161, green: 0.7058823705, blue: 0.200000003, alpha: 1)#colorLiteral(red: 0.9607843161, green: 0.7058823705, blue: 0.200000003, alpha: 1)#colorLiteral(red: 0.9607843161, green: 0.7058823705, blue: 0.200000003, alpha: 1)#colorLiteral(red: 0.9607843161, green: 0.7058823705, blue: 0.200000003, alpha: 1)#colorLiteral(red: 0.9607843161, green: 0.7058823705, blue: 0.200000003, alpha: 1)#colorLiteral(red: 0.9607843161, green: 0.7058823705, blue: 0.200000003, alpha: 1)

```

```swift
#imageLiteral(resourceName: "image.jpg")#imageLiteral(resourceName: "image.jpg")#imageLiteral(resourceName: "image.jpg")#imageLiteral(resourceName: "image.jpg")#imageLiteral(resourceName: "image.jpg")#imageLiteral(resourceName: "image.jpg")#imageLiteral(resourceName: "image.jpg")#imageLiteral(resourceName: "image.jpg")#imageLiteral(resourceName: "image.jpg")#imageLiteral(resourceName: "image.jpg")#imageLiteral(resourceName: "image.jpg")#imageLiteral(resourceName: "image.jpg")#imageLiteral(resourceName: "image.jpg")#imageLiteral(resourceName: "image.jpg")#imageLiteral(resourceName: "image.jpg")#imageLiteral(resourceName: "image.jpg")#imageLiteral(resourceName: "image.jpg")#imageLiteral(resourceName: "image.jpg")#imageLiteral(resourceName: "image.jpg")#imageLiteral(resourceName: "image.jpg")#imageLiteral(resourceName: "image.jpg")#imageLiteral(resourceName: "image.jpg")#imageLiteral(resourceName: "image.jpg")#imageLiteral(resourceName: "image.jpg")#imageLiteral(resourceName: "image.jpg")#imageLiteral(resourceName: "image.jpg")#imageLiteral(resourceName: "image.jpg")#imageLiteral(resourceName: "image.jpg")#imageLiteral(resourceName: "image.jpg")#imageLiteral(resourceName: "image.jpg")#imageLiteral(resourceName: "image.jpg")#imageLiteral(resourceName: "image.jpg")#imageLiteral(resourceName: "image.jpg")#imageLiteral(resourceName: "image.jpg")#imageLiteral(resourceName: "image.jpg")#imageLiteral(resourceName: "image.jpg")#imageLiteral(resourceName: "image.jpg")#imageLiteral(resourceName: "image.jpg")#imageLiteral(resourceName: "image.jpg")#imageLiteral(resourceName: "image.jpg")#imageLiteral(resourceName: "image.jpg")#imageLiteral(resourceName: "image.jpg")#imageLiteral(resourceName: "image.jpg")#imageLiteral(resourceName: "image.jpg")#imageLiteral(resourceName: "image.jpg")#imageLiteral(resourceName: "image.jpg")#imageLiteral(resourceName: "image.jpg")#imageLiteral(resourceName: "image.jpg")#imageLiteral(resourceName: "image.jpg")#imageLiteral(resourceName: "image.jpg")#imageLiteral(resourceName: "image.jpg")#imageLiteral(resourceName: "image.jpg")#imageLiteral(resourceName: "image.jpg")#imageLiteral(resourceName: "image.jpg")#imageLiteral(resourceName: "image.jpg")#imageLiteral(resourceName: "image.jpg")#imageLiteral(resourceName: "image.jpg")#imageLiteral(resourceName: "image.jpg")#imageLiteral(resourceName: "image.jpg")#imageLiteral(resourceName: "image.jpg")#imageLiteral(resourceName: "image.jpg")#imageLiteral(resourceName: "image.jpg")#imageLiteral(resourceName: "image.jpg")#imageLiteral(resourceName: "image.jpg")#imageLiteral(resourceName: "image.jpg")#imageLiteral(resourceName: "image.jpg")#imageLiteral(resourceName: "image.jpg")#imageLiteral(resourceName: "image.jpg")#imageLiteral(resourceName: "image.jpg")#imageLiteral(resourceName: "image.jpg")#imageLiteral(resourceName: "image.jpg")#imageLiteral(resourceName: "image.jpg")#imageLiteral(resourceName: "image.jpg")#imageLiteral(resourceName: "image.jpg")#imageLiteral(resourceName: "image.jpg")#imageLiteral(resourceName: "image.jpg")#imageLiteral(resourceName: "image.jpg")#imageLiteral(resourceName: "image.jpg")#imageLiteral(resourceName: "image.jpg")#imageLiteral(resourceName: "image.jpg")#imageLiteral(resourceName: "image.jpg")#imageLiteral(resourceName: "image.jpg")#imageLiteral(resourceName: "image.jpg")#imageLiteral(resourceName: "image.jpg")#imageLiteral(resourceName: "image.jpg")#imageLiteral(resourceName: "image.jpg")#imageLiteral(resourceName: "image.jpg")#imageLiteral(resourceName: "image.jpg")#imageLiteral(resourceName: "image.jpg")#imageLiteral(resourceName: "image.jpg")#imageLiteral(resourceName: "image.jpg")#imageLiteral(resourceName: "image.jpg")#imageLiteral(resourceName: "image.jpg")#imageLiteral(resourceName: "image.jpg")#imageLiteral(resourceName: "image.jpg")#imageLiteral(resourceName: "image.jpg")#imageLiteral(resourceName: "image.jpg")#imageLiteral(resourceName: "image.jpg")#imageLiteral(resourceName: "image.jpg")#imageLiteral(resourceName: "image.jpg")#imageLiteral(resourceName: "image.jpg")#imageLiteral(resourceName: "image.jpg")#imageLiteral(resourceName: "image.jpg")#imageLiteral(resourceName: "image.jpg")#imageLiteral(resourceName: "image.jpg")#imageLiteral(resourceName: "image.jpg")#imageLiteral(resourceName: "image.jpg")#imageLiteral(resourceName: "image.jpg")#imageLiteral(resourceName: "image.jpg")#imageLiteral(resourceName: "image.jpg")#imageLiteral(resourceName: "image.jpg")#imageLiteral(resourceName: "image.jpg")#imageLiteral(resourceName: "image.jpg")#imageLiteral(resourceName: "image.jpg")#imageLiteral(resourceName: "image.jpg")#imageLiteral(resourceName: "image.jpg")#imageLiteral(resourceName: "image.jpg")#imageLiteral(resourceName: "image.jpg")#imageLiteral(resourceName: "image.jpg")#imageLiteral(resourceName: "image.jpg")

```

</details>
<details>
<summary>Triggering Examples</summary>

```swift
/////////////////////////////////////////////////////////////////////////////////////////////////////////////////////////

```

```swift
#colorLiteral(red: 0.9607843161, green: 0.7058823705, blue: 0.200000003, alpha: 1)#colorLiteral(red: 0.9607843161, green: 0.7058823705, blue: 0.200000003, alpha: 1)#colorLiteral(red: 0.9607843161, green: 0.7058823705, blue: 0.200000003, alpha: 1)#colorLiteral(red: 0.9607843161, green: 0.7058823705, blue: 0.200000003, alpha: 1)#colorLiteral(red: 0.9607843161, green: 0.7058823705, blue: 0.200000003, alpha: 1)#colorLiteral(red: 0.9607843161, green: 0.7058823705, blue: 0.200000003, alpha: 1)#colorLiteral(red: 0.9607843161, green: 0.7058823705, blue: 0.200000003, alpha: 1)#colorLiteral(red: 0.9607843161, green: 0.7058823705, blue: 0.200000003, alpha: 1)#colorLiteral(red: 0.9607843161, green: 0.7058823705, blue: 0.200000003, alpha: 1)#colorLiteral(red: 0.9607843161, green: 0.7058823705, blue: 0.200000003, alpha: 1)#colorLiteral(red: 0.9607843161, green: 0.7058823705, blue: 0.200000003, alpha: 1)#colorLiteral(red: 0.9607843161, green: 0.7058823705, blue: 0.200000003, alpha: 1)#colorLiteral(red: 0.9607843161, green: 0.7058823705, blue: 0.200000003, alpha: 1)#colorLiteral(red: 0.9607843161, green: 0.7058823705, blue: 0.200000003, alpha: 1)#colorLiteral(red: 0.9607843161, green: 0.7058823705, blue: 0.200000003, alpha: 1)#colorLiteral(red: 0.9607843161, green: 0.7058823705, blue: 0.200000003, alpha: 1)#colorLiteral(red: 0.9607843161, green: 0.7058823705, blue: 0.200000003, alpha: 1)#colorLiteral(red: 0.9607843161, green: 0.7058823705, blue: 0.200000003, alpha: 1)#colorLiteral(red: 0.9607843161, green: 0.7058823705, blue: 0.200000003, alpha: 1)#colorLiteral(red: 0.9607843161, green: 0.7058823705, blue: 0.200000003, alpha: 1)#colorLiteral(red: 0.9607843161, green: 0.7058823705, blue: 0.200000003, alpha: 1)#colorLiteral(red: 0.9607843161, green: 0.7058823705, blue: 0.200000003, alpha: 1)#colorLiteral(red: 0.9607843161, green: 0.7058823705, blue: 0.200000003, alpha: 1)#colorLiteral(red: 0.9607843161, green: 0.7058823705, blue: 0.200000003, alpha: 1)#colorLiteral(red: 0.9607843161, green: 0.7058823705, blue: 0.200000003, alpha: 1)#colorLiteral(red: 0.9607843161, green: 0.7058823705, blue: 0.200000003, alpha: 1)#colorLiteral(red: 0.9607843161, green: 0.7058823705, blue: 0.200000003, alpha: 1)#colorLiteral(red: 0.9607843161, green: 0.7058823705, blue: 0.200000003, alpha: 1)#colorLiteral(red: 0.9607843161, green: 0.7058823705, blue: 0.200000003, alpha: 1)#colorLiteral(red: 0.9607843161, green: 0.7058823705, blue: 0.200000003, alpha: 1)#colorLiteral(red: 0.9607843161, green: 0.7058823705, blue: 0.200000003, alpha: 1)#colorLiteral(red: 0.9607843161, green: 0.7058823705, blue: 0.200000003, alpha: 1)#colorLiteral(red: 0.9607843161, green: 0.7058823705, blue: 0.200000003, alpha: 1)#colorLiteral(red: 0.9607843161, green: 0.7058823705, blue: 0.200000003, alpha: 1)#colorLiteral(red: 0.9607843161, green: 0.7058823705, blue: 0.200000003, alpha: 1)#colorLiteral(red: 0.9607843161, green: 0.7058823705, blue: 0.200000003, alpha: 1)#colorLiteral(red: 0.9607843161, green: 0.7058823705, blue: 0.200000003, alpha: 1)#colorLiteral(red: 0.9607843161, green: 0.7058823705, blue: 0.200000003, alpha: 1)#colorLiteral(red: 0.9607843161, green: 0.7058823705, blue: 0.200000003, alpha: 1)#colorLiteral(red: 0.9607843161, green: 0.7058823705, blue: 0.200000003, alpha: 1)#colorLiteral(red: 0.9607843161, green: 0.7058823705, blue: 0.200000003, alpha: 1)#colorLiteral(red: 0.9607843161, green: 0.7058823705, blue: 0.200000003, alpha: 1)#colorLiteral(red: 0.9607843161, green: 0.7058823705, blue: 0.200000003, alpha: 1)#colorLiteral(red: 0.9607843161, green: 0.7058823705, blue: 0.200000003, alpha: 1)#colorLiteral(red: 0.9607843161, green: 0.7058823705, blue: 0.200000003, alpha: 1)#colorLiteral(red: 0.9607843161, green: 0.7058823705, blue: 0.200000003, alpha: 1)#colorLiteral(red: 0.9607843161, green: 0.7058823705, blue: 0.200000003, alpha: 1)#colorLiteral(red: 0.9607843161, green: 0.7058823705, blue: 0.200000003, alpha: 1)#colorLiteral(red: 0.9607843161, green: 0.7058823705, blue: 0.200000003, alpha: 1)#colorLiteral(red: 0.9607843161, green: 0.7058823705, blue: 0.200000003, alpha: 1)#colorLiteral(red: 0.9607843161, green: 0.7058823705, blue: 0.200000003, alpha: 1)#colorLiteral(red: 0.9607843161, green: 0.7058823705, blue: 0.200000003, alpha: 1)#colorLiteral(red: 0.9607843161, green: 0.7058823705, blue: 0.200000003, alpha: 1)#colorLiteral(red: 0.9607843161, green: 0.7058823705, blue: 0.200000003, alpha: 1)#colorLiteral(red: 0.9607843161, green: 0.7058823705, blue: 0.200000003, alpha: 1)#colorLiteral(red: 0.9607843161, green: 0.7058823705, blue: 0.200000003, alpha: 1)#colorLiteral(red: 0.9607843161, green: 0.7058823705, blue: 0.200000003, alpha: 1)#colorLiteral(red: 0.9607843161, green: 0.7058823705, blue: 0.200000003, alpha: 1)#colorLiteral(red: 0.9607843161, green: 0.7058823705, blue: 0.200000003, alpha: 1)#colorLiteral(red: 0.9607843161, green: 0.7058823705, blue: 0.200000003, alpha: 1)#colorLiteral(red: 0.9607843161, green: 0.7058823705, blue: 0.200000003, alpha: 1)#colorLiteral(red: 0.9607843161, green: 0.7058823705, blue: 0.200000003, alpha: 1)#colorLiteral(red: 0.9607843161, green: 0.7058823705, blue: 0.200000003, alpha: 1)#colorLiteral(red: 0.9607843161, green: 0.7058823705, blue: 0.200000003, alpha: 1)#colorLiteral(red: 0.9607843161, green: 0.7058823705, blue: 0.200000003, alpha: 1)#colorLiteral(red: 0.9607843161, green: 0.7058823705, blue: 0.200000003, alpha: 1)#colorLiteral(red: 0.9607843161, green: 0.7058823705, blue: 0.200000003, alpha: 1)#colorLiteral(red: 0.9607843161, green: 0.7058823705, blue: 0.200000003, alpha: 1)#colorLiteral(red: 0.9607843161, green: 0.7058823705, blue: 0.200000003, alpha: 1)#colorLiteral(red: 0.9607843161, green: 0.7058823705, blue: 0.200000003, alpha: 1)#colorLiteral(red: 0.9607843161, green: 0.7058823705, blue: 0.200000003, alpha: 1)#colorLiteral(red: 0.9607843161, green: 0.7058823705, blue: 0.200000003, alpha: 1)#colorLiteral(red: 0.9607843161, green: 0.7058823705, blue: 0.200000003, alpha: 1)#colorLiteral(red: 0.9607843161, green: 0.7058823705, blue: 0.200000003, alpha: 1)#colorLiteral(red: 0.9607843161, green: 0.7058823705, blue: 0.200000003, alpha: 1)#colorLiteral(red: 0.9607843161, green: 0.7058823705, blue: 0.200000003, alpha: 1)#colorLiteral(red: 0.9607843161, green: 0.7058823705, blue: 0.200000003, alpha: 1)#colorLiteral(red: 0.9607843161, green: 0.7058823705, blue: 0.200000003, alpha: 1)#colorLiteral(red: 0.9607843161, green: 0.7058823705, blue: 0.200000003, alpha: 1)#colorLiteral(red: 0.9607843161, green: 0.7058823705, blue: 0.200000003, alpha: 1)#colorLiteral(red: 0.9607843161, green: 0.7058823705, blue: 0.200000003, alpha: 1)#colorLiteral(red: 0.9607843161, green: 0.7058823705, blue: 0.200000003, alpha: 1)#colorLiteral(red: 0.9607843161, green: 0.7058823705, blue: 0.200000003, alpha: 1)#colorLiteral(red: 0.9607843161, green: 0.7058823705, blue: 0.200000003, alpha: 1)#colorLiteral(red: 0.9607843161, green: 0.7058823705, blue: 0.200000003, alpha: 1)#colorLiteral(red: 0.9607843161, green: 0.7058823705, blue: 0.200000003, alpha: 1)#colorLiteral(red: 0.9607843161, green: 0.7058823705, blue: 0.200000003, alpha: 1)#colorLiteral(red: 0.9607843161, green: 0.7058823705, blue: 0.200000003, alpha: 1)#colorLiteral(red: 0.9607843161, green: 0.7058823705, blue: 0.200000003, alpha: 1)#colorLiteral(red: 0.9607843161, green: 0.7058823705, blue: 0.200000003, alpha: 1)#colorLiteral(red: 0.9607843161, green: 0.7058823705, blue: 0.200000003, alpha: 1)#colorLiteral(red: 0.9607843161, green: 0.7058823705, blue: 0.200000003, alpha: 1)#colorLiteral(red: 0.9607843161, green: 0.7058823705, blue: 0.200000003, alpha: 1)#colorLiteral(red: 0.9607843161, green: 0.7058823705, blue: 0.200000003, alpha: 1)#colorLiteral(red: 0.9607843161, green: 0.7058823705, blue: 0.200000003, alpha: 1)#colorLiteral(red: 0.9607843161, green: 0.7058823705, blue: 0.200000003, alpha: 1)#colorLiteral(red: 0.9607843161, green: 0.7058823705, blue: 0.200000003, alpha: 1)#colorLiteral(red: 0.9607843161, green: 0.7058823705, blue: 0.200000003, alpha: 1)#colorLiteral(red: 0.9607843161, green: 0.7058823705, blue: 0.200000003, alpha: 1)#colorLiteral(red: 0.9607843161, green: 0.7058823705, blue: 0.200000003, alpha: 1)#colorLiteral(red: 0.9607843161, green: 0.7058823705, blue: 0.200000003, alpha: 1)#colorLiteral(red: 0.9607843161, green: 0.7058823705, blue: 0.200000003, alpha: 1)#colorLiteral(red: 0.9607843161, green: 0.7058823705, blue: 0.200000003, alpha: 1)#colorLiteral(red: 0.9607843161, green: 0.7058823705, blue: 0.200000003, alpha: 1)#colorLiteral(red: 0.9607843161, green: 0.7058823705, blue: 0.200000003, alpha: 1)#colorLiteral(red: 0.9607843161, green: 0.7058823705, blue: 0.200000003, alpha: 1)#colorLiteral(red: 0.9607843161, green: 0.7058823705, blue: 0.200000003, alpha: 1)#colorLiteral(red: 0.9607843161, green: 0.7058823705, blue: 0.200000003, alpha: 1)#colorLiteral(red: 0.9607843161, green: 0.7058823705, blue: 0.200000003, alpha: 1)#colorLiteral(red: 0.9607843161, green: 0.7058823705, blue: 0.200000003, alpha: 1)#colorLiteral(red: 0.9607843161, green: 0.7058823705, blue: 0.200000003, alpha: 1)#colorLiteral(red: 0.9607843161, green: 0.7058823705, blue: 0.200000003, alpha: 1)#colorLiteral(red: 0.9607843161, green: 0.7058823705, blue: 0.200000003, alpha: 1)#colorLiteral(red: 0.9607843161, green: 0.7058823705, blue: 0.200000003, alpha: 1)#colorLiteral(red: 0.9607843161, green: 0.7058823705, blue: 0.200000003, alpha: 1)#colorLiteral(red: 0.9607843161, green: 0.7058823705, blue: 0.200000003, alpha: 1)#colorLiteral(red: 0.9607843161, green: 0.7058823705, blue: 0.200000003, alpha: 1)#colorLiteral(red: 0.9607843161, green: 0.7058823705, blue: 0.200000003, alpha: 1)#colorLiteral(red: 0.9607843161, green: 0.7058823705, blue: 0.200000003, alpha: 1)#colorLiteral(red: 0.9607843161, green: 0.7058823705, blue: 0.200000003, alpha: 1)#colorLiteral(red: 0.9607843161, green: 0.7058823705, blue: 0.200000003, alpha: 1)

```

```swift
#imageLiteral(resourceName: "image.jpg")#imageLiteral(resourceName: "image.jpg")#imageLiteral(resourceName: "image.jpg")#imageLiteral(resourceName: "image.jpg")#imageLiteral(resourceName: "image.jpg")#imageLiteral(resourceName: "image.jpg")#imageLiteral(resourceName: "image.jpg")#imageLiteral(resourceName: "image.jpg")#imageLiteral(resourceName: "image.jpg")#imageLiteral(resourceName: "image.jpg")#imageLiteral(resourceName: "image.jpg")#imageLiteral(resourceName: "image.jpg")#imageLiteral(resourceName: "image.jpg")#imageLiteral(resourceName: "image.jpg")#imageLiteral(resourceName: "image.jpg")#imageLiteral(resourceName: "image.jpg")#imageLiteral(resourceName: "image.jpg")#imageLiteral(resourceName: "image.jpg")#imageLiteral(resourceName: "image.jpg")#imageLiteral(resourceName: "image.jpg")#imageLiteral(resourceName: "image.jpg")#imageLiteral(resourceName: "image.jpg")#imageLiteral(resourceName: "image.jpg")#imageLiteral(resourceName: "image.jpg")#imageLiteral(resourceName: "image.jpg")#imageLiteral(resourceName: "image.jpg")#imageLiteral(resourceName: "image.jpg")#imageLiteral(resourceName: "image.jpg")#imageLiteral(resourceName: "image.jpg")#imageLiteral(resourceName: "image.jpg")#imageLiteral(resourceName: "image.jpg")#imageLiteral(resourceName: "image.jpg")#imageLiteral(resourceName: "image.jpg")#imageLiteral(resourceName: "image.jpg")#imageLiteral(resourceName: "image.jpg")#imageLiteral(resourceName: "image.jpg")#imageLiteral(resourceName: "image.jpg")#imageLiteral(resourceName: "image.jpg")#imageLiteral(resourceName: "image.jpg")#imageLiteral(resourceName: "image.jpg")#imageLiteral(resourceName: "image.jpg")#imageLiteral(resourceName: "image.jpg")#imageLiteral(resourceName: "image.jpg")#imageLiteral(resourceName: "image.jpg")#imageLiteral(resourceName: "image.jpg")#imageLiteral(resourceName: "image.jpg")#imageLiteral(resourceName: "image.jpg")#imageLiteral(resourceName: "image.jpg")#imageLiteral(resourceName: "image.jpg")#imageLiteral(resourceName: "image.jpg")#imageLiteral(resourceName: "image.jpg")#imageLiteral(resourceName: "image.jpg")#imageLiteral(resourceName: "image.jpg")#imageLiteral(resourceName: "image.jpg")#imageLiteral(resourceName: "image.jpg")#imageLiteral(resourceName: "image.jpg")#imageLiteral(resourceName: "image.jpg")#imageLiteral(resourceName: "image.jpg")#imageLiteral(resourceName: "image.jpg")#imageLiteral(resourceName: "image.jpg")#imageLiteral(resourceName: "image.jpg")#imageLiteral(resourceName: "image.jpg")#imageLiteral(resourceName: "image.jpg")#imageLiteral(resourceName: "image.jpg")#imageLiteral(resourceName: "image.jpg")#imageLiteral(resourceName: "image.jpg")#imageLiteral(resourceName: "image.jpg")#imageLiteral(resourceName: "image.jpg")#imageLiteral(resourceName: "image.jpg")#imageLiteral(resourceName: "image.jpg")#imageLiteral(resourceName: "image.jpg")#imageLiteral(resourceName: "image.jpg")#imageLiteral(resourceName: "image.jpg")#imageLiteral(resourceName: "image.jpg")#imageLiteral(resourceName: "image.jpg")#imageLiteral(resourceName: "image.jpg")#imageLiteral(resourceName: "image.jpg")#imageLiteral(resourceName: "image.jpg")#imageLiteral(resourceName: "image.jpg")#imageLiteral(resourceName: "image.jpg")#imageLiteral(resourceName: "image.jpg")#imageLiteral(resourceName: "image.jpg")#imageLiteral(resourceName: "image.jpg")#imageLiteral(resourceName: "image.jpg")#imageLiteral(resourceName: "image.jpg")#imageLiteral(resourceName: "image.jpg")#imageLiteral(resourceName: "image.jpg")#imageLiteral(resourceName: "image.jpg")#imageLiteral(resourceName: "image.jpg")#imageLiteral(resourceName: "image.jpg")#imageLiteral(resourceName: "image.jpg")#imageLiteral(resourceName: "image.jpg")#imageLiteral(resourceName: "image.jpg")#imageLiteral(resourceName: "image.jpg")#imageLiteral(resourceName: "image.jpg")#imageLiteral(resourceName: "image.jpg")#imageLiteral(resourceName: "image.jpg")#imageLiteral(resourceName: "image.jpg")#imageLiteral(resourceName: "image.jpg")#imageLiteral(resourceName: "image.jpg")#imageLiteral(resourceName: "image.jpg")#imageLiteral(resourceName: "image.jpg")#imageLiteral(resourceName: "image.jpg")#imageLiteral(resourceName: "image.jpg")#imageLiteral(resourceName: "image.jpg")#imageLiteral(resourceName: "image.jpg")#imageLiteral(resourceName: "image.jpg")#imageLiteral(resourceName: "image.jpg")#imageLiteral(resourceName: "image.jpg")#imageLiteral(resourceName: "image.jpg")#imageLiteral(resourceName: "image.jpg")#imageLiteral(resourceName: "image.jpg")#imageLiteral(resourceName: "image.jpg")#imageLiteral(resourceName: "image.jpg")#imageLiteral(resourceName: "image.jpg")#imageLiteral(resourceName: "image.jpg")#imageLiteral(resourceName: "image.jpg")#imageLiteral(resourceName: "image.jpg")#imageLiteral(resourceName: "image.jpg")#imageLiteral(resourceName: "image.jpg")#imageLiteral(resourceName: "image.jpg")

```

</details>



## Literal Expression End Indentation

Identifier | Enabled by default | Supports autocorrection | Kind | Minimum Swift Compiler Version
--- | --- | --- | --- | ---
`literal_expression_end_indentation` | Disabled | Yes | style | 3.0.0 

Array and dictionary literal end should have the same indentation as the line that started it.

### Examples

<details>
<summary>Non Triggering Examples</summary>

```swift
[1, 2, 3]
```

```swift
[1,
 2
]
```

```swift
[
   1,
   2
]
```

```swift
[
   1,
   2]

```

```swift
   let x = [
       1,
       2
   ]
```

```swift
[key: 2, key2: 3]
```

```swift
[key: 1,
 key2: 2
]
```

```swift
[
   key: 0,
   key2: 20
]
```

</details>
<details>
<summary>Triggering Examples</summary>

```swift
let x = [
   1,
   2
   ↓]
```

```swift
   let x = [
       1,
       2
↓]
```

```swift
let x = [
   key: value
   ↓]
```

</details>



## Lower ACL than parent

Identifier | Enabled by default | Supports autocorrection | Kind | Minimum Swift Compiler Version
--- | --- | --- | --- | ---
`lower_acl_than_parent` | Disabled | No | lint | 3.0.0 

Ensure definitions have a lower access control level than their enclosing parent

### Examples

<details>
<summary>Non Triggering Examples</summary>

```swift
public struct Foo { public func bar() {} }
```

```swift
internal struct Foo { func bar() {} }
```

```swift
struct Foo { func bar() {} }
```

```swift
open class Foo { public func bar() {} }
```

```swift
open class Foo { open func bar() {} }
```

```swift
fileprivate struct Foo { private func bar() {} }
```

```swift
private struct Foo { private func bar(id: String) }
```

```swift
extension Foo { public func bar() {} }
```

```swift
private struct Foo { fileprivate func bar() {} }
```

```swift
private func foo(id: String) {}
```

</details>
<details>
<summary>Triggering Examples</summary>

```swift
struct Foo { public func bar() {} }
```

```swift
enum Foo { public func bar() {} }
```

```swift
public class Foo { open func bar() }
```

```swift
class Foo { public private(set) var bar: String? }
```

</details>



## Mark

Identifier | Enabled by default | Supports autocorrection | Kind | Minimum Swift Compiler Version
--- | --- | --- | --- | ---
`mark` | Enabled | Yes | lint | 3.0.0 

MARK comment should be in valid format. e.g. '// MARK: ...' or '// MARK: - ...'

### Examples

<details>
<summary>Non Triggering Examples</summary>

```swift
// MARK: good

```

```swift
// MARK: - good

```

```swift
// MARK: -

```

```swift
// BOOKMARK
```

```swift
//BOOKMARK
```

```swift
// BOOKMARKS
```

</details>
<details>
<summary>Triggering Examples</summary>

```swift
↓//MARK: bad
```

```swift
↓// MARK:bad
```

```swift
↓//MARK:bad
```

```swift
↓//  MARK: bad
```

```swift
↓// MARK:  bad
```

```swift
↓// MARK: -bad
```

```swift
↓// MARK:- bad
```

```swift
↓// MARK:-bad
```

```swift
↓//MARK: - bad
```

```swift
↓//MARK:- bad
```

```swift
↓//MARK: -bad
```

```swift
↓//MARK:-bad
```

```swift
↓//Mark: bad
```

```swift
↓// Mark: bad
```

```swift
↓// MARK bad
```

```swift
↓//MARK bad
```

```swift
↓// MARK - bad
```

```swift
↓//MARK:- Top-Level bad mark
↓//MARK:- Another bad mark
struct MarkTest {}
↓// MARK:- Bad mark
extension MarkTest {}

```

</details>



<<<<<<< HEAD
## Missing Docs

Identifier | Enabled by default | Supports autocorrection | Kind | Minimum Swift Compiler Version
--- | --- | --- | --- | ---
`missing_docs` | Disabled | No | lint | 4.1.0 

Declarations should be documented.
=======
## Modifier Order

Identifier | Enabled by default | Supports autocorrection | Kind | Minimum Swift Compiler Version
--- | --- | --- | --- | ---
`modifier_order` | Disabled | No | style | 4.1.0 

Modifier order should be consistent.
>>>>>>> e902b25a

### Examples

<details>
<summary>Non Triggering Examples</summary>

```swift
<<<<<<< HEAD
/// docs
public class A {
/// docs
public func b() {}
}
/// docs
public class B: A { override public func b() {} }

```

```swift
import Foundation
/// docs
public class B: NSObject {
// no docs
override public var description: String { fatalError() } }

=======
public class Foo { 
   public convenience required init() {} 
}
```

```swift
public class Foo { 
   public static let bar = 42 
}
```

```swift
public class Foo { 
   public static var bar: Int { 
       return 42   }}
```

```swift
public class Foo { 
   public class var bar: Int { 
       return 42 
   } 
}
```

```swift
public class Bar { 
   public class var foo: String { 
       return "foo" 
   } 
} 
public class Foo: Bar { 
   override public final class var foo: String { 
       return "bar" 
   } 
}
```

```swift
open class Bar { 
   public var foo: Int? { 
       return 42 
   } 
} 
open class Foo: Bar { 
   override public var foo: Int? { 
       return 43 
   } 
}
```

```swift
open class Bar { 
   open class func foo() -> Int { 
       return 42 
   } 
} 
class Foo: Bar { 
   override open class func foo() -> Int { 
       return 43 
   } 
}
```

```swift
protocol Foo: class {} 
class Bar { 
    public private(set) weak var foo: Foo? 
} 

```

```swift
@objc 
public final class Foo: NSObject {} 

```

```swift
@objcMembers 
public final class Foo: NSObject {} 

```

```swift
@objc 
override public private(set) weak var foo: Bar? 

```

```swift
@objc 
public final class Foo: NSObject {} 

```

```swift
@objc 
open final class Foo: NSObject { 
   open weak var weakBar: NSString? = nil 
}
```

```swift
public final class Foo {}
```

```swift
class Bar { 
   func bar() {} 
}
```

```swift
internal class Foo: Bar { 
   override internal func bar() {} 
}
```

```swift
public struct Foo { 
   internal weak var weakBar: NSObject? = nil 
}
```

```swift
class Foo { 
   internal lazy var bar: String = "foo" 
}
>>>>>>> e902b25a
```

</details>
<details>
<summary>Triggering Examples</summary>

```swift
<<<<<<< HEAD
public func a() {}

```

```swift
// regular comment
public func a() {}
=======
class Foo { 
   convenience required public init() {} 
}
```

```swift
public class Foo { 
   static public let bar = 42 
}
```

```swift
public class Foo { 
   static public var bar: Int { 
       return 42 
   } 
} 
>>>>>>> e902b25a

```

```swift
<<<<<<< HEAD
/* regular comment */
public func a() {}

```

```swift
/// docs
public protocol A {
// no docs
var b: Int { get } }
/// docs
public struct C: A {

public let b: Int
=======
public class Foo { 
   class public var bar: Int { 
       return 42 
   } 
}
```

```swift
public class RootFoo { 
   class public var foo: String { 
       return "foo" 
   } 
} 
public class Foo: RootFoo { 
   override final class public var foo: String { 
       return "bar" 
   } 
}
```

```swift
open class Bar { 
   public var foo: Int? { 
       return 42 
   } 
} 
open class Foo: Bar { 
    public override var foo: Int? { 
       return 43 
   } 
}
```

```swift
protocol Foo: class {} 
class Bar { 
    private(set) public weak var foo: Foo? 
} 

```

```swift
open class Bar { 
   open class func foo() -> Int { 
       return 42 
   } 
} 
class Foo: Bar { 
   class open override func foo() -> Int { 
       return 43 
   } 
}
```

```swift
open class Bar { 
   open class func foo() -> Int { 
       return 42 
   } 
} 
class Foo: Bar { 
   open override class func foo() -> Int { 
       return 43 
   } 
}
```

```swift
@objc 
final public class Foo: NSObject {}
```

```swift
@objcMembers 
final public class Foo: NSObject {}
```

```swift
@objc 
final open class Foo: NSObject { 
   weak open var weakBar: NSString? = nil 
}
```

```swift
final public class Foo {} 

```

```swift
internal class Foo: Bar { 
   internal override func bar() {} 
}
```

```swift
public struct Foo { 
   weak internal var weakBar: NSObjetc? = nil 
}
```

```swift
class Foo { 
   lazy internal var bar: String = "foo" 
>>>>>>> e902b25a
}
```

</details>



## Multiline Arguments

Identifier | Enabled by default | Supports autocorrection | Kind | Minimum Swift Compiler Version
--- | --- | --- | --- | ---
`multiline_arguments` | Disabled | No | style | 3.0.0 

Arguments should be either on the same line, or one per line.

### Examples

<details>
<summary>Non Triggering Examples</summary>

```swift
foo()
```

```swift
foo(
    
)
```

```swift
foo { }
```

```swift
foo {
    
}
```

```swift
foo(0)
```

```swift
foo(0, 1)
```

```swift
foo(0, 1) { }
```

```swift
foo(0, param1: 1)
```

```swift
foo(0, param1: 1) { }
```

```swift
foo(param1: 1)
```

```swift
foo(param1: 1) { }
```

```swift
foo(param1: 1, param2: true) { }
```

```swift
foo(param1: 1, param2: true, param3: [3]) { }
```

```swift
foo(param1: 1, param2: true, param3: [3]) {
    bar()
}
```

```swift
foo(param1: 1,
    param2: true,
    param3: [3])
```

```swift
foo(
    param1: 1, param2: true, param3: [3]
)
```

```swift
foo(
    param1: 1,
    param2: true,
    param3: [3]
)
```

</details>
<details>
<summary>Triggering Examples</summary>

```swift
foo(0,
    param1: 1, ↓param2: true, ↓param3: [3])
```

```swift
foo(0, ↓param1: 1,
    param2: true, ↓param3: [3])
```

```swift
foo(0, ↓param1: 1, ↓param2: true,
    param3: [3])
```

```swift
foo(
    0, ↓param1: 1,
    param2: true, ↓param3: [3]
)
```

</details>



## Multiline Parameters

Identifier | Enabled by default | Supports autocorrection | Kind | Minimum Swift Compiler Version
--- | --- | --- | --- | ---
`multiline_parameters` | Disabled | No | style | 3.0.0 

Functions and methods parameters should be either on the same line, or one per line.

### Examples

<details>
<summary>Non Triggering Examples</summary>

```swift
func foo() { }
```

```swift
func foo(param1: Int) { }
```

```swift
func foo(param1: Int, param2: Bool) { }
```

```swift
func foo(param1: Int, param2: Bool, param3: [String]) { }
```

```swift
func foo(param1: Int,
         param2: Bool,
         param3: [String]) { }
```

```swift
func foo(_ param1: Int, param2: Int, param3: Int) -> (Int) -> Int {
   return { x in x + param1 + param2 + param3 }
}
```

```swift
static func foo() { }
```

```swift
static func foo(param1: Int) { }
```

```swift
static func foo(param1: Int, param2: Bool) { }
```

```swift
static func foo(param1: Int, param2: Bool, param3: [String]) { }
```

```swift
static func foo(param1: Int,
                param2: Bool,
                param3: [String]) { }
```

```swift
protocol Foo {
	func foo() { }
}
```

```swift
protocol Foo {
	func foo(param1: Int) { }
}
```

```swift
protocol Foo {
	func foo(param1: Int, param2: Bool) { }
}
```

```swift
protocol Foo {
	func foo(param1: Int, param2: Bool, param3: [String]) { }
}
```

```swift
protocol Foo {
   func foo(param1: Int,
            param2: Bool,
            param3: [String]) { }
}
```

```swift
protocol Foo {
	static func foo(param1: Int, param2: Bool, param3: [String]) { }
}
```

```swift
protocol Foo {
   static func foo(param1: Int,
                   param2: Bool,
                   param3: [String]) { }
}
```

```swift
protocol Foo {
	class func foo(param1: Int, param2: Bool, param3: [String]) { }
}
```

```swift
protocol Foo {
   class func foo(param1: Int,
                  param2: Bool,
                  param3: [String]) { }
}
```

```swift
enum Foo {
	func foo() { }
}
```

```swift
enum Foo {
	func foo(param1: Int) { }
}
```

```swift
enum Foo {
	func foo(param1: Int, param2: Bool) { }
}
```

```swift
enum Foo {
	func foo(param1: Int, param2: Bool, param3: [String]) { }
}
```

```swift
enum Foo {
   func foo(param1: Int,
            param2: Bool,
            param3: [String]) { }
}
```

```swift
enum Foo {
	static func foo(param1: Int, param2: Bool, param3: [String]) { }
}
```

```swift
enum Foo {
   static func foo(param1: Int,
                   param2: Bool,
                   param3: [String]) { }
}
```

```swift
struct Foo {
	func foo() { }
}
```

```swift
struct Foo {
	func foo(param1: Int) { }
}
```

```swift
struct Foo {
	func foo(param1: Int, param2: Bool) { }
}
```

```swift
struct Foo {
	func foo(param1: Int, param2: Bool, param3: [String]) { }
}
```

```swift
struct Foo {
   func foo(param1: Int,
            param2: Bool,
            param3: [String]) { }
}
```

```swift
struct Foo {
	static func foo(param1: Int, param2: Bool, param3: [String]) { }
}
```

```swift
struct Foo {
   static func foo(param1: Int,
                   param2: Bool,
                   param3: [String]) { }
}
```

```swift
class Foo {
	func foo() { }
}
```

```swift
class Foo {
	func foo(param1: Int) { }
}
```

```swift
class Foo {
	func foo(param1: Int, param2: Bool) { }
}
```

```swift
class Foo {
	func foo(param1: Int, param2: Bool, param3: [String]) { }
	}
```

```swift
class Foo {
   func foo(param1: Int,
            param2: Bool,
            param3: [String]) { }
}
```

```swift
class Foo {
	class func foo(param1: Int, param2: Bool, param3: [String]) { }
}
```

```swift
class Foo {
   class func foo(param1: Int,
                  param2: Bool,
                  param3: [String]) { }
}
```

```swift
class Foo {
   class func foo(param1: Int,
                  param2: Bool,
                  param3: @escaping (Int, Int) -> Void = { _, _ in }) { }
}
```

```swift
class Foo {
   class func foo(param1: Int,
                  param2: Bool,
                  param3: @escaping (Int) -> Void = { _ in }) { }
}
```

```swift
class Foo {
   class func foo(param1: Int,
                  param2: Bool,
                  param3: @escaping ((Int) -> Void)? = nil) { }
}
```

```swift
class Foo {
   class func foo(param1: Int,
                  param2: Bool,
                  param3: @escaping ((Int) -> Void)? = { _ in }) { }
}
```

```swift
class Foo {
   class func foo(param1: Int,
                  param2: @escaping ((Int) -> Void)? = { _ in },
                  param3: Bool) { }
}
```

```swift
class Foo {
   class func foo(param1: Int,
                  param2: @escaping ((Int) -> Void)? = { _ in },
                  param3: @escaping (Int, Int) -> Void = { _, _ in }) { }
}
```

```swift
class Foo {
   class func foo(param1: Int,
                  param2: Bool,
                  param3: @escaping (Int) -> Void = { (x: Int) in }) { }
}
```

```swift
class Foo {
   class func foo(param1: Int,
                  param2: Bool,
                  param3: @escaping (Int, (Int) -> Void) -> Void = { (x: Int, f: (Int) -> Void) in }) { }
}
```

</details>
<details>
<summary>Triggering Examples</summary>

```swift
func ↓foo(_ param1: Int,
          param2: Int, param3: Int) -> (Int) -> Int {
   return { x in x + param1 + param2 + param3 }
}
```

```swift
protocol Foo {
   func ↓foo(param1: Int,
             param2: Bool, param3: [String]) { }
}
```

```swift
protocol Foo {
   func ↓foo(param1: Int, param2: Bool,
             param3: [String]) { }
}
```

```swift
protocol Foo {
   static func ↓foo(param1: Int,
                    param2: Bool, param3: [String]) { }
}
```

```swift
protocol Foo {
   static func ↓foo(param1: Int, param2: Bool,
                    param3: [String]) { }
}
```

```swift
protocol Foo {
   class func ↓foo(param1: Int,
                   param2: Bool, param3: [String]) { }
}
```

```swift
protocol Foo {
   class func ↓foo(param1: Int, param2: Bool,
                   param3: [String]) { }
}
```

```swift
enum Foo {
   func ↓foo(param1: Int,
             param2: Bool, param3: [String]) { }
}
```

```swift
enum Foo {
   func ↓foo(param1: Int, param2: Bool,
             param3: [String]) { }
}
```

```swift
enum Foo {
   static func ↓foo(param1: Int,
                    param2: Bool, param3: [String]) { }
}
```

```swift
enum Foo {
   static func ↓foo(param1: Int, param2: Bool,
                    param3: [String]) { }
}
```

```swift
struct Foo {
   func ↓foo(param1: Int,
             param2: Bool, param3: [String]) { }
}
```

```swift
struct Foo {
   func ↓foo(param1: Int, param2: Bool,
             param3: [String]) { }
}
```

```swift
struct Foo {
   static func ↓foo(param1: Int,
                    param2: Bool, param3: [String]) { }
}
```

```swift
struct Foo {
   static func ↓foo(param1: Int, param2: Bool,
                    param3: [String]) { }
}
```

```swift
class Foo {
   func ↓foo(param1: Int,
             param2: Bool, param3: [String]) { }
}
```

```swift
class Foo {
   func ↓foo(param1: Int, param2: Bool,
             param3: [String]) { }
}
```

```swift
class Foo {
   class func ↓foo(param1: Int,
                   param2: Bool, param3: [String]) { }
}
```

```swift
class Foo {
   class func ↓foo(param1: Int, param2: Bool,
                   param3: [String]) { }
}
```

```swift
class Foo {
   class func ↓foo(param1: Int,
                  param2: Bool, param3: @escaping (Int, Int) -> Void = { _, _ in }) { }
}
```

```swift
class Foo {
   class func ↓foo(param1: Int,
                  param2: Bool, param3: @escaping (Int) -> Void = { (x: Int) in }) { }
}
```

</details>



## Multiple Closures with Trailing Closure

Identifier | Enabled by default | Supports autocorrection | Kind | Minimum Swift Compiler Version
--- | --- | --- | --- | ---
`multiple_closures_with_trailing_closure` | Enabled | No | style | 3.0.0 

Trailing closure syntax should not be used when passing more than one closure argument.

### Examples

<details>
<summary>Non Triggering Examples</summary>

```swift
foo.map { $0 + 1 }

```

```swift
foo.reduce(0) { $0 + $1 }

```

```swift
if let foo = bar.map({ $0 + 1 }) {

}

```

```swift
foo.something(param1: { $0 }, param2: { $0 + 1 })

```

```swift
UIView.animate(withDuration: 1.0) {
    someView.alpha = 0.0
}
```

</details>
<details>
<summary>Triggering Examples</summary>

```swift
foo.something(param1: { $0 }) ↓{ $0 + 1 }
```

```swift
UIView.animate(withDuration: 1.0, animations: {
    someView.alpha = 0.0
}) ↓{ _ in
    someView.removeFromSuperview()
}
```

</details>



## Nesting

Identifier | Enabled by default | Supports autocorrection | Kind | Minimum Swift Compiler Version
--- | --- | --- | --- | ---
`nesting` | Enabled | No | metrics | 3.0.0 

Types should be nested at most 1 level deep, and statements should be nested at most 5 levels deep.

### Examples

<details>
<summary>Non Triggering Examples</summary>

```swift
class Class0 { class Class1 {} }

```

```swift
func func0() {
func func1() {
func func2() {
func func3() {
func func4() { func func5() {
}
}
}
}
}
}

```

```swift
struct Class0 { struct Class1 {} }

```

```swift
func func0() {
func func1() {
func func2() {
func func3() {
func func4() { func func5() {
}
}
}
}
}
}

```

```swift
enum Class0 { enum Class1 {} }

```

```swift
func func0() {
func func1() {
func func2() {
func func3() {
func func4() { func func5() {
}
}
}
}
}
}

```

```swift
enum Enum0 { enum Enum1 { case Case } }
```

</details>
<details>
<summary>Triggering Examples</summary>

```swift
class A { class B { ↓class C {} } }

```

```swift
struct A { struct B { ↓struct C {} } }

```

```swift
enum A { enum B { ↓enum C {} } }

```

```swift
func func0() {
func func1() {
func func2() {
func func3() {
func func4() { func func5() {
↓func func6() {
}
}
}
}
}
}
}

```

</details>



## Nimble Operator

Identifier | Enabled by default | Supports autocorrection | Kind | Minimum Swift Compiler Version
--- | --- | --- | --- | ---
`nimble_operator` | Disabled | Yes | idiomatic | 3.0.0 

Prefer Nimble operator overloads over free matcher functions.

### Examples

<details>
<summary>Non Triggering Examples</summary>

```swift
expect(seagull.squawk) != "Hi!"

```

```swift
expect("Hi!") == "Hi!"

```

```swift
expect(10) > 2

```

```swift
expect(10) >= 10

```

```swift
expect(10) < 11

```

```swift
expect(10) <= 10

```

```swift
expect(x) === x
```

```swift
expect(10) == 10
```

```swift
expect(object.asyncFunction()).toEventually(equal(1))

```

```swift
expect(actual).to(haveCount(expected))

```

</details>
<details>
<summary>Triggering Examples</summary>

```swift
↓expect(seagull.squawk).toNot(equal("Hi"))

```

```swift
↓expect(12).toNot(equal(10))

```

```swift
↓expect(10).to(equal(10))

```

```swift
↓expect(10).to(beGreaterThan(8))

```

```swift
↓expect(10).to(beGreaterThanOrEqualTo(10))

```

```swift
↓expect(10).to(beLessThan(11))

```

```swift
↓expect(10).to(beLessThanOrEqualTo(10))

```

```swift
↓expect(x).to(beIdenticalTo(x))

```

```swift
expect(10) > 2
 ↓expect(10).to(beGreaterThan(2))

```

</details>



## No Extension Access Modifier

Identifier | Enabled by default | Supports autocorrection | Kind | Minimum Swift Compiler Version
--- | --- | --- | --- | ---
`no_extension_access_modifier` | Disabled | No | idiomatic | 3.0.0 

Prefer not to use extension access modifiers

### Examples

<details>
<summary>Non Triggering Examples</summary>

```swift
extension String {}
```

```swift


 extension String {}
```

</details>
<details>
<summary>Triggering Examples</summary>

```swift
↓private extension String {}
```

```swift
↓public 
 extension String {}
```

```swift
↓open extension String {}
```

```swift
↓internal extension String {}
```

```swift
↓fileprivate extension String {}
```

</details>



## No Grouping Extension

Identifier | Enabled by default | Supports autocorrection | Kind | Minimum Swift Compiler Version
--- | --- | --- | --- | ---
`no_grouping_extension` | Disabled | No | idiomatic | 3.0.0 

Extensions shouldn't be used to group code within the same source file.

### Examples

<details>
<summary>Non Triggering Examples</summary>

```swift
protocol Food {}
extension Food {}

```

```swift
class Apples {}
extension Oranges {}

```

</details>
<details>
<summary>Triggering Examples</summary>

```swift
enum Fruit {}
↓extension Fruit {}

```

```swift
↓extension Tea: Error {}
struct Tea {}

```

```swift
class Ham { class Spam {}}
↓extension Ham.Spam {}

```

```swift
extension External { struct Gotcha {}}
↓extension External.Gotcha {}

```

</details>



## Notification Center Detachment

Identifier | Enabled by default | Supports autocorrection | Kind | Minimum Swift Compiler Version
--- | --- | --- | --- | ---
`notification_center_detachment` | Enabled | No | lint | 3.0.0 

An object should only remove itself as an observer in `deinit`.

### Examples

<details>
<summary>Non Triggering Examples</summary>

```swift
class Foo { 
   deinit {
       NotificationCenter.default.removeObserver(self)
   }
}

```

```swift
class Foo { 
   func bar() {
       NotificationCenter.default.removeObserver(otherObject)
   }
}

```

</details>
<details>
<summary>Triggering Examples</summary>

```swift
class Foo { 
   func bar() {
       ↓NotificationCenter.default.removeObserver(self)
   }
}

```

</details>



## Number Separator

Identifier | Enabled by default | Supports autocorrection | Kind | Minimum Swift Compiler Version
--- | --- | --- | --- | ---
`number_separator` | Disabled | Yes | style | 3.0.0 

Underscores should be used as thousand separator in large decimal numbers.

### Examples

<details>
<summary>Non Triggering Examples</summary>

```swift
let foo = -100
```

```swift
let foo = -1_000
```

```swift
let foo = -1_000_000
```

```swift
let foo = -1.000_1
```

```swift
let foo = -1_000_000.000_000_1
```

```swift
let binary = -0b10000
```

```swift
let binary = -0b1000_0001
```

```swift
let hex = -0xA
```

```swift
let hex = -0xAA_BB
```

```swift
let octal = -0o21
```

```swift
let octal = -0o21_1
```

```swift
let exp = -1_000_000.000_000e2
```

```swift
let foo = +100
```

```swift
let foo = +1_000
```

```swift
let foo = +1_000_000
```

```swift
let foo = +1.000_1
```

```swift
let foo = +1_000_000.000_000_1
```

```swift
let binary = +0b10000
```

```swift
let binary = +0b1000_0001
```

```swift
let hex = +0xA
```

```swift
let hex = +0xAA_BB
```

```swift
let octal = +0o21
```

```swift
let octal = +0o21_1
```

```swift
let exp = +1_000_000.000_000e2
```

```swift
let foo = 100
```

```swift
let foo = 1_000
```

```swift
let foo = 1_000_000
```

```swift
let foo = 1.000_1
```

```swift
let foo = 1_000_000.000_000_1
```

```swift
let binary = 0b10000
```

```swift
let binary = 0b1000_0001
```

```swift
let hex = 0xA
```

```swift
let hex = 0xAA_BB
```

```swift
let octal = 0o21
```

```swift
let octal = 0o21_1
```

```swift
let exp = 1_000_000.000_000e2
```

</details>
<details>
<summary>Triggering Examples</summary>

```swift
let foo = ↓-10_0
```

```swift
let foo = ↓-1000
```

```swift
let foo = ↓-1000e2
```

```swift
let foo = ↓-1000E2
```

```swift
let foo = ↓-1__000
```

```swift
let foo = ↓-1.0001
```

```swift
let foo = ↓-1_000_000.000000_1
```

```swift
let foo = ↓-1000000.000000_1
```

```swift
let foo = +↓10_0
```

```swift
let foo = +↓1000
```

```swift
let foo = +↓1000e2
```

```swift
let foo = +↓1000E2
```

```swift
let foo = +↓1__000
```

```swift
let foo = +↓1.0001
```

```swift
let foo = +↓1_000_000.000000_1
```

```swift
let foo = +↓1000000.000000_1
```

```swift
let foo = ↓10_0
```

```swift
let foo = ↓1000
```

```swift
let foo = ↓1000e2
```

```swift
let foo = ↓1000E2
```

```swift
let foo = ↓1__000
```

```swift
let foo = ↓1.0001
```

```swift
let foo = ↓1_000_000.000000_1
```

```swift
let foo = ↓1000000.000000_1
```

</details>



## Object Literal

Identifier | Enabled by default | Supports autocorrection | Kind | Minimum Swift Compiler Version
--- | --- | --- | --- | ---
`object_literal` | Disabled | No | idiomatic | 3.0.0 

Prefer object literals over image and color inits.

### Examples

<details>
<summary>Non Triggering Examples</summary>

```swift
let image = #imageLiteral(resourceName: "image.jpg")
```

```swift
let color = #colorLiteral(red: 0.9607843161, green: 0.7058823705, blue: 0.200000003, alpha: 1)
```

```swift
let image = UIImage(named: aVariable)
```

```swift
let image = UIImage(named: "interpolated \(variable)")
```

```swift
let color = UIColor(red: value, green: value, blue: value, alpha: 1)
```

```swift
let image = NSImage(named: aVariable)
```

```swift
let image = NSImage(named: "interpolated \(variable)")
```

```swift
let color = NSColor(red: value, green: value, blue: value, alpha: 1)
```

</details>
<details>
<summary>Triggering Examples</summary>

```swift
let image = ↓UIImage(named: "foo")
```

```swift
let color = ↓UIColor(red: 0.3, green: 0.3, blue: 0.3, alpha: 1)
```

```swift
let color = ↓UIColor(red: 100 / 255.0, green: 50 / 255.0, blue: 0, alpha: 1)
```

```swift
let color = ↓UIColor(white: 0.5, alpha: 1)
```

```swift
let image = ↓NSImage(named: "foo")
```

```swift
let color = ↓NSColor(red: 0.3, green: 0.3, blue: 0.3, alpha: 1)
```

```swift
let color = ↓NSColor(red: 100 / 255.0, green: 50 / 255.0, blue: 0, alpha: 1)
```

```swift
let color = ↓NSColor(white: 0.5, alpha: 1)
```

```swift
let image = ↓UIImage.init(named: "foo")
```

```swift
let color = ↓UIColor.init(red: 0.3, green: 0.3, blue: 0.3, alpha: 1)
```

```swift
let color = ↓UIColor.init(red: 100 / 255.0, green: 50 / 255.0, blue: 0, alpha: 1)
```

```swift
let color = ↓UIColor.init(white: 0.5, alpha: 1)
```

```swift
let image = ↓NSImage.init(named: "foo")
```

```swift
let color = ↓NSColor.init(red: 0.3, green: 0.3, blue: 0.3, alpha: 1)
```

```swift
let color = ↓NSColor.init(red: 100 / 255.0, green: 50 / 255.0, blue: 0, alpha: 1)
```

```swift
let color = ↓NSColor.init(white: 0.5, alpha: 1)
```

</details>



## Opening Brace Spacing

Identifier | Enabled by default | Supports autocorrection | Kind | Minimum Swift Compiler Version
--- | --- | --- | --- | ---
`opening_brace` | Enabled | Yes | style | 3.0.0 

Opening braces should be preceded by a single space and on the same line as the declaration.

### Examples

<details>
<summary>Non Triggering Examples</summary>

```swift
func abc() {
}
```

```swift
[].map() { $0 }
```

```swift
[].map({ })
```

```swift
if let a = b { }
```

```swift
while a == b { }
```

```swift
guard let a = b else { }
```

```swift
if
	let a = b,
	let c = d
	where a == c
{ }
```

```swift
while
	let a = b,
	let c = d
	where a == c
{ }
```

```swift
guard
	let a = b,
	let c = d
	where a == c else
{ }
```

```swift
struct Rule {}

```

```swift
struct Parent {
	struct Child {
		let foo: Int
	}
}

```

</details>
<details>
<summary>Triggering Examples</summary>

```swift
func abc()↓{
}
```

```swift
func abc()
	↓{ }
```

```swift
[].map()↓{ $0 }
```

```swift
[].map( ↓{ } )
```

```swift
if let a = b↓{ }
```

```swift
while a == b↓{ }
```

```swift
guard let a = b else↓{ }
```

```swift
if
	let a = b,
	let c = d
	where a == c↓{ }
```

```swift
while
	let a = b,
	let c = d
	where a == c↓{ }
```

```swift
guard
	let a = b,
	let c = d
	where a == c else↓{ }
```

```swift
struct Rule↓{}

```

```swift
struct Rule
↓{
}

```

```swift
struct Rule

	↓{
}

```

```swift
struct Parent {
	struct Child
	↓{
		let foo: Int
	}
}

```

</details>



## Operator Usage Whitespace

Identifier | Enabled by default | Supports autocorrection | Kind | Minimum Swift Compiler Version
--- | --- | --- | --- | ---
`operator_usage_whitespace` | Disabled | Yes | style | 3.0.0 

Operators should be surrounded by a single whitespace when they are being used.

### Examples

<details>
<summary>Non Triggering Examples</summary>

```swift
let foo = 1 + 2

```

```swift
let foo = 1 > 2

```

```swift
let foo = !false

```

```swift
let foo: Int?

```

```swift
let foo: Array<String>

```

```swift
let model = CustomView<Container<Button>, NSAttributedString>()

```

```swift
let foo: [String]

```

```swift
let foo = 1 + 
  2

```

```swift
let range = 1...3

```

```swift
let range = 1 ... 3

```

```swift
let range = 1..<3

```

```swift
#if swift(>=3.0)
    foo()
#endif

```

```swift
array.removeAtIndex(-200)

```

```swift
let name = "image-1"

```

```swift
button.setImage(#imageLiteral(resourceName: "image-1"), for: .normal)

```

```swift
let doubleValue = -9e-11

```

```swift
let foo = GenericType<(UIViewController) -> Void>()

```

```swift
let foo = Foo<Bar<T>, Baz>()

```

```swift
let foo = SignalProducer<Signal<Value, Error>, Error>([ self.signal, next ]).flatten(.concat)

```

</details>
<details>
<summary>Triggering Examples</summary>

```swift
let foo = 1↓+2

```

```swift
let foo = 1↓   + 2

```

```swift
let foo = 1↓   +    2

```

```swift
let foo = 1↓ +    2

```

```swift
let foo↓=1↓+2

```

```swift
let foo↓=1 + 2

```

```swift
let foo↓=bar

```

```swift
let range = 1↓ ..<  3

```

```swift
let foo = bar↓   ?? 0

```

```swift
let foo = bar↓??0

```

```swift
let foo = bar↓ !=  0

```

```swift
let foo = bar↓ !==  bar2

```

```swift
let v8 = Int8(1)↓  << 6

```

```swift
let v8 = 1↓ <<  (6)

```

```swift
let v8 = 1↓ <<  (6)
 let foo = 1 > 2

```

</details>



## Operator Function Whitespace

Identifier | Enabled by default | Supports autocorrection | Kind | Minimum Swift Compiler Version
--- | --- | --- | --- | ---
`operator_whitespace` | Enabled | No | style | 3.0.0 

Operators should be surrounded by a single whitespace when defining them.

### Examples

<details>
<summary>Non Triggering Examples</summary>

```swift
func <| (lhs: Int, rhs: Int) -> Int {}

```

```swift
func <|< <A>(lhs: A, rhs: A) -> A {}

```

```swift
func abc(lhs: Int, rhs: Int) -> Int {}

```

</details>
<details>
<summary>Triggering Examples</summary>

```swift
↓func <|(lhs: Int, rhs: Int) -> Int {}

```

```swift
↓func <|<<A>(lhs: A, rhs: A) -> A {}

```

```swift
↓func <|  (lhs: Int, rhs: Int) -> Int {}

```

```swift
↓func <|<  <A>(lhs: A, rhs: A) -> A {}

```

```swift
↓func  <| (lhs: Int, rhs: Int) -> Int {}

```

```swift
↓func  <|< <A>(lhs: A, rhs: A) -> A {}

```

</details>



## Overridden methods call super

Identifier | Enabled by default | Supports autocorrection | Kind | Minimum Swift Compiler Version
--- | --- | --- | --- | ---
`overridden_super_call` | Disabled | No | lint | 3.0.0 

Some overridden methods should always call super

### Examples

<details>
<summary>Non Triggering Examples</summary>

```swift
class VC: UIViewController {
	override func viewWillAppear(_ animated: Bool) {
		super.viewWillAppear(animated)
	}
}

```

```swift
class VC: UIViewController {
	override func viewWillAppear(_ animated: Bool) {
		self.method1()
		super.viewWillAppear(animated)
		self.method2()
	}
}

```

```swift
class VC: UIViewController {
	override func loadView() {
	}
}

```

```swift
class Some {
	func viewWillAppear(_ animated: Bool) {
	}
}

```

```swift
class VC: UIViewController {
	override func viewDidLoad() {
		defer {
			super.viewDidLoad()
		}
	}
}

```

</details>
<details>
<summary>Triggering Examples</summary>

```swift
class VC: UIViewController {
	override func viewWillAppear(_ animated: Bool) {↓
		//Not calling to super
		self.method()
	}
}

```

```swift
class VC: UIViewController {
	override func viewWillAppear(_ animated: Bool) {↓
		super.viewWillAppear(animated)
		//Other code
		super.viewWillAppear(animated)
	}
}

```

```swift
class VC: UIViewController {
	override func didReceiveMemoryWarning() {↓
	}
}

```

</details>



## Override in Extension

Identifier | Enabled by default | Supports autocorrection | Kind | Minimum Swift Compiler Version
--- | --- | --- | --- | ---
`override_in_extension` | Disabled | No | lint | 3.0.0 

Extensions shouldn't override declarations.

### Examples

<details>
<summary>Non Triggering Examples</summary>

```swift
extension Person {
  var age: Int { return 42 }
}

```

```swift
extension Person {
  func celebrateBirthday() {}
}

```

```swift
class Employee: Person {
  override func celebrateBirthday() {}
}

```

```swift
class Foo: NSObject {}
extension Foo {
    override var description: String { return "" }
}

```

```swift
struct Foo {
    class Bar: NSObject {}
}
extension Foo.Bar {
    override var description: String { return "" }
}

```

</details>
<details>
<summary>Triggering Examples</summary>

```swift
extension Person {
  override ↓var age: Int { return 42 }
}

```

```swift
extension Person {
  override ↓func celebrateBirthday() {}
}

```

</details>



## Pattern Matching Keywords

Identifier | Enabled by default | Supports autocorrection | Kind | Minimum Swift Compiler Version
--- | --- | --- | --- | ---
`pattern_matching_keywords` | Disabled | No | idiomatic | 3.0.0 

Combine multiple pattern matching bindings by moving keywords out of tuples.

### Examples

<details>
<summary>Non Triggering Examples</summary>

```swift
switch foo {
    default: break
}
```

```swift
switch foo {
    case 1: break
}
```

```swift
switch foo {
    case bar: break
}
```

```swift
switch foo {
    case let (x, y): break
}
```

```swift
switch foo {
    case .foo(let x): break
}
```

```swift
switch foo {
    case let .foo(x, y): break
}
```

```swift
switch foo {
    case .foo(let x), .bar(let x): break
}
```

```swift
switch foo {
    case .foo(let x, var y): break
}
```

```swift
switch foo {
    case var (x, y): break
}
```

```swift
switch foo {
    case .foo(var x): break
}
```

```swift
switch foo {
    case var .foo(x, y): break
}
```

</details>
<details>
<summary>Triggering Examples</summary>

```swift
switch foo {
    case (↓let x,  ↓let y): break
}
```

```swift
switch foo {
    case .foo(↓let x, ↓let y): break
}
```

```swift
switch foo {
    case (.yamlParsing(↓let x), .yamlParsing(↓let y)): break
}
```

```swift
switch foo {
    case (↓var x,  ↓var y): break
}
```

```swift
switch foo {
    case .foo(↓var x, ↓var y): break
}
```

```swift
switch foo {
    case (.yamlParsing(↓var x), .yamlParsing(↓var y)): break
}
```

</details>



## Prefixed Top-Level Constant

Identifier | Enabled by default | Supports autocorrection | Kind | Minimum Swift Compiler Version
--- | --- | --- | --- | ---
`prefixed_toplevel_constant` | Disabled | No | style | 3.0.0 

Top-level constants should be prefixed by `k`.

### Examples

<details>
<summary>Non Triggering Examples</summary>

```swift
private let kFoo = 20.0
```

```swift
public let kFoo = false
```

```swift
internal let kFoo = "Foo"
```

```swift
let kFoo = true
```

```swift
struct Foo {
   let bar = 20.0
}
```

```swift
private var foo = 20.0
```

```swift
public var foo = false
```

```swift
internal var foo = "Foo"
```

```swift
var foo = true
```

```swift
var foo = true, bar = true
```

```swift
var foo = true, let kFoo = true
```

```swift
let
   kFoo = true
```

```swift
var foo: Int {
   return a + b
}
```

```swift
let kFoo = {
   return a + b
}()
```

</details>
<details>
<summary>Triggering Examples</summary>

```swift
private let ↓Foo = 20.0
```

```swift
public let ↓Foo = false
```

```swift
internal let ↓Foo = "Foo"
```

```swift
let ↓Foo = true
```

```swift
let ↓foo = 2, ↓bar = true
```

```swift
var foo = true, let ↓Foo = true
```

```swift
let
    ↓foo = true
```

```swift
let ↓foo = {
   return a + b
}()
```

</details>



## Private Actions

Identifier | Enabled by default | Supports autocorrection | Kind | Minimum Swift Compiler Version
--- | --- | --- | --- | ---
`private_action` | Disabled | No | lint | 3.0.0 

IBActions should be private.

### Examples

<details>
<summary>Non Triggering Examples</summary>

```swift
class Foo {
	@IBAction private func barButtonTapped(_ sender: UIButton) {}
}

```

```swift
struct Foo {
	@IBAction private func barButtonTapped(_ sender: UIButton) {}
}

```

```swift
class Foo {
	@IBAction fileprivate func barButtonTapped(_ sender: UIButton) {}
}

```

```swift
struct Foo {
	@IBAction fileprivate func barButtonTapped(_ sender: UIButton) {}
}

```

```swift
private extension Foo {
	@IBAction func barButtonTapped(_ sender: UIButton) {}
}

```

```swift
fileprivate extension Foo {
	@IBAction func barButtonTapped(_ sender: UIButton) {}
}

```

</details>
<details>
<summary>Triggering Examples</summary>

```swift
class Foo {
	@IBAction ↓func barButtonTapped(_ sender: UIButton) {}
}

```

```swift
struct Foo {
	@IBAction ↓func barButtonTapped(_ sender: UIButton) {}
}

```

```swift
class Foo {
	@IBAction public ↓func barButtonTapped(_ sender: UIButton) {}
}

```

```swift
struct Foo {
	@IBAction public ↓func barButtonTapped(_ sender: UIButton) {}
}

```

```swift
class Foo {
	@IBAction internal ↓func barButtonTapped(_ sender: UIButton) {}
}

```

```swift
struct Foo {
	@IBAction internal ↓func barButtonTapped(_ sender: UIButton) {}
}

```

```swift
extension Foo {
	@IBAction ↓func barButtonTapped(_ sender: UIButton) {}
}

```

```swift
extension Foo {
	@IBAction public ↓func barButtonTapped(_ sender: UIButton) {}
}

```

```swift
extension Foo {
	@IBAction internal ↓func barButtonTapped(_ sender: UIButton) {}
}

```

```swift
public extension Foo {
	@IBAction ↓func barButtonTapped(_ sender: UIButton) {}
}

```

```swift
internal extension Foo {
	@IBAction ↓func barButtonTapped(_ sender: UIButton) {}
}

```

</details>



## Private Outlets

Identifier | Enabled by default | Supports autocorrection | Kind | Minimum Swift Compiler Version
--- | --- | --- | --- | ---
`private_outlet` | Disabled | No | lint | 3.0.0 

IBOutlets should be private to avoid leaking UIKit to higher layers.

### Examples

<details>
<summary>Non Triggering Examples</summary>

```swift
class Foo {
  @IBOutlet private var label: UILabel?
}

```

```swift
class Foo {
  @IBOutlet private var label: UILabel!
}

```

```swift
class Foo {
  var notAnOutlet: UILabel
}

```

```swift
class Foo {
  @IBOutlet weak private var label: UILabel?
}

```

```swift
class Foo {
  @IBOutlet private weak var label: UILabel?
}

```

</details>
<details>
<summary>Triggering Examples</summary>

```swift
class Foo {
  @IBOutlet ↓var label: UILabel?
}

```

```swift
class Foo {
  @IBOutlet ↓var label: UILabel!
}

```

</details>



## Private over fileprivate

Identifier | Enabled by default | Supports autocorrection | Kind | Minimum Swift Compiler Version
--- | --- | --- | --- | ---
`private_over_fileprivate` | Enabled | Yes | idiomatic | 3.0.0 

Prefer `private` over `fileprivate` declarations.

### Examples

<details>
<summary>Non Triggering Examples</summary>

```swift
extension String {}
```

```swift
private extension String {}
```

```swift
public 
 enum MyEnum {}
```

```swift
open extension 
 String {}
```

```swift
internal extension String {}
```

```swift
extension String {
fileprivate func Something(){}
}
```

```swift
class MyClass {
fileprivate let myInt = 4
}
```

```swift
class MyClass {
fileprivate(set) var myInt = 4
}
```

```swift
struct Outter {
struct Inter {
fileprivate struct Inner {}
}
}
```

</details>
<details>
<summary>Triggering Examples</summary>

```swift
↓fileprivate enum MyEnum {}
```

```swift
↓fileprivate class MyClass {
fileprivate(set) var myInt = 4
}
```

</details>



## Private Unit Test

Identifier | Enabled by default | Supports autocorrection | Kind | Minimum Swift Compiler Version
--- | --- | --- | --- | ---
`private_unit_test` | Enabled | No | lint | 3.0.0 

Unit tests marked private are silently skipped.

### Examples

<details>
<summary>Non Triggering Examples</summary>

```swift
class FooTest: XCTestCase { func test1() {}
 internal func test2() {}
 public func test3() {}
 }
```

```swift
internal class FooTest: XCTestCase { func test1() {}
 internal func test2() {}
 public func test3() {}
 }
```

```swift
public class FooTest: XCTestCase { func test1() {}
 internal func test2() {}
 public func test3() {}
 }
```

```swift
private class Foo: NSObject { func test1() {}
 internal func test2() {}
 public func test3() {}
 }
```

```swift
private class Foo { func test1() {}
 internal func test2() {}
 public func test3() {}
 }
```

```swift
public class FooTest: XCTestCase { func test1(param: Int) {}
 }
```

</details>
<details>
<summary>Triggering Examples</summary>

```swift
private ↓class FooTest: XCTestCase { func test1() {}
 internal func test2() {}
 public func test3() {}
 private func test4() {}
 }
```

```swift
class FooTest: XCTestCase { func test1() {}
 internal func test2() {}
 public func test3() {}
 private ↓func test4() {}
 }
```

```swift
internal class FooTest: XCTestCase { func test1() {}
 internal func test2() {}
 public func test3() {}
 private ↓func test4() {}
 }
```

```swift
public class FooTest: XCTestCase { func test1() {}
 internal func test2() {}
 public func test3() {}
 private ↓func test4() {}
 }
```

</details>



## Prohibited calls to super

Identifier | Enabled by default | Supports autocorrection | Kind | Minimum Swift Compiler Version
--- | --- | --- | --- | ---
`prohibited_super_call` | Disabled | No | lint | 3.0.0 

Some methods should not call super

### Examples

<details>
<summary>Non Triggering Examples</summary>

```swift
class VC: UIViewController {
    override func loadView() {
    }
}
```

```swift
class NSView {
    func updateLayer() {
        self.method1()
    }
}
```

```swift
public class FileProviderExtension: NSFileProviderExtension {
    override func providePlaceholder(at url: URL, completionHandler: @escaping (Error?) -> Void) {
        guard let identifier = persistentIdentifierForItem(at: url) else {
            completionHandler(NSFileProviderError(.noSuchItem))
            return
        }
    }
}
```

</details>
<details>
<summary>Triggering Examples</summary>

```swift
class VC: UIViewController {
    override func loadView() {↓
        super.loadView()
    }
}
```

```swift
class VC: NSFileProviderExtension {
    override func providePlaceholder(at url: URL, completionHandler: @escaping (Error?) -> Void) {↓
        self.method1()
        super.providePlaceholder(at:url, completionHandler: completionHandler)
    }
}
```

```swift
class VC: NSView {
    override func updateLayer() {↓
        self.method1()
        super.updateLayer()
        self.method2()
    }
}
```

```swift
class VC: NSView {
    override func updateLayer() {↓
        defer {
            super.updateLayer()
        }
    }
}
```

</details>



## Protocol Property Accessors Order

Identifier | Enabled by default | Supports autocorrection | Kind | Minimum Swift Compiler Version
--- | --- | --- | --- | ---
`protocol_property_accessors_order` | Enabled | Yes | style | 3.0.0 

When declaring properties in protocols, the order of accessors should be `get set`.

### Examples

<details>
<summary>Non Triggering Examples</summary>

```swift
protocol Foo {
 var bar: String { get set }
 }
```

```swift
protocol Foo {
 var bar: String { get }
 }
```

```swift
protocol Foo {
 var bar: String { set }
 }
```

</details>
<details>
<summary>Triggering Examples</summary>

```swift
protocol Foo {
 var bar: String { ↓set get }
 }
```

</details>



## Quick Discouraged Call

Identifier | Enabled by default | Supports autocorrection | Kind | Minimum Swift Compiler Version
--- | --- | --- | --- | ---
`quick_discouraged_call` | Disabled | No | lint | 3.0.0 

Discouraged call inside 'describe' and/or 'context' block.

### Examples

<details>
<summary>Non Triggering Examples</summary>

```swift
class TotoTests: QuickSpec {
   override func spec() {
       describe("foo") {
           beforeEach {
               let foo = Foo()
               foo.toto()
           }
       }
   }
}

```

```swift
class TotoTests: QuickSpec {
   override func spec() {
       describe("foo") {
           beforeEach {
               let foo = Foo()
               foo.toto()
           }
           afterEach {
               let foo = Foo()
               foo.toto()
           }
           describe("bar") {
           }
           context("bar") {
           }
           it("bar") {
               let foo = Foo()
               foo.toto()
           }
       }
   }
}

```

```swift
class TotoTests: QuickSpec {
   override func spec() {
       describe("foo") {
          itBehavesLike("bar")
       }
   }
}

```

```swift
class TotoTests: QuickSpec {
   override func spec() {
       describe("foo") {
           it("does something") {
               let foo = Foo()
               foo.toto()
           }
       }
   }
}

```

```swift
class TotoTests: QuickSpec {
   override func spec() {
       context("foo") {
           afterEach { toto.append(foo) }
       }
   }
}

```

```swift
class TotoTests: QuickSpec {
   override func spec() {
       xcontext("foo") {
           afterEach { toto.append(foo) }
       }
   }
}

```

```swift
class TotoTests: QuickSpec {
   override func spec() {
       xdescribe("foo") {
           afterEach { toto.append(foo) }
       }
   }
}

```

```swift
class TotoTests: QuickSpec {
   override func spec() {
       describe("foo") {
           xit("does something") {
               let foo = Foo()
               foo.toto()
           }
       }
   }
}

```

```swift
class TotoTests: QuickSpec {
   override func spec() {
       fcontext("foo") {
           afterEach { toto.append(foo) }
       }
   }
}

```

```swift
class TotoTests: QuickSpec {
   override func spec() {
       fdescribe("foo") {
           afterEach { toto.append(foo) }
       }
   }
}

```

```swift
class TotoTests: QuickSpec {
   override func spec() {
       describe("foo") {
           fit("does something") {
               let foo = Foo()
               foo.toto()
           }
       }
   }
}

```

```swift
class TotoTests: QuickSpec {
   override func spec() {
       fitBehavesLike("foo")
   }
}

```

```swift
class TotoTests: QuickSpec {
   override func spec() {
       xitBehavesLike("foo")
   }
}

```

</details>
<details>
<summary>Triggering Examples</summary>

```swift
class TotoTests {
   override func spec() {
       describe("foo") {
           let foo = Foo()
       }
   }
}
class TotoTests: QuickSpec {
   override func spec() {
       describe("foo") {
           let foo = ↓Foo()
       }
   }
}

```

```swift
class TotoTests: QuickSpec {
   override func spec() {
       describe("foo") {
           let foo = ↓Foo()
       }
   }
}

```

```swift
class TotoTests: QuickSpec {
   override func spec() {
       describe("foo") {
           context("foo") {
               let foo = ↓Foo()
           }
           context("bar") {
               let foo = ↓Foo()
               ↓foo.bar()
               it("does something") {
                   let foo = Foo()
                   foo.toto()
               }
           }
       }
   }
}

```

```swift
class TotoTests: QuickSpec {
   override func spec() {
       describe("foo") {
           context("foo") {
               context("foo") {
                   beforeEach {
                       let foo = Foo()
                       foo.toto()
                   }
                   it("bar") {
                   }
                   context("foo") {
                       let foo = ↓Foo()
                   }
               }
           }
       }
   }
}

```

```swift
class TotoTests: QuickSpec {
   override func spec() {
       context("foo") {
           let foo = ↓Foo()
       }
   }
}

```

```swift
class TotoTests: QuickSpec {
   override func spec() {
       sharedExamples("foo") {
           let foo = ↓Foo()
       }
   }
}

```

```swift
class TotoTests: QuickSpec {
   override func spec() {
       describe("foo") {
           ↓foo()
       }
   }
}

```

```swift
class TotoTests: QuickSpec {
   override func spec() {
       context("foo") {
           ↓foo()
       }
   }
}

```

```swift
class TotoTests: QuickSpec {
   override func spec() {
       sharedExamples("foo") {
           ↓foo()
       }
   }
}

```

```swift
class TotoTests: QuickSpec {
   override func spec() {
       xdescribe("foo") {
           let foo = ↓Foo()
       }
       fdescribe("foo") {
           let foo = ↓Foo()
       }
   }
}

```

```swift
class TotoTests: QuickSpec {
   override func spec() {
       xcontext("foo") {
           let foo = ↓Foo()
       }
       fcontext("foo") {
           let foo = ↓Foo()
       }
   }
}

```

</details>



## Quick Discouraged Focused Test

Identifier | Enabled by default | Supports autocorrection | Kind | Minimum Swift Compiler Version
--- | --- | --- | --- | ---
`quick_discouraged_focused_test` | Disabled | No | lint | 3.0.0 

Discouraged focused test. Other tests won't run while this one is focused.

### Examples

<details>
<summary>Non Triggering Examples</summary>

```swift
class TotoTests: QuickSpec {
   override func spec() {
       describe("foo") {
           describe("bar") { } 
           context("bar") {
               it("bar") { }
           }
           it("bar") { }
           itBehavesLike("bar")
       }
   }
}

```

</details>
<details>
<summary>Triggering Examples</summary>

```swift
class TotoTests: QuickSpec {
   override func spec() {
       ↓fdescribe("foo") { }
   }
}

```

```swift
class TotoTests: QuickSpec {
   override func spec() {
       ↓fcontext("foo") { }
   }
}

```

```swift
class TotoTests: QuickSpec {
   override func spec() {
       ↓fit("foo") { }
   }
}

```

```swift
class TotoTests: QuickSpec {
   override func spec() {
       describe("foo") {
           ↓fit("bar") { }
       }
   }
}

```

```swift
class TotoTests: QuickSpec {
   override func spec() {
       context("foo") {
           ↓fit("bar") { }
       }
   }
}

```

```swift
class TotoTests: QuickSpec {
   override func spec() {
       describe("foo") {
           context("bar") {
               ↓fit("toto") { }
           }
       }
   }
}

```

```swift
class TotoTests: QuickSpec {
   override func spec() {
       ↓fitBehavesLike("foo")
   }
}

```

</details>



## Quick Discouraged Pending Test

Identifier | Enabled by default | Supports autocorrection | Kind | Minimum Swift Compiler Version
--- | --- | --- | --- | ---
`quick_discouraged_pending_test` | Disabled | No | lint | 3.0.0 

Discouraged pending test. This test won't run while it's marked as pending.

### Examples

<details>
<summary>Non Triggering Examples</summary>

```swift
class TotoTests: QuickSpec {
   override func spec() {
       describe("foo") {
           describe("bar") { } 
           context("bar") {
               it("bar") { }
           }
           it("bar") { }
           itBehavesLike("bar")
       }
   }
}

```

</details>
<details>
<summary>Triggering Examples</summary>

```swift
class TotoTests: QuickSpec {
   override func spec() {
       ↓xdescribe("foo") { }
   }
}

```

```swift
class TotoTests: QuickSpec {
   override func spec() {
       ↓xcontext("foo") { }
   }
}

```

```swift
class TotoTests: QuickSpec {
   override func spec() {
       ↓xit("foo") { }
   }
}

```

```swift
class TotoTests: QuickSpec {
   override func spec() {
       describe("foo") {
           ↓xit("bar") { }
       }
   }
}

```

```swift
class TotoTests: QuickSpec {
   override func spec() {
       context("foo") {
           ↓xit("bar") { }
       }
   }
}

```

```swift
class TotoTests: QuickSpec {
   override func spec() {
       describe("foo") {
           context("bar") {
               ↓xit("toto") { }
           }
       }
   }
}

```

```swift
class TotoTests: QuickSpec {
   override func spec() {
       ↓pending("foo")
   }
}

```

```swift
class TotoTests: QuickSpec {
   override func spec() {
       ↓xitBehavesLike("foo")
   }
}

```

</details>



## Redundant Discardable Let

Identifier | Enabled by default | Supports autocorrection | Kind | Minimum Swift Compiler Version
--- | --- | --- | --- | ---
`redundant_discardable_let` | Enabled | Yes | style | 3.0.0 

Prefer `_ = foo()` over `let _ = foo()` when discarding a result from a function.

### Examples

<details>
<summary>Non Triggering Examples</summary>

```swift
_ = foo()

```

```swift
if let _ = foo() { }

```

```swift
guard let _ = foo() else { return }

```

```swift
let _: ExplicitType = foo()
```

```swift
while let _ = SplashStyle(rawValue: maxValue) { maxValue += 1 }

```

</details>
<details>
<summary>Triggering Examples</summary>

```swift
↓let _ = foo()

```

```swift
if _ = foo() { ↓let _ = bar() }

```

</details>



## Redundant Nil Coalescing

Identifier | Enabled by default | Supports autocorrection | Kind | Minimum Swift Compiler Version
--- | --- | --- | --- | ---
`redundant_nil_coalescing` | Disabled | Yes | idiomatic | 3.0.0 

nil coalescing operator is only evaluated if the lhs is nil, coalescing operator with nil as rhs is redundant

### Examples

<details>
<summary>Non Triggering Examples</summary>

```swift
var myVar: Int?; myVar ?? 0

```

</details>
<details>
<summary>Triggering Examples</summary>

```swift
var myVar: Int? = nil; myVar↓ ?? nil

```

```swift
var myVar: Int? = nil; myVar↓??nil

```

</details>



## Redundant Optional Initialization

Identifier | Enabled by default | Supports autocorrection | Kind | Minimum Swift Compiler Version
--- | --- | --- | --- | ---
`redundant_optional_initialization` | Enabled | Yes | idiomatic | 3.0.0 

Initializing an optional variable with nil is redundant.

### Examples

<details>
<summary>Non Triggering Examples</summary>

```swift
var myVar: Int?

```

```swift
let myVar: Int? = nil

```

```swift
var myVar: Int? = 0

```

```swift
func foo(bar: Int? = 0) { }

```

```swift
var myVar: Optional<Int>

```

```swift
let myVar: Optional<Int> = nil

```

```swift
var myVar: Optional<Int> = 0

```

```swift
var foo: Int? {
   if bar != nil { }
   return 0
}

```

```swift
var foo: Int? = {
   if bar != nil { }
   return 0
}()

```

```swift
lazy var test: Int? = nil
```

</details>
<details>
<summary>Triggering Examples</summary>

```swift
var myVar: Int?↓ = nil

```

```swift
var myVar: Optional<Int>↓ = nil

```

```swift
var myVar: Int?↓=nil

```

```swift
var myVar: Optional<Int>↓=nil

```

</details>



## Redundant Set Access Control Rule

Identifier | Enabled by default | Supports autocorrection | Kind | Minimum Swift Compiler Version
--- | --- | --- | --- | ---
`redundant_set_access_control` | Enabled | No | idiomatic | 4.1.0 

Property setter access level shouldn't be explicit if it's the same as the variable access level.

### Examples

<details>
<summary>Non Triggering Examples</summary>

```swift
private(set) public var foo: Int
```

```swift
public let foo: Int
```

```swift
public var foo: Int
```

```swift
var foo: Int
```

```swift
private final class A {
    private(set) var value: Int
}
```

</details>
<details>
<summary>Triggering Examples</summary>

```swift
↓private(set) private var foo: Int
```

```swift
↓fileprivate(set) fileprivate var foo: Int
```

```swift
↓internal(set) internal var foo: Int
```

```swift
↓public(set) public var foo: Int
```

```swift
open class Foo {
    ↓open(set) open var bar: Int
}
```

```swift
class A {
    ↓internal(set) var value: Int
}
```

```swift
fileprivate class A {
    ↓fileprivate(set) var value: Int
}
```

</details>



## Redundant String Enum Value

Identifier | Enabled by default | Supports autocorrection | Kind | Minimum Swift Compiler Version
--- | --- | --- | --- | ---
`redundant_string_enum_value` | Enabled | No | idiomatic | 3.0.0 

String enum values can be omitted when they are equal to the enumcase name.

### Examples

<details>
<summary>Non Triggering Examples</summary>

```swift
enum Numbers: String {
 case one
 case two
}

```

```swift
enum Numbers: Int {
 case one = 1
 case two = 2
}

```

```swift
enum Numbers: String {
 case one = "ONE"
 case two = "TWO"
}

```

```swift
enum Numbers: String {
 case one = "ONE"
 case two = "two"
}

```

```swift
enum Numbers: String {
 case one, two
}

```

</details>
<details>
<summary>Triggering Examples</summary>

```swift
enum Numbers: String {
 case one = ↓"one"
 case two = ↓"two"
}

```

```swift
enum Numbers: String {
 case one = ↓"one", two = ↓"two"
}

```

```swift
enum Numbers: String {
 case one, two = ↓"two"
}

```

</details>



## Redundant Void Return

Identifier | Enabled by default | Supports autocorrection | Kind | Minimum Swift Compiler Version
--- | --- | --- | --- | ---
`redundant_void_return` | Enabled | Yes | idiomatic | 3.0.0 

Returning Void in a function declaration is redundant.

### Examples

<details>
<summary>Non Triggering Examples</summary>

```swift
func foo() {}

```

```swift
func foo() -> Int {}

```

```swift
func foo() -> Int -> Void {}

```

```swift
func foo() -> VoidResponse

```

```swift
let foo: Int -> Void

```

```swift
func foo() -> Int -> () {}

```

```swift
let foo: Int -> ()

```

```swift
func foo() -> ()?

```

```swift
func foo() -> ()!

```

```swift
func foo() -> Void?

```

```swift
func foo() -> Void!

```

</details>
<details>
<summary>Triggering Examples</summary>

```swift
func foo()↓ -> Void {}

```

```swift
protocol Foo {
 func foo()↓ -> Void
}

```

```swift
func foo()↓ -> () {}

```

```swift
protocol Foo {
 func foo()↓ -> ()
}

```

</details>



## Required Enum Case

Identifier | Enabled by default | Supports autocorrection | Kind | Minimum Swift Compiler Version
--- | --- | --- | --- | ---
`required_enum_case` | Disabled | No | lint | 3.0.0 

Enums conforming to a specified protocol must implement a specific case(s).

### Examples

<details>
<summary>Non Triggering Examples</summary>

```swift
enum MyNetworkResponse: String, NetworkResponsable {
    case success, error, notConnected 
}
```

```swift
enum MyNetworkResponse: String, NetworkResponsable {
    case success, error, notConnected(error: Error) 
}
```

```swift
enum MyNetworkResponse: String, NetworkResponsable {
    case success
    case error
    case notConnected
}
```

```swift
enum MyNetworkResponse: String, NetworkResponsable {
    case success
    case error
    case notConnected(error: Error)
}
```

</details>
<details>
<summary>Triggering Examples</summary>

```swift
enum MyNetworkResponse: String, NetworkResponsable {
    case success, error 
}
```

```swift
enum MyNetworkResponse: String, NetworkResponsable {
    case success, error 
}
```

```swift
enum MyNetworkResponse: String, NetworkResponsable {
    case success
    case error
}
```

```swift
enum MyNetworkResponse: String, NetworkResponsable {
    case success
    case error
}
```

</details>



## Returning Whitespace

Identifier | Enabled by default | Supports autocorrection | Kind | Minimum Swift Compiler Version
--- | --- | --- | --- | ---
`return_arrow_whitespace` | Enabled | Yes | style | 3.0.0 

Return arrow and return type should be separated by a single space or on a separate line.

### Examples

<details>
<summary>Non Triggering Examples</summary>

```swift
func abc() -> Int {}

```

```swift
func abc() -> [Int] {}

```

```swift
func abc() -> (Int, Int) {}

```

```swift
var abc = {(param: Int) -> Void in }

```

```swift
func abc() ->
    Int {}

```

```swift
func abc()
    -> Int {}

```

</details>
<details>
<summary>Triggering Examples</summary>

```swift
func abc()↓->Int {}

```

```swift
func abc()↓->[Int] {}

```

```swift
func abc()↓->(Int, Int) {}

```

```swift
func abc()↓-> Int {}

```

```swift
func abc()↓ ->Int {}

```

```swift
func abc()↓  ->  Int {}

```

```swift
var abc = {(param: Int)↓ ->Bool in }

```

```swift
var abc = {(param: Int)↓->Bool in }

```

</details>



## Shorthand Operator

Identifier | Enabled by default | Supports autocorrection | Kind | Minimum Swift Compiler Version
--- | --- | --- | --- | ---
`shorthand_operator` | Enabled | No | style | 3.0.0 

Prefer shorthand operators (+=, -=, *=, /=) over doing the operation and assigning.

### Examples

<details>
<summary>Non Triggering Examples</summary>

```swift
foo -= 1
```

```swift
foo -= variable
```

```swift
foo -= bar.method()
```

```swift
self.foo = foo - 1
```

```swift
foo = self.foo - 1
```

```swift
page = ceilf(currentOffset - pageWidth)
```

```swift
foo = aMethod(foo - bar)
```

```swift
foo = aMethod(bar - foo)
```

```swift
foo /= 1
```

```swift
foo /= variable
```

```swift
foo /= bar.method()
```

```swift
self.foo = foo / 1
```

```swift
foo = self.foo / 1
```

```swift
page = ceilf(currentOffset / pageWidth)
```

```swift
foo = aMethod(foo / bar)
```

```swift
foo = aMethod(bar / foo)
```

```swift
foo += 1
```

```swift
foo += variable
```

```swift
foo += bar.method()
```

```swift
self.foo = foo + 1
```

```swift
foo = self.foo + 1
```

```swift
page = ceilf(currentOffset + pageWidth)
```

```swift
foo = aMethod(foo + bar)
```

```swift
foo = aMethod(bar + foo)
```

```swift
foo *= 1
```

```swift
foo *= variable
```

```swift
foo *= bar.method()
```

```swift
self.foo = foo * 1
```

```swift
foo = self.foo * 1
```

```swift
page = ceilf(currentOffset * pageWidth)
```

```swift
foo = aMethod(foo * bar)
```

```swift
foo = aMethod(bar * foo)
```

```swift
var helloWorld = "world!"
 helloWorld = "Hello, " + helloWorld
```

```swift
angle = someCheck ? angle : -angle
```

```swift
seconds = seconds * 60 + value
```

</details>
<details>
<summary>Triggering Examples</summary>

```swift
↓foo = foo - 1

```

```swift
↓foo = foo - aVariable

```

```swift
↓foo = foo - bar.method()

```

```swift
↓foo.aProperty = foo.aProperty - 1

```

```swift
↓self.aProperty = self.aProperty - 1

```

```swift
↓foo = foo / 1

```

```swift
↓foo = foo / aVariable

```

```swift
↓foo = foo / bar.method()

```

```swift
↓foo.aProperty = foo.aProperty / 1

```

```swift
↓self.aProperty = self.aProperty / 1

```

```swift
↓foo = foo + 1

```

```swift
↓foo = foo + aVariable

```

```swift
↓foo = foo + bar.method()

```

```swift
↓foo.aProperty = foo.aProperty + 1

```

```swift
↓self.aProperty = self.aProperty + 1

```

```swift
↓foo = foo * 1

```

```swift
↓foo = foo * aVariable

```

```swift
↓foo = foo * bar.method()

```

```swift
↓foo.aProperty = foo.aProperty * 1

```

```swift
↓self.aProperty = self.aProperty * 1

```

```swift
n = n + i / outputLength
```

```swift
n = n - i / outputLength
```

</details>



## Single Test Class

Identifier | Enabled by default | Supports autocorrection | Kind | Minimum Swift Compiler Version
--- | --- | --- | --- | ---
`single_test_class` | Disabled | No | style | 3.0.0 

Test files should contain a single QuickSpec or XCTestCase class.

### Examples

<details>
<summary>Non Triggering Examples</summary>

```swift
class FooTests {  }

```

```swift
class FooTests: QuickSpec {  }

```

```swift
class FooTests: XCTestCase {  }

```

</details>
<details>
<summary>Triggering Examples</summary>

```swift
↓class FooTests: QuickSpec {  }
↓class BarTests: QuickSpec {  }

```

```swift
↓class FooTests: QuickSpec {  }
↓class BarTests: QuickSpec {  }
↓class TotoTests: QuickSpec {  }

```

```swift
↓class FooTests: XCTestCase {  }
↓class BarTests: XCTestCase {  }

```

```swift
↓class FooTests: XCTestCase {  }
↓class BarTests: XCTestCase {  }
↓class TotoTests: XCTestCase {  }

```

```swift
↓class FooTests: QuickSpec {  }
↓class BarTests: XCTestCase {  }

```

```swift
↓class FooTests: QuickSpec {  }
↓class BarTests: XCTestCase {  }
class TotoTests {  }

```

</details>



## Min or Max over Sorted First or Last

Identifier | Enabled by default | Supports autocorrection | Kind | Minimum Swift Compiler Version
--- | --- | --- | --- | ---
`sorted_first_last` | Disabled | No | performance | 3.0.0 

Prefer using `min()` or `max()` over `sorted().first` or `sorted().last`

### Examples

<details>
<summary>Non Triggering Examples</summary>

```swift
let min = myList.min()

```

```swift
let min = myList.min(by: { $0 < $1 })

```

```swift
let min = myList.min(by: >)

```

```swift
let min = myList.max()

```

```swift
let min = myList.max(by: { $0 < $1 })

```

</details>
<details>
<summary>Triggering Examples</summary>

```swift
↓myList.sorted().first

```

```swift
↓myList.sorted(by: { $0.description < $1.description }).first

```

```swift
↓myList.sorted(by: >).first

```

```swift
↓myList.map { $0 + 1 }.sorted().first

```

```swift
↓myList.sorted(by: someFunction).first

```

```swift
↓myList.map { $0 + 1 }.sorted { $0.description < $1.description }.first

```

```swift
↓myList.sorted().last

```

```swift
↓myList.sorted().last?.something()

```

```swift
↓myList.sorted(by: { $0.description < $1.description }).last

```

```swift
↓myList.map { $0 + 1 }.sorted().last

```

```swift
↓myList.sorted(by: someFunction).last

```

```swift
↓myList.map { $0 + 1 }.sorted { $0.description < $1.description }.last

```

```swift
↓myList.map { $0 + 1 }.sorted { $0.first < $1.first }.last

```

</details>



## Sorted Imports

Identifier | Enabled by default | Supports autocorrection | Kind | Minimum Swift Compiler Version
--- | --- | --- | --- | ---
`sorted_imports` | Disabled | Yes | style | 3.0.0 

Imports should be sorted.

### Examples

<details>
<summary>Non Triggering Examples</summary>

```swift
import AAA
import BBB
import CCC
import DDD
```

```swift
import Alamofire
import API
```

```swift
import labc
import Ldef
```

```swift
import BBB
// comment
import AAA
import CCC
```

```swift
@testable import AAA
import   CCC
```

```swift
import AAA
@testable import   CCC
```

```swift
import EEE.A
import FFF.B
#if os(Linux)
import DDD.A
import EEE.B
#else
import CCC
import DDD.B
#endif
import AAA
import BBB
```

</details>
<details>
<summary>Triggering Examples</summary>

```swift
import AAA
import ZZZ
import ↓BBB
import CCC
```

```swift
import DDD
// comment
import CCC
import ↓AAA
```

```swift
@testable import CCC
import   ↓AAA
```

```swift
import CCC
@testable import   ↓AAA
```

```swift
import FFF.B
import ↓EEE.A
#if os(Linux)
import DDD.A
import EEE.B
#else
import DDD.B
import ↓CCC
#endif
import AAA
import BBB
```

</details>



## Statement Position

Identifier | Enabled by default | Supports autocorrection | Kind | Minimum Swift Compiler Version
--- | --- | --- | --- | ---
`statement_position` | Enabled | Yes | style | 3.0.0 

Else and catch should be on the same line, one space after the previous declaration.

### Examples

<details>
<summary>Non Triggering Examples</summary>

```swift
} else if {
```

```swift
} else {
```

```swift
} catch {
```

```swift
"}else{"
```

```swift
struct A { let catchphrase: Int }
let a = A(
 catchphrase: 0
)
```

```swift
struct A { let `catch`: Int }
let a = A(
 `catch`: 0
)
```

</details>
<details>
<summary>Triggering Examples</summary>

```swift
↓}else if {
```

```swift
↓}  else {
```

```swift
↓}
catch {
```

```swift
↓}
	  catch {
```

</details>



## Strict fileprivate

Identifier | Enabled by default | Supports autocorrection | Kind | Minimum Swift Compiler Version
--- | --- | --- | --- | ---
`strict_fileprivate` | Disabled | No | idiomatic | 3.0.0 

`fileprivate` should be avoided.

### Examples

<details>
<summary>Non Triggering Examples</summary>

```swift
extension String {}
```

```swift
private extension String {}
```

```swift
public 
 extension String {}
```

```swift
open extension 
 String {}
```

```swift
internal extension String {}
```

</details>
<details>
<summary>Triggering Examples</summary>

```swift
↓fileprivate extension String {}
```

```swift
↓fileprivate 
 extension String {}
```

```swift
↓fileprivate extension 
 String {}
```

```swift
extension String {
↓fileprivate func Something(){}
}
```

```swift
class MyClass {
↓fileprivate let myInt = 4
}
```

```swift
class MyClass {
↓fileprivate(set) var myInt = 4
}
```

```swift
struct Outter {
struct Inter {
↓fileprivate struct Inner {}
}
}
```

</details>



## Superfluous Disable Command

Identifier | Enabled by default | Supports autocorrection | Kind | Minimum Swift Compiler Version
--- | --- | --- | --- | ---
`superfluous_disable_command` | Enabled | No | lint | 3.0.0 

SwiftLint 'disable' commands are superfluous when the disabled rule would not have triggered a violation in the disabled region.



## Switch and Case Statement Alignment

Identifier | Enabled by default | Supports autocorrection | Kind | Minimum Swift Compiler Version
--- | --- | --- | --- | ---
`switch_case_alignment` | Enabled | No | style | 3.0.0 

Case statements should vertically align with their enclosing switch statement, or indented if configured otherwise.

### Examples

<details>
<summary>Non Triggering Examples</summary>

```swift
switch someBool {
case true: // case 1
    print('red')
case false:
    /*
    case 2
    */
    if case let .someEnum(val) = someFunc() {
        print('blue')
    }
}
enum SomeEnum {
    case innocent
}
```

```swift
if aBool {
    switch someBool {
    case true:
        print('red')
    case false:
        print('blue')
    }
}
```

```swift
switch someInt {
// comments ignored
case 0:
    // zero case
    print('Zero')
case 1:
    print('One')
default:
    print('Some other number')
}
```

</details>
<details>
<summary>Triggering Examples</summary>

```swift
switch someBool {
    ↓case true:
        print("red")
    ↓case false:
        print("blue")
}
```

```swift
if aBool {
    switch someBool {
        ↓case true:
            print('red')
        ↓case false:
            print('blue')
    }
}
```

```swift
switch someInt {
    ↓case 0:
        print('Zero')
    ↓case 1:
        print('One')
    ↓default:
        print('Some other number')
}
```

```swift
switch someBool {
case true:
    print('red')
    ↓case false:
        print('blue')
}
```

```swift
if aBool {
    switch someBool {
        ↓case true:
        print('red')
    case false:
    print('blue')
    }
}
```

</details>



## Switch Case on Newline

Identifier | Enabled by default | Supports autocorrection | Kind | Minimum Swift Compiler Version
--- | --- | --- | --- | ---
`switch_case_on_newline` | Disabled | No | style | 3.0.0 

Cases inside a switch should always be on a newline

### Examples

<details>
<summary>Non Triggering Examples</summary>

```swift
/*case 1: */return true
```

```swift
//case 1:
 return true
```

```swift
let x = [caseKey: value]
```

```swift
let x = [key: .default]
```

```swift
if case let .someEnum(value) = aFunction([key: 2]) { }
```

```swift
guard case let .someEnum(value) = aFunction([key: 2]) { }
```

```swift
for case let .someEnum(value) = aFunction([key: 2]) { }
```

```swift
enum Environment {
 case development
}
```

```swift
enum Environment {
 case development(url: URL)
}
```

```swift
enum Environment {
 case development(url: URL) // staging
}
```

```swift
switch foo {
  case 1:
 return true
}

```

```swift
switch foo {
  default:
 return true
}

```

```swift
switch foo {
  case let value:
 return true
}

```

```swift
switch foo {
  case .myCase: // error from network
 return true
}

```

```swift
switch foo {
  case let .myCase(value) where value > 10:
 return false
}

```

```swift
switch foo {
  case let .myCase(value)
 where value > 10:
 return false
}

```

```swift
switch foo {
  case let .myCase(code: lhsErrorCode, description: _)
 where lhsErrorCode > 10:
 return false
}

```

```swift
switch foo {
  case #selector(aFunction(_:)):
 return false

}

```

</details>
<details>
<summary>Triggering Examples</summary>

```swift
switch foo {
  ↓case 1: return true
}

```

```swift
switch foo {
  ↓case let value: return true
}

```

```swift
switch foo {
  ↓default: return true
}

```

```swift
switch foo {
  ↓case "a string": return false
}

```

```swift
switch foo {
  ↓case .myCase: return false // error from network
}

```

```swift
switch foo {
  ↓case let .myCase(value) where value > 10: return false
}

```

```swift
switch foo {
  ↓case #selector(aFunction(_:)): return false

}

```

```swift
switch foo {
  ↓case let .myCase(value)
 where value > 10: return false
}

```

```swift
switch foo {
  ↓case .first,
 .second: return false
}

```

</details>



## Syntactic Sugar

Identifier | Enabled by default | Supports autocorrection | Kind | Minimum Swift Compiler Version
--- | --- | --- | --- | ---
`syntactic_sugar` | Enabled | No | idiomatic | 3.0.0 

Shorthand syntactic sugar should be used, i.e. [Int] instead of Array<Int>.

### Examples

<details>
<summary>Non Triggering Examples</summary>

```swift
let x: [Int]
```

```swift
let x: [Int: String]
```

```swift
let x: Int?
```

```swift
func x(a: [Int], b: Int) -> [Int: Any]
```

```swift
let x: Int!
```

```swift
extension Array { 
 func x() { } 
 }
```

```swift
extension Dictionary { 
 func x() { } 
 }
```

```swift
let x: CustomArray<String>
```

```swift
var currentIndex: Array<OnboardingPage>.Index?
```

```swift
func x(a: [Int], b: Int) -> Array<Int>.Index
```

```swift
unsafeBitCast(nonOptionalT, to: Optional<T>.self)
```

```swift
type is Optional<String>.Type
```

```swift
let x: Foo.Optional<String>
```

</details>
<details>
<summary>Triggering Examples</summary>

```swift
let x: ↓Array<String>
```

```swift
let x: ↓Dictionary<Int, String>
```

```swift
let x: ↓Optional<Int>
```

```swift
let x: ↓ImplicitlyUnwrappedOptional<Int>
```

```swift
func x(a: ↓Array<Int>, b: Int) -> [Int: Any]
```

```swift
func x(a: [Int], b: Int) -> ↓Dictionary<Int, String>
```

```swift
func x(a: ↓Array<Int>, b: Int) -> ↓Dictionary<Int, String>
```

```swift
let x = ↓Array<String>.array(of: object)
```

```swift
let x: ↓Swift.Optional<String>
```

</details>



## Todo

Identifier | Enabled by default | Supports autocorrection | Kind | Minimum Swift Compiler Version
--- | --- | --- | --- | ---
`todo` | Enabled | No | lint | 3.0.0 

TODOs and FIXMEs should be resolved.

### Examples

<details>
<summary>Non Triggering Examples</summary>

```swift
// notaTODO:

```

```swift
// notaFIXME:

```

</details>
<details>
<summary>Triggering Examples</summary>

```swift
// ↓TODO:

```

```swift
// ↓FIXME:

```

```swift
// ↓TODO(note)

```

```swift
// ↓FIXME(note)

```

```swift
/* ↓FIXME: */

```

```swift
/* ↓TODO: */

```

```swift
/** ↓FIXME: */

```

```swift
/** ↓TODO: */

```

</details>



## Trailing Closure

Identifier | Enabled by default | Supports autocorrection | Kind | Minimum Swift Compiler Version
--- | --- | --- | --- | ---
`trailing_closure` | Disabled | No | style | 3.0.0 

Trailing closure syntax should be used whenever possible.

### Examples

<details>
<summary>Non Triggering Examples</summary>

```swift
foo.map { $0 + 1 }

```

```swift
foo.bar()

```

```swift
foo.reduce(0) { $0 + 1 }

```

```swift
if let foo = bar.map({ $0 + 1 }) { }

```

```swift
foo.something(param1: { $0 }, param2: { $0 + 1 })

```

```swift
offsets.sorted { $0.offset < $1.offset }

```

</details>
<details>
<summary>Triggering Examples</summary>

```swift
↓foo.map({ $0 + 1 })

```

```swift
↓foo.reduce(0, combine: { $0 + 1 })

```

```swift
↓offsets.sorted(by: { $0.offset < $1.offset })

```

```swift
↓foo.something(0, { $0 + 1 })

```

</details>



## Trailing Comma

Identifier | Enabled by default | Supports autocorrection | Kind | Minimum Swift Compiler Version
--- | --- | --- | --- | ---
`trailing_comma` | Enabled | Yes | style | 3.0.0 

Trailing commas in arrays and dictionaries should be avoided/enforced.

### Examples

<details>
<summary>Non Triggering Examples</summary>

```swift
let foo = [1, 2, 3]

```

```swift
let foo = []

```

```swift
let foo = [:]

```

```swift
let foo = [1: 2, 2: 3]

```

```swift
let foo = [Void]()

```

```swift
let example = [ 1,
 2
 // 3,
]
```

```swift
foo([1: "\(error)"])

```

</details>
<details>
<summary>Triggering Examples</summary>

```swift
let foo = [1, 2, 3↓,]

```

```swift
let foo = [1, 2, 3↓, ]

```

```swift
let foo = [1, 2, 3   ↓,]

```

```swift
let foo = [1: 2, 2: 3↓, ]

```

```swift
struct Bar {
 let foo = [1: 2, 2: 3↓, ]
}

```

```swift
let foo = [1, 2, 3↓,] + [4, 5, 6↓,]

```

```swift
let example = [ 1,
2↓,
 // 3,
]
```

```swift
let foo = ["אבג", "αβγ", "🇺🇸"↓,]

```

</details>



## Trailing Newline

Identifier | Enabled by default | Supports autocorrection | Kind | Minimum Swift Compiler Version
--- | --- | --- | --- | ---
`trailing_newline` | Enabled | Yes | style | 3.0.0 

Files should have a single trailing newline.

### Examples

<details>
<summary>Non Triggering Examples</summary>

```swift
let a = 0

```

</details>
<details>
<summary>Triggering Examples</summary>

```swift
let a = 0
```

```swift
let a = 0


```

</details>



## Trailing Semicolon

Identifier | Enabled by default | Supports autocorrection | Kind | Minimum Swift Compiler Version
--- | --- | --- | --- | ---
`trailing_semicolon` | Enabled | Yes | idiomatic | 3.0.0 

Lines should not have trailing semicolons.

### Examples

<details>
<summary>Non Triggering Examples</summary>

```swift
let a = 0

```

</details>
<details>
<summary>Triggering Examples</summary>

```swift
let a = 0↓;

```

```swift
let a = 0↓;
let b = 1

```

```swift
let a = 0↓;;

```

```swift
let a = 0↓;    ;;

```

```swift
let a = 0↓; ; ;

```

</details>



## Trailing Whitespace

Identifier | Enabled by default | Supports autocorrection | Kind | Minimum Swift Compiler Version
--- | --- | --- | --- | ---
`trailing_whitespace` | Enabled | Yes | style | 3.0.0 

Lines should not have trailing whitespace.

### Examples

<details>
<summary>Non Triggering Examples</summary>

```swift
let name: String

```

```swift
//

```

```swift
// 

```

```swift
let name: String //

```

```swift
let name: String // 

```

</details>
<details>
<summary>Triggering Examples</summary>

```swift
let name: String 

```

```swift
/* */ let name: String 

```

</details>



## Type Body Length

Identifier | Enabled by default | Supports autocorrection | Kind | Minimum Swift Compiler Version
--- | --- | --- | --- | ---
`type_body_length` | Enabled | No | metrics | 3.0.0 

Type bodies should not span too many lines.

### Examples

<details>
<summary>Non Triggering Examples</summary>

```swift
class Abc {
let abc = 0
let abc = 0
let abc = 0
let abc = 0
let abc = 0
let abc = 0
let abc = 0
let abc = 0
let abc = 0
let abc = 0
let abc = 0
let abc = 0
let abc = 0
let abc = 0
let abc = 0
let abc = 0
let abc = 0
let abc = 0
let abc = 0
let abc = 0
let abc = 0
let abc = 0
let abc = 0
let abc = 0
let abc = 0
let abc = 0
let abc = 0
let abc = 0
let abc = 0
let abc = 0
let abc = 0
let abc = 0
let abc = 0
let abc = 0
let abc = 0
let abc = 0
let abc = 0
let abc = 0
let abc = 0
let abc = 0
let abc = 0
let abc = 0
let abc = 0
let abc = 0
let abc = 0
let abc = 0
let abc = 0
let abc = 0
let abc = 0
let abc = 0
let abc = 0
let abc = 0
let abc = 0
let abc = 0
let abc = 0
let abc = 0
let abc = 0
let abc = 0
let abc = 0
let abc = 0
let abc = 0
let abc = 0
let abc = 0
let abc = 0
let abc = 0
let abc = 0
let abc = 0
let abc = 0
let abc = 0
let abc = 0
let abc = 0
let abc = 0
let abc = 0
let abc = 0
let abc = 0
let abc = 0
let abc = 0
let abc = 0
let abc = 0
let abc = 0
let abc = 0
let abc = 0
let abc = 0
let abc = 0
let abc = 0
let abc = 0
let abc = 0
let abc = 0
let abc = 0
let abc = 0
let abc = 0
let abc = 0
let abc = 0
let abc = 0
let abc = 0
let abc = 0
let abc = 0
let abc = 0
let abc = 0
let abc = 0
let abc = 0
let abc = 0
let abc = 0
let abc = 0
let abc = 0
let abc = 0
let abc = 0
let abc = 0
let abc = 0
let abc = 0
let abc = 0
let abc = 0
let abc = 0
let abc = 0
let abc = 0
let abc = 0
let abc = 0
let abc = 0
let abc = 0
let abc = 0
let abc = 0
let abc = 0
let abc = 0
let abc = 0
let abc = 0
let abc = 0
let abc = 0
let abc = 0
let abc = 0
let abc = 0
let abc = 0
let abc = 0
let abc = 0
let abc = 0
let abc = 0
let abc = 0
let abc = 0
let abc = 0
let abc = 0
let abc = 0
let abc = 0
let abc = 0
let abc = 0
let abc = 0
let abc = 0
let abc = 0
let abc = 0
let abc = 0
let abc = 0
let abc = 0
let abc = 0
let abc = 0
let abc = 0
let abc = 0
let abc = 0
let abc = 0
let abc = 0
let abc = 0
let abc = 0
let abc = 0
let abc = 0
let abc = 0
let abc = 0
let abc = 0
let abc = 0
let abc = 0
let abc = 0
let abc = 0
let abc = 0
let abc = 0
let abc = 0
let abc = 0
let abc = 0
let abc = 0
let abc = 0
let abc = 0
let abc = 0
let abc = 0
let abc = 0
let abc = 0
let abc = 0
let abc = 0
let abc = 0
let abc = 0
let abc = 0
let abc = 0
let abc = 0
let abc = 0
let abc = 0
let abc = 0
let abc = 0
let abc = 0
let abc = 0
let abc = 0
let abc = 0
let abc = 0
let abc = 0
let abc = 0
let abc = 0
}

```

```swift
class Abc {









































































































































































































}

```

```swift
class Abc {
// this is a comment
// this is a comment
// this is a comment
// this is a comment
// this is a comment
// this is a comment
// this is a comment
// this is a comment
// this is a comment
// this is a comment
// this is a comment
// this is a comment
// this is a comment
// this is a comment
// this is a comment
// this is a comment
// this is a comment
// this is a comment
// this is a comment
// this is a comment
// this is a comment
// this is a comment
// this is a comment
// this is a comment
// this is a comment
// this is a comment
// this is a comment
// this is a comment
// this is a comment
// this is a comment
// this is a comment
// this is a comment
// this is a comment
// this is a comment
// this is a comment
// this is a comment
// this is a comment
// this is a comment
// this is a comment
// this is a comment
// this is a comment
// this is a comment
// this is a comment
// this is a comment
// this is a comment
// this is a comment
// this is a comment
// this is a comment
// this is a comment
// this is a comment
// this is a comment
// this is a comment
// this is a comment
// this is a comment
// this is a comment
// this is a comment
// this is a comment
// this is a comment
// this is a comment
// this is a comment
// this is a comment
// this is a comment
// this is a comment
// this is a comment
// this is a comment
// this is a comment
// this is a comment
// this is a comment
// this is a comment
// this is a comment
// this is a comment
// this is a comment
// this is a comment
// this is a comment
// this is a comment
// this is a comment
// this is a comment
// this is a comment
// this is a comment
// this is a comment
// this is a comment
// this is a comment
// this is a comment
// this is a comment
// this is a comment
// this is a comment
// this is a comment
// this is a comment
// this is a comment
// this is a comment
// this is a comment
// this is a comment
// this is a comment
// this is a comment
// this is a comment
// this is a comment
// this is a comment
// this is a comment
// this is a comment
// this is a comment
// this is a comment
// this is a comment
// this is a comment
// this is a comment
// this is a comment
// this is a comment
// this is a comment
// this is a comment
// this is a comment
// this is a comment
// this is a comment
// this is a comment
// this is a comment
// this is a comment
// this is a comment
// this is a comment
// this is a comment
// this is a comment
// this is a comment
// this is a comment
// this is a comment
// this is a comment
// this is a comment
// this is a comment
// this is a comment
// this is a comment
// this is a comment
// this is a comment
// this is a comment
// this is a comment
// this is a comment
// this is a comment
// this is a comment
// this is a comment
// this is a comment
// this is a comment
// this is a comment
// this is a comment
// this is a comment
// this is a comment
// this is a comment
// this is a comment
// this is a comment
// this is a comment
// this is a comment
// this is a comment
// this is a comment
// this is a comment
// this is a comment
// this is a comment
// this is a comment
// this is a comment
// this is a comment
// this is a comment
// this is a comment
// this is a comment
// this is a comment
// this is a comment
// this is a comment
// this is a comment
// this is a comment
// this is a comment
// this is a comment
// this is a comment
// this is a comment
// this is a comment
// this is a comment
// this is a comment
// this is a comment
// this is a comment
// this is a comment
// this is a comment
// this is a comment
// this is a comment
// this is a comment
// this is a comment
// this is a comment
// this is a comment
// this is a comment
// this is a comment
// this is a comment
// this is a comment
// this is a comment
// this is a comment
// this is a comment
// this is a comment
// this is a comment
// this is a comment
// this is a comment
// this is a comment
// this is a comment
// this is a comment
// this is a comment
// this is a comment
// this is a comment
// this is a comment
// this is a comment
// this is a comment
// this is a comment
// this is a comment
// this is a comment
}

```

```swift
class Abc {
let abc = 0
let abc = 0
let abc = 0
let abc = 0
let abc = 0
let abc = 0
let abc = 0
let abc = 0
let abc = 0
let abc = 0
let abc = 0
let abc = 0
let abc = 0
let abc = 0
let abc = 0
let abc = 0
let abc = 0
let abc = 0
let abc = 0
let abc = 0
let abc = 0
let abc = 0
let abc = 0
let abc = 0
let abc = 0
let abc = 0
let abc = 0
let abc = 0
let abc = 0
let abc = 0
let abc = 0
let abc = 0
let abc = 0
let abc = 0
let abc = 0
let abc = 0
let abc = 0
let abc = 0
let abc = 0
let abc = 0
let abc = 0
let abc = 0
let abc = 0
let abc = 0
let abc = 0
let abc = 0
let abc = 0
let abc = 0
let abc = 0
let abc = 0
let abc = 0
let abc = 0
let abc = 0
let abc = 0
let abc = 0
let abc = 0
let abc = 0
let abc = 0
let abc = 0
let abc = 0
let abc = 0
let abc = 0
let abc = 0
let abc = 0
let abc = 0
let abc = 0
let abc = 0
let abc = 0
let abc = 0
let abc = 0
let abc = 0
let abc = 0
let abc = 0
let abc = 0
let abc = 0
let abc = 0
let abc = 0
let abc = 0
let abc = 0
let abc = 0
let abc = 0
let abc = 0
let abc = 0
let abc = 0
let abc = 0
let abc = 0
let abc = 0
let abc = 0
let abc = 0
let abc = 0
let abc = 0
let abc = 0
let abc = 0
let abc = 0
let abc = 0
let abc = 0
let abc = 0
let abc = 0
let abc = 0
let abc = 0
let abc = 0
let abc = 0
let abc = 0
let abc = 0
let abc = 0
let abc = 0
let abc = 0
let abc = 0
let abc = 0
let abc = 0
let abc = 0
let abc = 0
let abc = 0
let abc = 0
let abc = 0
let abc = 0
let abc = 0
let abc = 0
let abc = 0
let abc = 0
let abc = 0
let abc = 0
let abc = 0
let abc = 0
let abc = 0
let abc = 0
let abc = 0
let abc = 0
let abc = 0
let abc = 0
let abc = 0
let abc = 0
let abc = 0
let abc = 0
let abc = 0
let abc = 0
let abc = 0
let abc = 0
let abc = 0
let abc = 0
let abc = 0
let abc = 0
let abc = 0
let abc = 0
let abc = 0
let abc = 0
let abc = 0
let abc = 0
let abc = 0
let abc = 0
let abc = 0
let abc = 0
let abc = 0
let abc = 0
let abc = 0
let abc = 0
let abc = 0
let abc = 0
let abc = 0
let abc = 0
let abc = 0
let abc = 0
let abc = 0
let abc = 0
let abc = 0
let abc = 0
let abc = 0
let abc = 0
let abc = 0
let abc = 0
let abc = 0
let abc = 0
let abc = 0
let abc = 0
let abc = 0
let abc = 0
let abc = 0
let abc = 0
let abc = 0
let abc = 0
let abc = 0
let abc = 0
let abc = 0
let abc = 0
let abc = 0
let abc = 0
let abc = 0
let abc = 0
let abc = 0
let abc = 0
let abc = 0
let abc = 0
let abc = 0
let abc = 0
let abc = 0
let abc = 0
let abc = 0
let abc = 0
let abc = 0

/* this is
a multiline comment
*/
}

```

```swift
struct Abc {
let abc = 0
let abc = 0
let abc = 0
let abc = 0
let abc = 0
let abc = 0
let abc = 0
let abc = 0
let abc = 0
let abc = 0
let abc = 0
let abc = 0
let abc = 0
let abc = 0
let abc = 0
let abc = 0
let abc = 0
let abc = 0
let abc = 0
let abc = 0
let abc = 0
let abc = 0
let abc = 0
let abc = 0
let abc = 0
let abc = 0
let abc = 0
let abc = 0
let abc = 0
let abc = 0
let abc = 0
let abc = 0
let abc = 0
let abc = 0
let abc = 0
let abc = 0
let abc = 0
let abc = 0
let abc = 0
let abc = 0
let abc = 0
let abc = 0
let abc = 0
let abc = 0
let abc = 0
let abc = 0
let abc = 0
let abc = 0
let abc = 0
let abc = 0
let abc = 0
let abc = 0
let abc = 0
let abc = 0
let abc = 0
let abc = 0
let abc = 0
let abc = 0
let abc = 0
let abc = 0
let abc = 0
let abc = 0
let abc = 0
let abc = 0
let abc = 0
let abc = 0
let abc = 0
let abc = 0
let abc = 0
let abc = 0
let abc = 0
let abc = 0
let abc = 0
let abc = 0
let abc = 0
let abc = 0
let abc = 0
let abc = 0
let abc = 0
let abc = 0
let abc = 0
let abc = 0
let abc = 0
let abc = 0
let abc = 0
let abc = 0
let abc = 0
let abc = 0
let abc = 0
let abc = 0
let abc = 0
let abc = 0
let abc = 0
let abc = 0
let abc = 0
let abc = 0
let abc = 0
let abc = 0
let abc = 0
let abc = 0
let abc = 0
let abc = 0
let abc = 0
let abc = 0
let abc = 0
let abc = 0
let abc = 0
let abc = 0
let abc = 0
let abc = 0
let abc = 0
let abc = 0
let abc = 0
let abc = 0
let abc = 0
let abc = 0
let abc = 0
let abc = 0
let abc = 0
let abc = 0
let abc = 0
let abc = 0
let abc = 0
let abc = 0
let abc = 0
let abc = 0
let abc = 0
let abc = 0
let abc = 0
let abc = 0
let abc = 0
let abc = 0
let abc = 0
let abc = 0
let abc = 0
let abc = 0
let abc = 0
let abc = 0
let abc = 0
let abc = 0
let abc = 0
let abc = 0
let abc = 0
let abc = 0
let abc = 0
let abc = 0
let abc = 0
let abc = 0
let abc = 0
let abc = 0
let abc = 0
let abc = 0
let abc = 0
let abc = 0
let abc = 0
let abc = 0
let abc = 0
let abc = 0
let abc = 0
let abc = 0
let abc = 0
let abc = 0
let abc = 0
let abc = 0
let abc = 0
let abc = 0
let abc = 0
let abc = 0
let abc = 0
let abc = 0
let abc = 0
let abc = 0
let abc = 0
let abc = 0
let abc = 0
let abc = 0
let abc = 0
let abc = 0
let abc = 0
let abc = 0
let abc = 0
let abc = 0
let abc = 0
let abc = 0
let abc = 0
let abc = 0
let abc = 0
let abc = 0
let abc = 0
let abc = 0
let abc = 0
let abc = 0
let abc = 0
let abc = 0
let abc = 0
let abc = 0
let abc = 0
let abc = 0
let abc = 0
}

```

```swift
struct Abc {









































































































































































































}

```

```swift
struct Abc {
// this is a comment
// this is a comment
// this is a comment
// this is a comment
// this is a comment
// this is a comment
// this is a comment
// this is a comment
// this is a comment
// this is a comment
// this is a comment
// this is a comment
// this is a comment
// this is a comment
// this is a comment
// this is a comment
// this is a comment
// this is a comment
// this is a comment
// this is a comment
// this is a comment
// this is a comment
// this is a comment
// this is a comment
// this is a comment
// this is a comment
// this is a comment
// this is a comment
// this is a comment
// this is a comment
// this is a comment
// this is a comment
// this is a comment
// this is a comment
// this is a comment
// this is a comment
// this is a comment
// this is a comment
// this is a comment
// this is a comment
// this is a comment
// this is a comment
// this is a comment
// this is a comment
// this is a comment
// this is a comment
// this is a comment
// this is a comment
// this is a comment
// this is a comment
// this is a comment
// this is a comment
// this is a comment
// this is a comment
// this is a comment
// this is a comment
// this is a comment
// this is a comment
// this is a comment
// this is a comment
// this is a comment
// this is a comment
// this is a comment
// this is a comment
// this is a comment
// this is a comment
// this is a comment
// this is a comment
// this is a comment
// this is a comment
// this is a comment
// this is a comment
// this is a comment
// this is a comment
// this is a comment
// this is a comment
// this is a comment
// this is a comment
// this is a comment
// this is a comment
// this is a comment
// this is a comment
// this is a comment
// this is a comment
// this is a comment
// this is a comment
// this is a comment
// this is a comment
// this is a comment
// this is a comment
// this is a comment
// this is a comment
// this is a comment
// this is a comment
// this is a comment
// this is a comment
// this is a comment
// this is a comment
// this is a comment
// this is a comment
// this is a comment
// this is a comment
// this is a comment
// this is a comment
// this is a comment
// this is a comment
// this is a comment
// this is a comment
// this is a comment
// this is a comment
// this is a comment
// this is a comment
// this is a comment
// this is a comment
// this is a comment
// this is a comment
// this is a comment
// this is a comment
// this is a comment
// this is a comment
// this is a comment
// this is a comment
// this is a comment
// this is a comment
// this is a comment
// this is a comment
// this is a comment
// this is a comment
// this is a comment
// this is a comment
// this is a comment
// this is a comment
// this is a comment
// this is a comment
// this is a comment
// this is a comment
// this is a comment
// this is a comment
// this is a comment
// this is a comment
// this is a comment
// this is a comment
// this is a comment
// this is a comment
// this is a comment
// this is a comment
// this is a comment
// this is a comment
// this is a comment
// this is a comment
// this is a comment
// this is a comment
// this is a comment
// this is a comment
// this is a comment
// this is a comment
// this is a comment
// this is a comment
// this is a comment
// this is a comment
// this is a comment
// this is a comment
// this is a comment
// this is a comment
// this is a comment
// this is a comment
// this is a comment
// this is a comment
// this is a comment
// this is a comment
// this is a comment
// this is a comment
// this is a comment
// this is a comment
// this is a comment
// this is a comment
// this is a comment
// this is a comment
// this is a comment
// this is a comment
// this is a comment
// this is a comment
// this is a comment
// this is a comment
// this is a comment
// this is a comment
// this is a comment
// this is a comment
// this is a comment
// this is a comment
// this is a comment
// this is a comment
// this is a comment
// this is a comment
// this is a comment
// this is a comment
// this is a comment
// this is a comment
// this is a comment
// this is a comment
// this is a comment
}

```

```swift
struct Abc {
let abc = 0
let abc = 0
let abc = 0
let abc = 0
let abc = 0
let abc = 0
let abc = 0
let abc = 0
let abc = 0
let abc = 0
let abc = 0
let abc = 0
let abc = 0
let abc = 0
let abc = 0
let abc = 0
let abc = 0
let abc = 0
let abc = 0
let abc = 0
let abc = 0
let abc = 0
let abc = 0
let abc = 0
let abc = 0
let abc = 0
let abc = 0
let abc = 0
let abc = 0
let abc = 0
let abc = 0
let abc = 0
let abc = 0
let abc = 0
let abc = 0
let abc = 0
let abc = 0
let abc = 0
let abc = 0
let abc = 0
let abc = 0
let abc = 0
let abc = 0
let abc = 0
let abc = 0
let abc = 0
let abc = 0
let abc = 0
let abc = 0
let abc = 0
let abc = 0
let abc = 0
let abc = 0
let abc = 0
let abc = 0
let abc = 0
let abc = 0
let abc = 0
let abc = 0
let abc = 0
let abc = 0
let abc = 0
let abc = 0
let abc = 0
let abc = 0
let abc = 0
let abc = 0
let abc = 0
let abc = 0
let abc = 0
let abc = 0
let abc = 0
let abc = 0
let abc = 0
let abc = 0
let abc = 0
let abc = 0
let abc = 0
let abc = 0
let abc = 0
let abc = 0
let abc = 0
let abc = 0
let abc = 0
let abc = 0
let abc = 0
let abc = 0
let abc = 0
let abc = 0
let abc = 0
let abc = 0
let abc = 0
let abc = 0
let abc = 0
let abc = 0
let abc = 0
let abc = 0
let abc = 0
let abc = 0
let abc = 0
let abc = 0
let abc = 0
let abc = 0
let abc = 0
let abc = 0
let abc = 0
let abc = 0
let abc = 0
let abc = 0
let abc = 0
let abc = 0
let abc = 0
let abc = 0
let abc = 0
let abc = 0
let abc = 0
let abc = 0
let abc = 0
let abc = 0
let abc = 0
let abc = 0
let abc = 0
let abc = 0
let abc = 0
let abc = 0
let abc = 0
let abc = 0
let abc = 0
let abc = 0
let abc = 0
let abc = 0
let abc = 0
let abc = 0
let abc = 0
let abc = 0
let abc = 0
let abc = 0
let abc = 0
let abc = 0
let abc = 0
let abc = 0
let abc = 0
let abc = 0
let abc = 0
let abc = 0
let abc = 0
let abc = 0
let abc = 0
let abc = 0
let abc = 0
let abc = 0
let abc = 0
let abc = 0
let abc = 0
let abc = 0
let abc = 0
let abc = 0
let abc = 0
let abc = 0
let abc = 0
let abc = 0
let abc = 0
let abc = 0
let abc = 0
let abc = 0
let abc = 0
let abc = 0
let abc = 0
let abc = 0
let abc = 0
let abc = 0
let abc = 0
let abc = 0
let abc = 0
let abc = 0
let abc = 0
let abc = 0
let abc = 0
let abc = 0
let abc = 0
let abc = 0
let abc = 0
let abc = 0
let abc = 0
let abc = 0
let abc = 0
let abc = 0
let abc = 0
let abc = 0
let abc = 0
let abc = 0
let abc = 0
let abc = 0
let abc = 0
let abc = 0
let abc = 0
let abc = 0
let abc = 0
let abc = 0

/* this is
a multiline comment
*/
}

```

```swift
enum Abc {
let abc = 0
let abc = 0
let abc = 0
let abc = 0
let abc = 0
let abc = 0
let abc = 0
let abc = 0
let abc = 0
let abc = 0
let abc = 0
let abc = 0
let abc = 0
let abc = 0
let abc = 0
let abc = 0
let abc = 0
let abc = 0
let abc = 0
let abc = 0
let abc = 0
let abc = 0
let abc = 0
let abc = 0
let abc = 0
let abc = 0
let abc = 0
let abc = 0
let abc = 0
let abc = 0
let abc = 0
let abc = 0
let abc = 0
let abc = 0
let abc = 0
let abc = 0
let abc = 0
let abc = 0
let abc = 0
let abc = 0
let abc = 0
let abc = 0
let abc = 0
let abc = 0
let abc = 0
let abc = 0
let abc = 0
let abc = 0
let abc = 0
let abc = 0
let abc = 0
let abc = 0
let abc = 0
let abc = 0
let abc = 0
let abc = 0
let abc = 0
let abc = 0
let abc = 0
let abc = 0
let abc = 0
let abc = 0
let abc = 0
let abc = 0
let abc = 0
let abc = 0
let abc = 0
let abc = 0
let abc = 0
let abc = 0
let abc = 0
let abc = 0
let abc = 0
let abc = 0
let abc = 0
let abc = 0
let abc = 0
let abc = 0
let abc = 0
let abc = 0
let abc = 0
let abc = 0
let abc = 0
let abc = 0
let abc = 0
let abc = 0
let abc = 0
let abc = 0
let abc = 0
let abc = 0
let abc = 0
let abc = 0
let abc = 0
let abc = 0
let abc = 0
let abc = 0
let abc = 0
let abc = 0
let abc = 0
let abc = 0
let abc = 0
let abc = 0
let abc = 0
let abc = 0
let abc = 0
let abc = 0
let abc = 0
let abc = 0
let abc = 0
let abc = 0
let abc = 0
let abc = 0
let abc = 0
let abc = 0
let abc = 0
let abc = 0
let abc = 0
let abc = 0
let abc = 0
let abc = 0
let abc = 0
let abc = 0
let abc = 0
let abc = 0
let abc = 0
let abc = 0
let abc = 0
let abc = 0
let abc = 0
let abc = 0
let abc = 0
let abc = 0
let abc = 0
let abc = 0
let abc = 0
let abc = 0
let abc = 0
let abc = 0
let abc = 0
let abc = 0
let abc = 0
let abc = 0
let abc = 0
let abc = 0
let abc = 0
let abc = 0
let abc = 0
let abc = 0
let abc = 0
let abc = 0
let abc = 0
let abc = 0
let abc = 0
let abc = 0
let abc = 0
let abc = 0
let abc = 0
let abc = 0
let abc = 0
let abc = 0
let abc = 0
let abc = 0
let abc = 0
let abc = 0
let abc = 0
let abc = 0
let abc = 0
let abc = 0
let abc = 0
let abc = 0
let abc = 0
let abc = 0
let abc = 0
let abc = 0
let abc = 0
let abc = 0
let abc = 0
let abc = 0
let abc = 0
let abc = 0
let abc = 0
let abc = 0
let abc = 0
let abc = 0
let abc = 0
let abc = 0
let abc = 0
let abc = 0
let abc = 0
let abc = 0
let abc = 0
let abc = 0
let abc = 0
let abc = 0
let abc = 0
let abc = 0
let abc = 0
let abc = 0
let abc = 0
}

```

```swift
enum Abc {









































































































































































































}

```

```swift
enum Abc {
// this is a comment
// this is a comment
// this is a comment
// this is a comment
// this is a comment
// this is a comment
// this is a comment
// this is a comment
// this is a comment
// this is a comment
// this is a comment
// this is a comment
// this is a comment
// this is a comment
// this is a comment
// this is a comment
// this is a comment
// this is a comment
// this is a comment
// this is a comment
// this is a comment
// this is a comment
// this is a comment
// this is a comment
// this is a comment
// this is a comment
// this is a comment
// this is a comment
// this is a comment
// this is a comment
// this is a comment
// this is a comment
// this is a comment
// this is a comment
// this is a comment
// this is a comment
// this is a comment
// this is a comment
// this is a comment
// this is a comment
// this is a comment
// this is a comment
// this is a comment
// this is a comment
// this is a comment
// this is a comment
// this is a comment
// this is a comment
// this is a comment
// this is a comment
// this is a comment
// this is a comment
// this is a comment
// this is a comment
// this is a comment
// this is a comment
// this is a comment
// this is a comment
// this is a comment
// this is a comment
// this is a comment
// this is a comment
// this is a comment
// this is a comment
// this is a comment
// this is a comment
// this is a comment
// this is a comment
// this is a comment
// this is a comment
// this is a comment
// this is a comment
// this is a comment
// this is a comment
// this is a comment
// this is a comment
// this is a comment
// this is a comment
// this is a comment
// this is a comment
// this is a comment
// this is a comment
// this is a comment
// this is a comment
// this is a comment
// this is a comment
// this is a comment
// this is a comment
// this is a comment
// this is a comment
// this is a comment
// this is a comment
// this is a comment
// this is a comment
// this is a comment
// this is a comment
// this is a comment
// this is a comment
// this is a comment
// this is a comment
// this is a comment
// this is a comment
// this is a comment
// this is a comment
// this is a comment
// this is a comment
// this is a comment
// this is a comment
// this is a comment
// this is a comment
// this is a comment
// this is a comment
// this is a comment
// this is a comment
// this is a comment
// this is a comment
// this is a comment
// this is a comment
// this is a comment
// this is a comment
// this is a comment
// this is a comment
// this is a comment
// this is a comment
// this is a comment
// this is a comment
// this is a comment
// this is a comment
// this is a comment
// this is a comment
// this is a comment
// this is a comment
// this is a comment
// this is a comment
// this is a comment
// this is a comment
// this is a comment
// this is a comment
// this is a comment
// this is a comment
// this is a comment
// this is a comment
// this is a comment
// this is a comment
// this is a comment
// this is a comment
// this is a comment
// this is a comment
// this is a comment
// this is a comment
// this is a comment
// this is a comment
// this is a comment
// this is a comment
// this is a comment
// this is a comment
// this is a comment
// this is a comment
// this is a comment
// this is a comment
// this is a comment
// this is a comment
// this is a comment
// this is a comment
// this is a comment
// this is a comment
// this is a comment
// this is a comment
// this is a comment
// this is a comment
// this is a comment
// this is a comment
// this is a comment
// this is a comment
// this is a comment
// this is a comment
// this is a comment
// this is a comment
// this is a comment
// this is a comment
// this is a comment
// this is a comment
// this is a comment
// this is a comment
// this is a comment
// this is a comment
// this is a comment
// this is a comment
// this is a comment
// this is a comment
// this is a comment
// this is a comment
// this is a comment
// this is a comment
// this is a comment
// this is a comment
// this is a comment
// this is a comment
// this is a comment
// this is a comment
// this is a comment
}

```

```swift
enum Abc {
let abc = 0
let abc = 0
let abc = 0
let abc = 0
let abc = 0
let abc = 0
let abc = 0
let abc = 0
let abc = 0
let abc = 0
let abc = 0
let abc = 0
let abc = 0
let abc = 0
let abc = 0
let abc = 0
let abc = 0
let abc = 0
let abc = 0
let abc = 0
let abc = 0
let abc = 0
let abc = 0
let abc = 0
let abc = 0
let abc = 0
let abc = 0
let abc = 0
let abc = 0
let abc = 0
let abc = 0
let abc = 0
let abc = 0
let abc = 0
let abc = 0
let abc = 0
let abc = 0
let abc = 0
let abc = 0
let abc = 0
let abc = 0
let abc = 0
let abc = 0
let abc = 0
let abc = 0
let abc = 0
let abc = 0
let abc = 0
let abc = 0
let abc = 0
let abc = 0
let abc = 0
let abc = 0
let abc = 0
let abc = 0
let abc = 0
let abc = 0
let abc = 0
let abc = 0
let abc = 0
let abc = 0
let abc = 0
let abc = 0
let abc = 0
let abc = 0
let abc = 0
let abc = 0
let abc = 0
let abc = 0
let abc = 0
let abc = 0
let abc = 0
let abc = 0
let abc = 0
let abc = 0
let abc = 0
let abc = 0
let abc = 0
let abc = 0
let abc = 0
let abc = 0
let abc = 0
let abc = 0
let abc = 0
let abc = 0
let abc = 0
let abc = 0
let abc = 0
let abc = 0
let abc = 0
let abc = 0
let abc = 0
let abc = 0
let abc = 0
let abc = 0
let abc = 0
let abc = 0
let abc = 0
let abc = 0
let abc = 0
let abc = 0
let abc = 0
let abc = 0
let abc = 0
let abc = 0
let abc = 0
let abc = 0
let abc = 0
let abc = 0
let abc = 0
let abc = 0
let abc = 0
let abc = 0
let abc = 0
let abc = 0
let abc = 0
let abc = 0
let abc = 0
let abc = 0
let abc = 0
let abc = 0
let abc = 0
let abc = 0
let abc = 0
let abc = 0
let abc = 0
let abc = 0
let abc = 0
let abc = 0
let abc = 0
let abc = 0
let abc = 0
let abc = 0
let abc = 0
let abc = 0
let abc = 0
let abc = 0
let abc = 0
let abc = 0
let abc = 0
let abc = 0
let abc = 0
let abc = 0
let abc = 0
let abc = 0
let abc = 0
let abc = 0
let abc = 0
let abc = 0
let abc = 0
let abc = 0
let abc = 0
let abc = 0
let abc = 0
let abc = 0
let abc = 0
let abc = 0
let abc = 0
let abc = 0
let abc = 0
let abc = 0
let abc = 0
let abc = 0
let abc = 0
let abc = 0
let abc = 0
let abc = 0
let abc = 0
let abc = 0
let abc = 0
let abc = 0
let abc = 0
let abc = 0
let abc = 0
let abc = 0
let abc = 0
let abc = 0
let abc = 0
let abc = 0
let abc = 0
let abc = 0
let abc = 0
let abc = 0
let abc = 0
let abc = 0
let abc = 0
let abc = 0
let abc = 0
let abc = 0
let abc = 0
let abc = 0
let abc = 0
let abc = 0
let abc = 0
let abc = 0
let abc = 0
let abc = 0
let abc = 0
let abc = 0

/* this is
a multiline comment
*/
}

```

</details>
<details>
<summary>Triggering Examples</summary>

```swift
↓class Abc {
let abc = 0
let abc = 0
let abc = 0
let abc = 0
let abc = 0
let abc = 0
let abc = 0
let abc = 0
let abc = 0
let abc = 0
let abc = 0
let abc = 0
let abc = 0
let abc = 0
let abc = 0
let abc = 0
let abc = 0
let abc = 0
let abc = 0
let abc = 0
let abc = 0
let abc = 0
let abc = 0
let abc = 0
let abc = 0
let abc = 0
let abc = 0
let abc = 0
let abc = 0
let abc = 0
let abc = 0
let abc = 0
let abc = 0
let abc = 0
let abc = 0
let abc = 0
let abc = 0
let abc = 0
let abc = 0
let abc = 0
let abc = 0
let abc = 0
let abc = 0
let abc = 0
let abc = 0
let abc = 0
let abc = 0
let abc = 0
let abc = 0
let abc = 0
let abc = 0
let abc = 0
let abc = 0
let abc = 0
let abc = 0
let abc = 0
let abc = 0
let abc = 0
let abc = 0
let abc = 0
let abc = 0
let abc = 0
let abc = 0
let abc = 0
let abc = 0
let abc = 0
let abc = 0
let abc = 0
let abc = 0
let abc = 0
let abc = 0
let abc = 0
let abc = 0
let abc = 0
let abc = 0
let abc = 0
let abc = 0
let abc = 0
let abc = 0
let abc = 0
let abc = 0
let abc = 0
let abc = 0
let abc = 0
let abc = 0
let abc = 0
let abc = 0
let abc = 0
let abc = 0
let abc = 0
let abc = 0
let abc = 0
let abc = 0
let abc = 0
let abc = 0
let abc = 0
let abc = 0
let abc = 0
let abc = 0
let abc = 0
let abc = 0
let abc = 0
let abc = 0
let abc = 0
let abc = 0
let abc = 0
let abc = 0
let abc = 0
let abc = 0
let abc = 0
let abc = 0
let abc = 0
let abc = 0
let abc = 0
let abc = 0
let abc = 0
let abc = 0
let abc = 0
let abc = 0
let abc = 0
let abc = 0
let abc = 0
let abc = 0
let abc = 0
let abc = 0
let abc = 0
let abc = 0
let abc = 0
let abc = 0
let abc = 0
let abc = 0
let abc = 0
let abc = 0
let abc = 0
let abc = 0
let abc = 0
let abc = 0
let abc = 0
let abc = 0
let abc = 0
let abc = 0
let abc = 0
let abc = 0
let abc = 0
let abc = 0
let abc = 0
let abc = 0
let abc = 0
let abc = 0
let abc = 0
let abc = 0
let abc = 0
let abc = 0
let abc = 0
let abc = 0
let abc = 0
let abc = 0
let abc = 0
let abc = 0
let abc = 0
let abc = 0
let abc = 0
let abc = 0
let abc = 0
let abc = 0
let abc = 0
let abc = 0
let abc = 0
let abc = 0
let abc = 0
let abc = 0
let abc = 0
let abc = 0
let abc = 0
let abc = 0
let abc = 0
let abc = 0
let abc = 0
let abc = 0
let abc = 0
let abc = 0
let abc = 0
let abc = 0
let abc = 0
let abc = 0
let abc = 0
let abc = 0
let abc = 0
let abc = 0
let abc = 0
let abc = 0
let abc = 0
let abc = 0
let abc = 0
let abc = 0
let abc = 0
let abc = 0
let abc = 0
let abc = 0
let abc = 0
let abc = 0
}

```

```swift
↓struct Abc {
let abc = 0
let abc = 0
let abc = 0
let abc = 0
let abc = 0
let abc = 0
let abc = 0
let abc = 0
let abc = 0
let abc = 0
let abc = 0
let abc = 0
let abc = 0
let abc = 0
let abc = 0
let abc = 0
let abc = 0
let abc = 0
let abc = 0
let abc = 0
let abc = 0
let abc = 0
let abc = 0
let abc = 0
let abc = 0
let abc = 0
let abc = 0
let abc = 0
let abc = 0
let abc = 0
let abc = 0
let abc = 0
let abc = 0
let abc = 0
let abc = 0
let abc = 0
let abc = 0
let abc = 0
let abc = 0
let abc = 0
let abc = 0
let abc = 0
let abc = 0
let abc = 0
let abc = 0
let abc = 0
let abc = 0
let abc = 0
let abc = 0
let abc = 0
let abc = 0
let abc = 0
let abc = 0
let abc = 0
let abc = 0
let abc = 0
let abc = 0
let abc = 0
let abc = 0
let abc = 0
let abc = 0
let abc = 0
let abc = 0
let abc = 0
let abc = 0
let abc = 0
let abc = 0
let abc = 0
let abc = 0
let abc = 0
let abc = 0
let abc = 0
let abc = 0
let abc = 0
let abc = 0
let abc = 0
let abc = 0
let abc = 0
let abc = 0
let abc = 0
let abc = 0
let abc = 0
let abc = 0
let abc = 0
let abc = 0
let abc = 0
let abc = 0
let abc = 0
let abc = 0
let abc = 0
let abc = 0
let abc = 0
let abc = 0
let abc = 0
let abc = 0
let abc = 0
let abc = 0
let abc = 0
let abc = 0
let abc = 0
let abc = 0
let abc = 0
let abc = 0
let abc = 0
let abc = 0
let abc = 0
let abc = 0
let abc = 0
let abc = 0
let abc = 0
let abc = 0
let abc = 0
let abc = 0
let abc = 0
let abc = 0
let abc = 0
let abc = 0
let abc = 0
let abc = 0
let abc = 0
let abc = 0
let abc = 0
let abc = 0
let abc = 0
let abc = 0
let abc = 0
let abc = 0
let abc = 0
let abc = 0
let abc = 0
let abc = 0
let abc = 0
let abc = 0
let abc = 0
let abc = 0
let abc = 0
let abc = 0
let abc = 0
let abc = 0
let abc = 0
let abc = 0
let abc = 0
let abc = 0
let abc = 0
let abc = 0
let abc = 0
let abc = 0
let abc = 0
let abc = 0
let abc = 0
let abc = 0
let abc = 0
let abc = 0
let abc = 0
let abc = 0
let abc = 0
let abc = 0
let abc = 0
let abc = 0
let abc = 0
let abc = 0
let abc = 0
let abc = 0
let abc = 0
let abc = 0
let abc = 0
let abc = 0
let abc = 0
let abc = 0
let abc = 0
let abc = 0
let abc = 0
let abc = 0
let abc = 0
let abc = 0
let abc = 0
let abc = 0
let abc = 0
let abc = 0
let abc = 0
let abc = 0
let abc = 0
let abc = 0
let abc = 0
let abc = 0
let abc = 0
let abc = 0
let abc = 0
let abc = 0
let abc = 0
let abc = 0
let abc = 0
let abc = 0
let abc = 0
let abc = 0
let abc = 0
let abc = 0
let abc = 0
let abc = 0
let abc = 0
let abc = 0
}

```

```swift
↓enum Abc {
let abc = 0
let abc = 0
let abc = 0
let abc = 0
let abc = 0
let abc = 0
let abc = 0
let abc = 0
let abc = 0
let abc = 0
let abc = 0
let abc = 0
let abc = 0
let abc = 0
let abc = 0
let abc = 0
let abc = 0
let abc = 0
let abc = 0
let abc = 0
let abc = 0
let abc = 0
let abc = 0
let abc = 0
let abc = 0
let abc = 0
let abc = 0
let abc = 0
let abc = 0
let abc = 0
let abc = 0
let abc = 0
let abc = 0
let abc = 0
let abc = 0
let abc = 0
let abc = 0
let abc = 0
let abc = 0
let abc = 0
let abc = 0
let abc = 0
let abc = 0
let abc = 0
let abc = 0
let abc = 0
let abc = 0
let abc = 0
let abc = 0
let abc = 0
let abc = 0
let abc = 0
let abc = 0
let abc = 0
let abc = 0
let abc = 0
let abc = 0
let abc = 0
let abc = 0
let abc = 0
let abc = 0
let abc = 0
let abc = 0
let abc = 0
let abc = 0
let abc = 0
let abc = 0
let abc = 0
let abc = 0
let abc = 0
let abc = 0
let abc = 0
let abc = 0
let abc = 0
let abc = 0
let abc = 0
let abc = 0
let abc = 0
let abc = 0
let abc = 0
let abc = 0
let abc = 0
let abc = 0
let abc = 0
let abc = 0
let abc = 0
let abc = 0
let abc = 0
let abc = 0
let abc = 0
let abc = 0
let abc = 0
let abc = 0
let abc = 0
let abc = 0
let abc = 0
let abc = 0
let abc = 0
let abc = 0
let abc = 0
let abc = 0
let abc = 0
let abc = 0
let abc = 0
let abc = 0
let abc = 0
let abc = 0
let abc = 0
let abc = 0
let abc = 0
let abc = 0
let abc = 0
let abc = 0
let abc = 0
let abc = 0
let abc = 0
let abc = 0
let abc = 0
let abc = 0
let abc = 0
let abc = 0
let abc = 0
let abc = 0
let abc = 0
let abc = 0
let abc = 0
let abc = 0
let abc = 0
let abc = 0
let abc = 0
let abc = 0
let abc = 0
let abc = 0
let abc = 0
let abc = 0
let abc = 0
let abc = 0
let abc = 0
let abc = 0
let abc = 0
let abc = 0
let abc = 0
let abc = 0
let abc = 0
let abc = 0
let abc = 0
let abc = 0
let abc = 0
let abc = 0
let abc = 0
let abc = 0
let abc = 0
let abc = 0
let abc = 0
let abc = 0
let abc = 0
let abc = 0
let abc = 0
let abc = 0
let abc = 0
let abc = 0
let abc = 0
let abc = 0
let abc = 0
let abc = 0
let abc = 0
let abc = 0
let abc = 0
let abc = 0
let abc = 0
let abc = 0
let abc = 0
let abc = 0
let abc = 0
let abc = 0
let abc = 0
let abc = 0
let abc = 0
let abc = 0
let abc = 0
let abc = 0
let abc = 0
let abc = 0
let abc = 0
let abc = 0
let abc = 0
let abc = 0
let abc = 0
let abc = 0
let abc = 0
let abc = 0
let abc = 0
let abc = 0
let abc = 0
let abc = 0
let abc = 0
let abc = 0
let abc = 0
let abc = 0
let abc = 0
let abc = 0
}

```

</details>



## Type Name

Identifier | Enabled by default | Supports autocorrection | Kind | Minimum Swift Compiler Version
--- | --- | --- | --- | ---
`type_name` | Enabled | No | idiomatic | 3.0.0 

Type name should only contain alphanumeric characters, start with an uppercase character and span between 3 and 40 characters in length.

### Examples

<details>
<summary>Non Triggering Examples</summary>

```swift
class MyType {}
```

```swift
private class _MyType {}
```

```swift
class AAAAAAAAAAAAAAAAAAAAAAAAAAAAAAAAAAAAAAAA {}
```

```swift
struct MyType {}
```

```swift
private struct _MyType {}
```

```swift
struct AAAAAAAAAAAAAAAAAAAAAAAAAAAAAAAAAAAAAAAA {}
```

```swift
enum MyType {}
```

```swift
private enum _MyType {}
```

```swift
enum AAAAAAAAAAAAAAAAAAAAAAAAAAAAAAAAAAAAAAAA {}
```

```swift
typealias Foo = Void
```

```swift
private typealias Foo = Void
```

```swift
protocol Foo {
 associatedtype Bar
 }
```

```swift
protocol Foo {
 associatedtype Bar: Equatable
 }
```

```swift
enum MyType {
case value
}
```

</details>
<details>
<summary>Triggering Examples</summary>

```swift
class ↓myType {}
```

```swift
class ↓_MyType {}
```

```swift
private class ↓MyType_ {}
```

```swift
class ↓My {}
```

```swift
class ↓AAAAAAAAAAAAAAAAAAAAAAAAAAAAAAAAAAAAAAAAA {}
```

```swift
struct ↓myType {}
```

```swift
struct ↓_MyType {}
```

```swift
private struct ↓MyType_ {}
```

```swift
struct ↓My {}
```

```swift
struct ↓AAAAAAAAAAAAAAAAAAAAAAAAAAAAAAAAAAAAAAAAA {}
```

```swift
enum ↓myType {}
```

```swift
enum ↓_MyType {}
```

```swift
private enum ↓MyType_ {}
```

```swift
enum ↓My {}
```

```swift
enum ↓AAAAAAAAAAAAAAAAAAAAAAAAAAAAAAAAAAAAAAAAA {}
```

```swift
typealias ↓X = Void
```

```swift
private typealias ↓Foo_Bar = Void
```

```swift
private typealias ↓foo = Void
```

```swift
typealias ↓AAAAAAAAAAAAAAAAAAAAAAAAAAAAAAAAAAAAAAAAA = Void
```

```swift
protocol Foo {
 associatedtype ↓X
 }
```

```swift
protocol Foo {
 associatedtype ↓Foo_Bar: Equatable
 }
```

```swift
protocol Foo {
 associatedtype ↓AAAAAAAAAAAAAAAAAAAAAAAAAAAAAAAAAAAAAAAAA
 }
```

</details>



## Unavailable Function

Identifier | Enabled by default | Supports autocorrection | Kind | Minimum Swift Compiler Version
--- | --- | --- | --- | ---
`unavailable_function` | Disabled | No | idiomatic | 4.1.0 

Unimplemented functions should be marked as unavailable.

### Examples

<details>
<summary>Non Triggering Examples</summary>

```swift
class ViewController: UIViewController {
    @available(*, unavailable)
    public required init?(coder aDecoder: NSCoder) {
        fatalError("init(coder:) has not been implemented")
    }
}
```

```swift
func jsonValue(_ jsonString: String) -> NSObject {
    let data = jsonString.data(using: .utf8)!
    let result = try! JSONSerialization.jsonObject(with: data, options: [])
    if let dict = (result as? [String: Any])?.bridge() {
        return dict
    } else if let array = (result as? [Any])?.bridge() {
        return array
    }
    fatalError()
}
```

</details>
<details>
<summary>Triggering Examples</summary>

```swift
class ViewController: UIViewController {
    public required ↓init?(coder aDecoder: NSCoder) {
        fatalError("init(coder:) has not been implemented")
    }
}
```

```swift
class ViewController: UIViewController {
    public required ↓init?(coder aDecoder: NSCoder) {
        let reason = "init(coder:) has not been implemented"
        fatalError(reason)
    }
}
```

</details>



## Unneeded Break in Switch

Identifier | Enabled by default | Supports autocorrection | Kind | Minimum Swift Compiler Version
--- | --- | --- | --- | ---
`unneeded_break_in_switch` | Enabled | No | idiomatic | 3.0.0 

Avoid using unneeded break statements.

### Examples

<details>
<summary>Non Triggering Examples</summary>

```swift
switch foo {
case .bar:
    break
}
```

```swift
switch foo {
default:
    break
}
```

```swift
switch foo {
case .bar:
    for i in [0, 1, 2] { break }
}
```

```swift
switch foo {
case .bar:
    if true { break }
}
```

```swift
switch foo {
case .bar:
    something()
}
```

</details>
<details>
<summary>Triggering Examples</summary>

```swift
switch foo {
case .bar:
    something()
    ↓break
}
```

```swift
switch foo {
case .bar:
    something()
    ↓break // comment
}
```

```swift
switch foo {
default:
    something()
    ↓break
}
```

```swift
switch foo {
case .foo, .foo2 where condition:
    something()
    ↓break
}
```

</details>



## Unneeded Parentheses in Closure Argument

Identifier | Enabled by default | Supports autocorrection | Kind | Minimum Swift Compiler Version
--- | --- | --- | --- | ---
`unneeded_parentheses_in_closure_argument` | Disabled | Yes | style | 3.0.0 

Parentheses are not needed when declaring closure arguments.

### Examples

<details>
<summary>Non Triggering Examples</summary>

```swift
let foo = { (bar: Int) in }

```

```swift
let foo = { bar, _  in }

```

```swift
let foo = { bar in }

```

```swift
let foo = { bar -> Bool in return true }

```

</details>
<details>
<summary>Triggering Examples</summary>

```swift
call(arg: { ↓(bar) in })

```

```swift
call(arg: { ↓(bar, _) in })

```

```swift
let foo = { ↓(bar) -> Bool in return true }

```

```swift
foo.map { ($0, $0) }.forEach { ↓(x, y) in }
```

```swift
foo.bar { [weak self] ↓(x, y) in }
```

```swift
[].first { ↓(temp) in
    [].first { ↓(temp) in
        [].first { ↓(temp) in
            _ = temp
            return false
        }
        return false
    }
    return false
}
```

```swift
[].first { temp in
    [].first { ↓(temp) in
        [].first { ↓(temp) in
            _ = temp
            return false
        }
        return false
    }
    return false
}
```

</details>



## Untyped Error in Catch

Identifier | Enabled by default | Supports autocorrection | Kind | Minimum Swift Compiler Version
--- | --- | --- | --- | ---
`untyped_error_in_catch` | Disabled | Yes | idiomatic | 3.0.0 

Catch statements should not declare error variables without type casting.

### Examples

<details>
<summary>Non Triggering Examples</summary>

```swift
do {
    try foo() 
} catch {}
```

```swift
do {
    try foo() 
} catch Error.invalidOperation {
} catch {}
```

```swift
do {
    try foo() 
} catch let error as MyError {
} catch {}
```

```swift
do {
    try foo() 
} catch var error as MyError {
} catch {}
```

</details>
<details>
<summary>Triggering Examples</summary>

```swift
do {
    try foo() 
} ↓catch var error {}
```

```swift
do {
    try foo() 
} ↓catch let error {}
```

```swift
do {
    try foo() 
} ↓catch let someError {}
```

```swift
do {
    try foo() 
} ↓catch var someError {}
```

```swift
do {
    try foo() 
} ↓catch let e {}
```

```swift
do {
    try foo() 
} ↓catch(let error) {}
```

```swift
do {
    try foo() 
} ↓catch (let error) {}
```

</details>



## Unused Closure Parameter

Identifier | Enabled by default | Supports autocorrection | Kind | Minimum Swift Compiler Version
--- | --- | --- | --- | ---
`unused_closure_parameter` | Enabled | Yes | lint | 3.0.0 

Unused parameter in a closure should be replaced with _.

### Examples

<details>
<summary>Non Triggering Examples</summary>

```swift
[1, 2].map { $0 + 1 }

```

```swift
[1, 2].map({ $0 + 1 })

```

```swift
[1, 2].map { number in
 number + 1 
}

```

```swift
[1, 2].map { _ in
 3 
}

```

```swift
[1, 2].something { number, idx in
 return number * idx
}

```

```swift
let isEmpty = [1, 2].isEmpty()

```

```swift
violations.sorted(by: { lhs, rhs in 
 return lhs.location > rhs.location
})

```

```swift
rlmConfiguration.migrationBlock.map { rlmMigration in
return { migration, schemaVersion in
rlmMigration(migration.rlmMigration, schemaVersion)
}
}
```

```swift
genericsFunc { (a: Type, b) in
a + b
}

```

```swift
var label: UILabel = { (lbl: UILabel) -> UILabel in
   lbl.backgroundColor = .red
   return lbl
}(UILabel())

```

```swift
hoge(arg: num) { num in
  return num
}

```

```swift
({ (manager: FileManager) in
  print(manager)
})(FileManager.default)
```

</details>
<details>
<summary>Triggering Examples</summary>

```swift
[1, 2].map { ↓number in
 return 3
}

```

```swift
[1, 2].map { ↓number in
 return numberWithSuffix
}

```

```swift
[1, 2].map { ↓number in
 return 3 // number
}

```

```swift
[1, 2].map { ↓number in
 return 3 "number"
}

```

```swift
[1, 2].something { number, ↓idx in
 return number
}

```

```swift
genericsFunc { (↓number: TypeA, idx: TypeB) in return idx
}

```

```swift
hoge(arg: num) { ↓num in
}

```

```swift
fooFunc { ↓아 in
 }
```

```swift
func foo () {
 bar { ↓number in
 return 3
}

```

</details>



## Unused Enumerated

Identifier | Enabled by default | Supports autocorrection | Kind | Minimum Swift Compiler Version
--- | --- | --- | --- | ---
`unused_enumerated` | Enabled | No | idiomatic | 3.0.0 

When the index or the item is not used, `.enumerated()` can be removed.

### Examples

<details>
<summary>Non Triggering Examples</summary>

```swift
for (idx, foo) in bar.enumerated() { }

```

```swift
for (_, foo) in bar.enumerated().something() { }

```

```swift
for (_, foo) in bar.something() { }

```

```swift
for foo in bar.enumerated() { }

```

```swift
for foo in bar { }

```

```swift
for (idx, _) in bar.enumerated().something() { }

```

```swift
for (idx, _) in bar.something() { }

```

```swift
for idx in bar.indices { }

```

```swift
for (section, (event, _)) in data.enumerated() {}

```

</details>
<details>
<summary>Triggering Examples</summary>

```swift
for (↓_, foo) in bar.enumerated() { }

```

```swift
for (↓_, foo) in abc.bar.enumerated() { }

```

```swift
for (↓_, foo) in abc.something().enumerated() { }

```

```swift
for (idx, ↓_) in bar.enumerated() { }

```

</details>



## Unused Optional Binding

Identifier | Enabled by default | Supports autocorrection | Kind | Minimum Swift Compiler Version
--- | --- | --- | --- | ---
`unused_optional_binding` | Enabled | No | style | 3.0.0 

Prefer `!= nil` over `let _ =`

### Examples

<details>
<summary>Non Triggering Examples</summary>

```swift
if let bar = Foo.optionalValue {
}

```

```swift
if let (_, second) = getOptionalTuple() {
}

```

```swift
if let (_, asd, _) = getOptionalTuple(), let bar = Foo.optionalValue {
}

```

```swift
if foo() { let _ = bar() }

```

```swift
if foo() { _ = bar() }

```

```swift
if case .some(_) = self {}
```

```swift
if let point = state.find({ _ in true }) {}
```

</details>
<details>
<summary>Triggering Examples</summary>

```swift
if let ↓_ = Foo.optionalValue {
}

```

```swift
if let a = Foo.optionalValue, let ↓_ = Foo.optionalValue2 {
}

```

```swift
guard let a = Foo.optionalValue, let ↓_ = Foo.optionalValue2 {
}

```

```swift
if let (first, second) = getOptionalTuple(), let ↓_ = Foo.optionalValue {
}

```

```swift
if let (first, _) = getOptionalTuple(), let ↓_ = Foo.optionalValue {
}

```

```swift
if let (_, second) = getOptionalTuple(), let ↓_ = Foo.optionalValue {
}

```

```swift
if let ↓(_, _, _) = getOptionalTuple(), let bar = Foo.optionalValue {
}

```

```swift
func foo() {
if let ↓_ = bar {
}

```

```swift
if case .some(let ↓_) = self {}
```

</details>



## Valid IBInspectable

Identifier | Enabled by default | Supports autocorrection | Kind | Minimum Swift Compiler Version
--- | --- | --- | --- | ---
`valid_ibinspectable` | Enabled | No | lint | 3.0.0 

@IBInspectable should be applied to variables only, have its type explicit and be of a supported type

### Examples

<details>
<summary>Non Triggering Examples</summary>

```swift
class Foo {
  @IBInspectable private var x: Int
}

```

```swift
class Foo {
  @IBInspectable private var x: String?
}

```

```swift
class Foo {
  @IBInspectable private var x: String!
}

```

```swift
class Foo {
  @IBInspectable private var count: Int = 0
}

```

```swift
class Foo {
  private var notInspectable = 0
}

```

```swift
class Foo {
  private let notInspectable: Int
}

```

```swift
class Foo {
  private let notInspectable: UInt8
}

```

</details>
<details>
<summary>Triggering Examples</summary>

```swift
class Foo {
  @IBInspectable private ↓let count: Int
}

```

```swift
class Foo {
  @IBInspectable private ↓var insets: UIEdgeInsets
}

```

```swift
class Foo {
  @IBInspectable private ↓var count = 0
}

```

```swift
class Foo {
  @IBInspectable private ↓var count: Int?
}

```

```swift
class Foo {
  @IBInspectable private ↓var count: Int!
}

```

```swift
class Foo {
  @IBInspectable private ↓var x: ImplicitlyUnwrappedOptional<Int>
}

```

```swift
class Foo {
  @IBInspectable private ↓var count: Optional<Int>
}

```

```swift
class Foo {
  @IBInspectable private ↓var x: Optional<String>
}

```

```swift
class Foo {
  @IBInspectable private ↓var x: ImplicitlyUnwrappedOptional<String>
}

```

</details>



## Vertical Parameter Alignment

Identifier | Enabled by default | Supports autocorrection | Kind | Minimum Swift Compiler Version
--- | --- | --- | --- | ---
`vertical_parameter_alignment` | Enabled | No | style | 3.0.0 

Function parameters should be aligned vertically if they're in multiple lines in a declaration.

### Examples

<details>
<summary>Non Triggering Examples</summary>

```swift
func validateFunction(_ file: File, kind: SwiftDeclarationKind,
                      dictionary: [String: SourceKitRepresentable]) { }

```

```swift
func validateFunction(_ file: File, kind: SwiftDeclarationKind,
                      dictionary: [String: SourceKitRepresentable]) -> [StyleViolation]

```

```swift
func foo(bar: Int)

```

```swift
func foo(bar: Int) -> String 

```

```swift
func validateFunction(_ file: File, kind: SwiftDeclarationKind,
                      dictionary: [String: SourceKitRepresentable])
                      -> [StyleViolation]

```

```swift
func validateFunction(
   _ file: File, kind: SwiftDeclarationKind,
   dictionary: [String: SourceKitRepresentable]) -> [StyleViolation]

```

```swift
func validateFunction(
   _ file: File, kind: SwiftDeclarationKind,
   dictionary: [String: SourceKitRepresentable]
) -> [StyleViolation]

```

```swift
func regex(_ pattern: String,
           options: NSRegularExpression.Options = [.anchorsMatchLines,
                                                   .dotMatchesLineSeparators]) -> NSRegularExpression

```

```swift
func foo(a: Void,
         b: [String: String] =
           [:]) {
}

```

```swift
func foo(data: (size: CGSize,
                identifier: String)) {}
```

</details>
<details>
<summary>Triggering Examples</summary>

```swift
func validateFunction(_ file: File, kind: SwiftDeclarationKind,
                  ↓dictionary: [String: SourceKitRepresentable]) { }

```

```swift
func validateFunction(_ file: File, kind: SwiftDeclarationKind,
                       ↓dictionary: [String: SourceKitRepresentable]) { }

```

```swift
func validateFunction(_ file: File,
                  ↓kind: SwiftDeclarationKind,
                  ↓dictionary: [String: SourceKitRepresentable]) { }

```

</details>



## Vertical Parameter Alignment On Call

Identifier | Enabled by default | Supports autocorrection | Kind | Minimum Swift Compiler Version
--- | --- | --- | --- | ---
`vertical_parameter_alignment_on_call` | Disabled | No | style | 3.0.0 

Function parameters should be aligned vertically if they're in multiple lines in a method call.

### Examples

<details>
<summary>Non Triggering Examples</summary>

```swift
foo(param1: 1, param2: bar
    param3: false, param4: true)
```

```swift
foo(param1: 1, param2: bar)
```

```swift
foo(param1: 1, param2: bar
    param3: false,
    param4: true)
```

```swift
foo(
   param1: 1
) { _ in }
```

```swift
UIView.animate(withDuration: 0.4, animations: {
    blurredImageView.alpha = 1
}, completion: { _ in
    self.hideLoading()
})
```

```swift
UIView.animate(withDuration: 0.4, animations: {
    blurredImageView.alpha = 1
},
completion: { _ in
    self.hideLoading()
})
```

```swift
foo(param1: 1, param2: { _ in },
    param3: false, param4: true)
```

```swift
foo({ _ in
       bar()
   },
   completion: { _ in
       baz()
   }
)
```

```swift
foo(param1: 1, param2: [
   0,
   1
], param3: 0)
```

</details>
<details>
<summary>Triggering Examples</summary>

```swift
foo(param1: 1, param2: bar
                ↓param3: false, param4: true)
```

```swift
foo(param1: 1, param2: bar
 ↓param3: false, param4: true)
```

```swift
foo(param1: 1, param2: bar
       ↓param3: false,
       ↓param4: true)
```

```swift
foo(param1: 1,
       ↓param2: { _ in })
```

```swift
foo(param1: 1,
    param2: { _ in
}, param3: 2,
 ↓param4: 0)
```

```swift
foo(param1: 1, param2: { _ in },
       ↓param3: false, param4: true)
```

</details>



## Vertical Whitespace

Identifier | Enabled by default | Supports autocorrection | Kind | Minimum Swift Compiler Version
--- | --- | --- | --- | ---
`vertical_whitespace` | Enabled | Yes | style | 3.0.0 

Limit vertical whitespace to a single empty line.

### Examples

<details>
<summary>Non Triggering Examples</summary>

```swift
let abc = 0

```

```swift
let abc = 0


```

```swift
/* bcs 



*/
```

```swift
// bca 


```

</details>
<details>
<summary>Triggering Examples</summary>

```swift
let aaaa = 0



```

```swift
struct AAAA {}




```

```swift
class BBBB {}



```

</details>



## Void Return

Identifier | Enabled by default | Supports autocorrection | Kind | Minimum Swift Compiler Version
--- | --- | --- | --- | ---
`void_return` | Enabled | Yes | style | 3.0.0 

Prefer `-> Void` over `-> ()`.

### Examples

<details>
<summary>Non Triggering Examples</summary>

```swift
let abc: () -> Void = {}

```

```swift
let abc: () -> (VoidVoid) = {}

```

```swift
func foo(completion: () -> Void)

```

```swift
let foo: (ConfigurationTests) -> () throws -> Void)

```

```swift
let foo: (ConfigurationTests) ->   () throws -> Void)

```

```swift
let foo: (ConfigurationTests) ->() throws -> Void)

```

```swift
let foo: (ConfigurationTests) -> () -> Void)

```

</details>
<details>
<summary>Triggering Examples</summary>

```swift
let abc: () -> ↓() = {}

```

```swift
let abc: () -> ↓(Void) = {}

```

```swift
let abc: () -> ↓(   Void ) = {}

```

```swift
func foo(completion: () -> ↓())

```

```swift
func foo(completion: () -> ↓(   ))

```

```swift
func foo(completion: () -> ↓(Void))

```

```swift
let foo: (ConfigurationTests) -> () throws -> ↓())

```

</details>



## Weak Delegate

Identifier | Enabled by default | Supports autocorrection | Kind | Minimum Swift Compiler Version
--- | --- | --- | --- | ---
`weak_delegate` | Enabled | No | lint | 3.0.0 

Delegates should be weak to avoid reference cycles.

### Examples

<details>
<summary>Non Triggering Examples</summary>

```swift
class Foo {
  weak var delegate: SomeProtocol?
}

```

```swift
class Foo {
  weak var someDelegate: SomeDelegateProtocol?
}

```

```swift
class Foo {
  weak var delegateScroll: ScrollDelegate?
}

```

```swift
class Foo {
  var scrollHandler: ScrollDelegate?
}

```

```swift
func foo() {
  var delegate: SomeDelegate
}

```

```swift
class Foo {
  var delegateNotified: Bool?
}

```

```swift
protocol P {
 var delegate: AnyObject? { get set }
}

```

```swift
class Foo {
 protocol P {
 var delegate: AnyObject? { get set }
}
}

```

```swift
class Foo {
 var computedDelegate: ComputedDelegate {
 return bar() 
} 
}
```

</details>
<details>
<summary>Triggering Examples</summary>

```swift
class Foo {
  ↓var delegate: SomeProtocol?
}

```

```swift
class Foo {
  ↓var scrollDelegate: ScrollDelegate?
}

```

</details>



## XCTFail Message

Identifier | Enabled by default | Supports autocorrection | Kind | Minimum Swift Compiler Version
--- | --- | --- | --- | ---
`xctfail_message` | Enabled | No | idiomatic | 3.0.0 

An XCTFail call should include a description of the assertion.

### Examples

<details>
<summary>Non Triggering Examples</summary>

```swift
func testFoo() {
    XCTFail("bar")
}
```

```swift
func testFoo() {
    XCTFail(bar)
}
```

</details>
<details>
<summary>Triggering Examples</summary>

```swift
func testFoo() {
    ↓XCTFail()
}
```

```swift
func testFoo() {
    ↓XCTFail("")
}
```

</details>



## Yoda condition rule

Identifier | Enabled by default | Supports autocorrection | Kind | Minimum Swift Compiler Version
--- | --- | --- | --- | ---
`yoda_condition` | Disabled | No | lint | 3.0.0 

The variable should be placed on the left, the constant on the right of a comparison operator.

### Examples

<details>
<summary>Non Triggering Examples</summary>

```swift
if foo == 42 {}

```

```swift
if foo <= 42.42 {}

```

```swift
guard foo >= 42 else { return }

```

```swift
guard foo != "str str" else { return }
```

```swift
while foo < 10 { }

```

```swift
while foo > 1 { }

```

```swift
while foo + 1 == 2
```

```swift
if optionalValue?.property ?? 0 == 2
```

```swift
if foo == nil
```

</details>
<details>
<summary>Triggering Examples</summary>

```swift
↓if 42 == foo {}

```

```swift
↓if 42.42 >= foo {}

```

```swift
↓guard 42 <= foo else { return }

```

```swift
↓guard "str str" != foo else { return }
```

```swift
↓while 10 > foo { }
```

```swift
↓while 1 < foo { }
```

```swift
↓if nil == foo
```

</details><|MERGE_RESOLUTION|>--- conflicted
+++ resolved
@@ -66,11 +66,8 @@
 * [Literal Expression End Indentation](#literal-expression-end-indentation)
 * [Lower ACL than parent](#lower-acl-than-parent)
 * [Mark](#mark)
-<<<<<<< HEAD
 * [Missing Docs](#missing-docs)
-=======
 * [Modifier Order](#modifier-order)
->>>>>>> e902b25a
 * [Multiline Arguments](#multiline-arguments)
 * [Multiline Parameters](#multiline-parameters)
 * [Multiple Closures with Trailing Closure](#multiple-closures-with-trailing-closure)
@@ -8943,7 +8940,6 @@
 
 
 
-<<<<<<< HEAD
 ## Missing Docs
 
 Identifier | Enabled by default | Supports autocorrection | Kind | Minimum Swift Compiler Version
@@ -8951,15 +8947,6 @@
 `missing_docs` | Disabled | No | lint | 4.1.0 
 
 Declarations should be documented.
-=======
-## Modifier Order
-
-Identifier | Enabled by default | Supports autocorrection | Kind | Minimum Swift Compiler Version
---- | --- | --- | --- | ---
-`modifier_order` | Disabled | No | style | 4.1.0 
-
-Modifier order should be consistent.
->>>>>>> e902b25a
 
 ### Examples
 
@@ -8967,7 +8954,6 @@
 <summary>Non Triggering Examples</summary>
 
 ```swift
-<<<<<<< HEAD
 /// docs
 public class A {
 /// docs
@@ -8985,7 +8971,59 @@
 // no docs
 override public var description: String { fatalError() } }
 
-=======
+```
+
+</details>
+<details>
+<summary>Triggering Examples</summary>
+
+```swift
+public func a() {}
+
+```
+
+```swift
+// regular comment
+public func a() {}
+
+```
+
+```swift
+/* regular comment */
+public func a() {}
+
+```
+
+```swift
+/// docs
+public protocol A {
+// no docs
+var b: Int { get } }
+/// docs
+public struct C: A {
+
+public let b: Int
+}
+```
+
+</details>
+
+
+
+## Modifier Order
+
+Identifier | Enabled by default | Supports autocorrection | Kind | Minimum Swift Compiler Version
+--- | --- | --- | --- | ---
+`modifier_order` | Disabled | No | style | 4.1.0 
+
+Modifier order should be consistent.
+
+### Examples
+
+<details>
+<summary>Non Triggering Examples</summary>
+
+```swift
 public class Foo { 
    public convenience required init() {} 
 }
@@ -9115,7 +9153,6 @@
 class Foo { 
    internal lazy var bar: String = "foo" 
 }
->>>>>>> e902b25a
 ```
 
 </details>
@@ -9123,15 +9160,6 @@
 <summary>Triggering Examples</summary>
 
 ```swift
-<<<<<<< HEAD
-public func a() {}
-
-```
-
-```swift
-// regular comment
-public func a() {}
-=======
 class Foo { 
    convenience required public init() {} 
 }
@@ -9149,27 +9177,10 @@
        return 42 
    } 
 } 
->>>>>>> e902b25a
-
-```
-
-```swift
-<<<<<<< HEAD
-/* regular comment */
-public func a() {}
-
-```
-
-```swift
-/// docs
-public protocol A {
-// no docs
-var b: Int { get } }
-/// docs
-public struct C: A {
-
-public let b: Int
-=======
+
+```
+
+```swift
 public class Foo { 
    class public var bar: Int { 
        return 42 
@@ -9274,7 +9285,6 @@
 ```swift
 class Foo { 
    lazy internal var bar: String = "foo" 
->>>>>>> e902b25a
 }
 ```
 
