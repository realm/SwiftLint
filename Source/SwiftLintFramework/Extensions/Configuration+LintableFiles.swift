--- conflicted
+++ resolved
@@ -10,13 +10,8 @@
 import SourceKittenFramework
 
 extension Configuration {
-<<<<<<< HEAD
-    public func lintableFiles(inPath path: String) -> [File] {
-        return lintablePaths(inPath: path).compactMap(File.init(pathDeferringReading:))
-=======
     public func lintableFiles(inPath path: String, forceExclude: Bool) -> [File] {
-        return lintablePaths(inPath: path, forceExclude: forceExclude).flatMap(File.init(pathDeferringReading:))
->>>>>>> 2840d58e
+        return lintablePaths(inPath: path, forceExclude: forceExclude).compactMap(File.init(pathDeferringReading:))
     }
 
     internal func lintablePaths(inPath path: String, forceExclude: Bool,
