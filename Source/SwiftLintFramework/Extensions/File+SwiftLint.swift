//
//  File+SwiftLint.swift
//  SwiftLint
//
//  Created by JP Simard on 5/16/15.
//  Copyright © 2015 Realm. All rights reserved.
//

import Foundation
import SourceKittenFramework

internal func regex(_ pattern: String,
                    options: NSRegularExpression.Options? = nil) -> NSRegularExpression {
    // all patterns used for regular expressions in SwiftLint are string literals which have been
    // confirmed to work, so it's ok to force-try here.

    let options = options ?? [.anchorsMatchLines, .dotMatchesLineSeparators]
    // swiftlint:disable:next force_try
    return try! .cached(pattern: pattern, options: options)
}

extension File {
    internal func regions(restrictingRuleIdentifiers: [String]? = nil) -> [Region] {
        var regions = [Region]()
        var disabledRules = Set<String>()
        let commands: [Command]
        if let restrictingRuleIdentifiers = restrictingRuleIdentifiers {
            commands = self.commands().filter { command in
                return command.ruleIdentifiers.contains(where: restrictingRuleIdentifiers.contains)
            }
        } else {
            commands = self.commands()
        }
        let commandPairs = zip(commands, Array(commands.dropFirst().map(Optional.init)) + [nil])
        for (command, nextCommand) in commandPairs {
            switch command.action {
            case .disable: disabledRules.formUnion(command.ruleIdentifiers)
            case .enable: disabledRules.subtract(command.ruleIdentifiers)
            }
            let start = Location(file: path, line: command.line, character: command.character)
            let end = endOf(next: nextCommand)
            guard start < end else { continue }
            var didSetRegion = false
            for (index, region) in zip(regions.indices, regions) where region.start == start && region.end == end {
                regions[index] = Region(start: start, end: end,
                                        disabledRuleIdentifiers: disabledRules.union(region.disabledRuleIdentifiers))
                didSetRegion = true
            }
            if !didSetRegion {
                regions.append(Region(start: start, end: end, disabledRuleIdentifiers: disabledRules))
            }
        }
        return regions
    }

    internal func commands(in range: NSRange? = nil) -> [Command] {
        if sourcekitdFailed {
            return []
        }
        let contents = self.contents.bridge()
        let range = range ?? NSRange(location: 0, length: contents.length)
        let pattern = "swiftlint:(enable|disable)(:previous|:this|:next)?\\ [^\\n]+"
        return match(pattern: pattern, with: [.comment], range: range).flatMap { range in
            return Command(string: contents, range: range)
        }.flatMap { command in
            return command.expand()
        }
    }

    fileprivate func endOf(next command: Command?) -> Location {
        guard let nextCommand = command else {
            return Location(file: path, line: .max, character: .max)
        }
        let nextLine: Int
        let nextCharacter: Int?
        if let nextCommandCharacter = nextCommand.character {
            nextLine = nextCommand.line
            if nextCommandCharacter > 0 {
                nextCharacter = nextCommandCharacter - 1
            } else {
                nextCharacter = nil
            }
        } else {
            nextLine = max(nextCommand.line - 1, 0)
            nextCharacter = .max
        }
        return Location(file: path, line: nextLine, character: nextCharacter)
    }

    internal func match(pattern: String, with syntaxKinds: [SyntaxKind], range: NSRange? = nil) -> [NSRange] {
        return match(pattern: pattern, range: range)
            .filter { $0.1 == syntaxKinds }
            .map { $0.0 }
    }

    internal func matchesAndTokens(matching pattern: String,
                                   range: NSRange? = nil) -> [(NSTextCheckingResult, [SyntaxToken])] {
        let contents = self.contents.bridge()
        let range = range ?? NSRange(location: 0, length: contents.length)
        let syntax = syntaxMap
        return regex(pattern).matches(in: self.contents, options: [], range: range).map { match in
            let matchByteRange = contents.NSRangeToByteRange(start: match.range.location,
                                                             length: match.range.length) ?? match.range
            let tokensInRange = syntax.tokens(inByteRange: matchByteRange)
            return (match, tokensInRange)
        }
    }

    internal func matchesAndSyntaxKinds(matching pattern: String,
                                        range: NSRange? = nil) -> [(NSTextCheckingResult, [SyntaxKind])] {
        return matchesAndTokens(matching: pattern, range: range).map { textCheckingResult, tokens in
            (textCheckingResult, tokens.flatMap { SyntaxKind(rawValue: $0.type) })
        }
    }

    internal func rangesAndTokens(matching pattern: String,
                                  range: NSRange? = nil) -> [(NSRange, [SyntaxToken])] {
        return matchesAndTokens(matching: pattern, range: range).map { ($0.0.range, $0.1) }
    }

    internal func match(pattern: String, range: NSRange? = nil) -> [(NSRange, [SyntaxKind])] {
        return matchesAndSyntaxKinds(matching: pattern, range: range).map { textCheckingResult, syntaxKinds in
            (textCheckingResult.range, syntaxKinds)
        }
    }

    internal func swiftDeclarationKindsByLine() -> [[SwiftDeclarationKind]]? {
        if sourcekitdFailed {
            return nil
        }
        var results = [[SwiftDeclarationKind]](repeating: [], count: lines.count + 1)
        var lineIterator = lines.makeIterator()
        var structureIterator = structure.kinds().makeIterator()
        var maybeLine = lineIterator.next()
        var maybeStructure = structureIterator.next()
        while let line = maybeLine, let structure = maybeStructure {
            if NSLocationInRange(structure.byteRange.location, line.byteRange),
               let swiftDeclarationKind = SwiftDeclarationKind(rawValue: structure.kind) {
                results[line.index].append(swiftDeclarationKind)
            }
            let lineEnd = NSMaxRange(line.byteRange)
            if structure.byteRange.location >= lineEnd {
                maybeLine = lineIterator.next()
            } else {
                maybeStructure = structureIterator.next()
            }
        }
        return results
    }

    internal func syntaxTokensByLine() -> [[SyntaxToken]]? {
        if sourcekitdFailed {
            return nil
        }
        var results = [[SyntaxToken]](repeating: [], count: lines.count + 1)
        var tokenGenerator = syntaxMap.tokens.makeIterator()
        var lineGenerator = lines.makeIterator()
        var maybeLine = lineGenerator.next()
        var maybeToken = tokenGenerator.next()
        while let line = maybeLine, let token = maybeToken {
            let tokenRange = NSRange(location: token.offset, length: token.length)
            if NSLocationInRange(token.offset, line.byteRange) ||
                NSLocationInRange(line.byteRange.location, tokenRange) {
                    results[line.index].append(token)
            }
            let tokenEnd = NSMaxRange(tokenRange)
            let lineEnd = NSMaxRange(line.byteRange)
            if tokenEnd < lineEnd {
                maybeToken = tokenGenerator.next()
            } else if tokenEnd > lineEnd {
                maybeLine = lineGenerator.next()
            } else {
                maybeLine = lineGenerator.next()
                maybeToken = tokenGenerator.next()
            }
        }
        return results
    }

    internal func syntaxKindsByLine() -> [[SyntaxKind]]? {
        guard !sourcekitdFailed, let tokens = syntaxTokensByLine() else {
            return nil
        }

        return tokens.map { $0.flatMap { SyntaxKind(rawValue: $0.type) } }
    }

    //Added by S2dent
    /**
     This function returns only matches that are not contained in a syntax kind
     specified.

     - parameter pattern: regex pattern to be matched inside file.
     - parameter excludingSyntaxKinds: syntax kinds the matches to be filtered
     when inside them.

     - returns: An array of [NSRange] objects consisting of regex matches inside
     file contents.
     */
    internal func match(pattern: String,
                        excludingSyntaxKinds syntaxKinds: Set<SyntaxKind>,
                        range: NSRange? = nil) -> [NSRange] {
        return match(pattern: pattern, range: range)
            .filter { $0.1.filter(syntaxKinds.contains).isEmpty }
            .map { $0.0 }
    }

    internal typealias MatchMapping = (NSTextCheckingResult) -> NSRange

    internal func match(pattern: String,
                        range: NSRange? = nil,
                        excludingSyntaxKinds: Set<SyntaxKind>,
                        excludingPattern: String,
                        exclusionMapping: MatchMapping = { $0.range }) -> [NSRange] {
        let matches = match(pattern: pattern, excludingSyntaxKinds: excludingSyntaxKinds)
        if matches.isEmpty {
            return []
        }
        let range = range ?? NSRange(location: 0, length: contents.bridge().length)
        let exclusionRanges = regex(excludingPattern).matches(in: contents, options: [],
                                                              range: range).map(exclusionMapping)
        return matches.filter { !$0.intersects(exclusionRanges) }
    }

    internal func append(_ string: String) {
        guard let stringData = string.data(using: .utf8) else {
            queuedFatalError("can't encode '\(string)' with UTF8")
        }
        guard let path = path, let fileHandle = FileHandle(forWritingAtPath: path) else {
            queuedFatalError("can't write to path '\(String(describing: self.path))'")
        }
        _ = fileHandle.seekToEndOfFile()
        fileHandle.write(stringData)
        fileHandle.closeFile()
        contents += string
        lines = contents.bridge().lines()
    }

    internal func write<S: StringProtocol>(_ string: S) {
        guard string != contents else {
            return
        }
        guard let path = path else {
            queuedFatalError("file needs a path to call write(_:)")
        }
        guard let stringData = String(string).data(using: .utf8) else {
            queuedFatalError("can't encode '\(string)' with UTF8")
        }
        do {
            try stringData.write(to: URL(fileURLWithPath: path), options: .atomic)
        } catch {
            queuedFatalError("can't write file to \(path)")
        }
        contents = String(string)
        invalidateCache()
        lines = contents.bridge().lines()
    }

    internal func ruleEnabled(violatingRanges: [NSRange], for rule: Rule) -> [NSRange] {
        let fileRegions = regions()
        if fileRegions.isEmpty { return violatingRanges }
        let violatingRanges = violatingRanges.filter { range in
            let region = fileRegions.first {
                $0.contains(Location(file: self, characterOffset: range.location))
            }
            return region?.isRuleEnabled(rule) ?? true
        }
        return violatingRanges
    }

    fileprivate func numberOfCommentAndWhitespaceOnlyLines(startLine: Int, endLine: Int) -> Int {
        let commentKinds = SyntaxKind.commentKinds
        return syntaxKindsByLines[startLine...endLine].filter { kinds in
            kinds.filter { !commentKinds.contains($0) }.isEmpty
        }.count
    }

    fileprivate func numberOfCommentLines(startLine: Int, endLine: Int) -> Int {
        let commentKinds = SyntaxKind.commentKinds
        var count = 0
        for arr: [SyntaxKind] in syntaxKindsByLines[startLine...endLine] {
            let set: Set<SyntaxKind> = Set(arr)
            if !set.isDisjoint(with: commentKinds) {
                count += 1
            }
        }
        return count
    }

    internal func exceedsLineCountExcludingCommentsAndWhitespace(_ start: Int, _ end: Int,
                                                                 _ limit: Int) -> (Bool, Int) {
        guard end - start > limit else {
            return (false, end - start)
        }

        let count = end - start - numberOfCommentAndWhitespaceOnlyLines(startLine: start, endLine: end)
        return (count > limit, count)
    }

<<<<<<< HEAD
    internal func exceedsCommentLines(_ start: Int, _ end: Int,
                                      _ limit: Int) -> (Bool, Int) {
        guard end - start > limit else {
            return (false, end - start)
        }
        let count = numberOfCommentLines(startLine: start, endLine: end)
=======
    internal func exceedsCommentAndWhitespaceLines(_ start: Int, _ end: Int,
                                                   _ limit: Int) -> (Bool, Int) {
        guard end - start > limit else {
            return (false, end - start)
        }

        let count = end - start - 1 - numberOfCommentAndWhitespaceOnlyLines(startLine: start, endLine: end)
>>>>>>> 57dc67d8
        return (count > limit, count)
    }

    private typealias RangePatternTemplate = (NSRange, String, String)

    internal func correct<R: Rule>(legacyRule: R, patterns: [String: String]) -> [Correction] {
        let matches: [RangePatternTemplate]
        matches = patterns.flatMap({ pattern, template -> [RangePatternTemplate] in
            return match(pattern: pattern).filter { range, kinds in
                return kinds.first == .identifier &&
                    !ruleEnabled(violatingRanges: [range], for: legacyRule).isEmpty
            }.map { ($0.0, pattern, template) }
        }).sorted { $0.0.location > $1.0.location } // reversed

        guard !matches.isEmpty else { return [] }

        let description = type(of: legacyRule).description
        var corrections = [Correction]()
        var contents = self.contents

        for (range, pattern, template) in matches {
            contents = regex(pattern).stringByReplacingMatches(in: contents, options: [],
                                                               range: range,
                                                               withTemplate: template)
            let location = Location(file: self, characterOffset: range.location)
            corrections.append(Correction(ruleDescription: description, location: location))
        }

        write(contents)
        return corrections
    }

    internal func isACL(token: SyntaxToken) -> Bool {
        guard SyntaxKind(rawValue: token.type) == .attributeBuiltin else {
            return false
        }

        let aclString = contents.bridge().substringWithByteRange(start: token.offset,
                                                                 length: token.length)
        return aclString.flatMap(AccessControlLevel.init(description:)) != nil
    }
}<|MERGE_RESOLUTION|>--- conflicted
+++ resolved
@@ -297,14 +297,15 @@
         return (count > limit, count)
     }
 
-<<<<<<< HEAD
     internal func exceedsCommentLines(_ start: Int, _ end: Int,
                                       _ limit: Int) -> (Bool, Int) {
         guard end - start > limit else {
             return (false, end - start)
         }
         let count = numberOfCommentLines(startLine: start, endLine: end)
-=======
+        return (count > limit, count)
+    }
+
     internal func exceedsCommentAndWhitespaceLines(_ start: Int, _ end: Int,
                                                    _ limit: Int) -> (Bool, Int) {
         guard end - start > limit else {
@@ -312,7 +313,6 @@
         }
 
         let count = end - start - 1 - numberOfCommentAndWhitespaceOnlyLines(startLine: start, endLine: end)
->>>>>>> 57dc67d8
         return (count > limit, count)
     }
 
