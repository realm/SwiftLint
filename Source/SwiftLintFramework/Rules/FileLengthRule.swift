//
//  FileLengthRule.swift
//  SwiftLint
//
//  Created by JP Simard on 5/16/15.
//  Copyright © 2015 Realm. All rights reserved.
//

import SourceKittenFramework

public struct FileLengthRule: ConfigurationProviderRule {
    public var configuration = SeverityLevelsConfiguration(warning: 400, error: 1000)

    public init() {}

    public static let description = RuleDescription(
        identifier: "file_length",
        name: "File Line Length",
        description: "Files should not span too many lines.",
        kind: .metrics,
        nonTriggeringExamples: [
            repeatElement("print(\"swiftlint\")\n", count: 400).joined(),
            (repeatElement("print(\"swiftlint\")\n", count: 400) + ["//\n"]).joined()
        ],
        triggeringExamples: [
            repeatElement("print(\"swiftlint\")\n", count: 401).joined()
        ]
    )

    public func validate(file: File) -> [StyleViolation] {
<<<<<<< HEAD
        let lineCountWithComments = file.lines.count
        var lineCountWithoutComments: Int?

        func getLineCountwithoutComments() -> Int {
            if let lineCount = lineCountWithoutComments {
                return lineCount
            }
            let commentKinds = Set(SyntaxKind.commentKinds())
            let lineCount = file.syntaxKindsByLines.filter { kinds in
                return !kinds.filter { !commentKinds.contains($0) }.isEmpty
            }.count

            lineCountWithoutComments = lineCount
            return lineCount
        }

        for parameter in configuration.params where lineCountWithComments > parameter.value {
            let lineCountWithoutComments = getLineCountwithoutComments()
            guard parameter.value < lineCountWithoutComments else { continue }
            return [StyleViolation(ruleDescription: type(of: self).description,
                severity: parameter.severity,
                location: Location(file: file.path, line: lineCountWithoutComments),
                reason: "File should contain \(configuration.warning) lines or less: " +
                        "currently contains \(lineCountWithoutComments)")]
=======
        let lineCount = file.lines.count
        for parameter in configuration.params where lineCount > parameter.value {
            let reason = "File should contain \(configuration.warning) lines or less: " +
                         "currently contains \(lineCount)"
            return [StyleViolation(ruleDescription: type(of: self).description,
                                   severity: parameter.severity,
                                   location: Location(file: file.path, line: lineCount),
                                   reason: reason)]
>>>>>>> dab9e39c
        }
        return []
    }
}<|MERGE_RESOLUTION|>--- conflicted
+++ resolved
@@ -28,7 +28,7 @@
     )
 
     public func validate(file: File) -> [StyleViolation] {
-<<<<<<< HEAD
+
         let lineCountWithComments = file.lines.count
         var lineCountWithoutComments: Int?
 
@@ -48,21 +48,12 @@
         for parameter in configuration.params where lineCountWithComments > parameter.value {
             let lineCountWithoutComments = getLineCountwithoutComments()
             guard parameter.value < lineCountWithoutComments else { continue }
-            return [StyleViolation(ruleDescription: type(of: self).description,
-                severity: parameter.severity,
-                location: Location(file: file.path, line: lineCountWithoutComments),
-                reason: "File should contain \(configuration.warning) lines or less: " +
-                        "currently contains \(lineCountWithoutComments)")]
-=======
-        let lineCount = file.lines.count
-        for parameter in configuration.params where lineCount > parameter.value {
             let reason = "File should contain \(configuration.warning) lines or less: " +
-                         "currently contains \(lineCount)"
+                         "currently contains \(lineCountWithoutComments)"
             return [StyleViolation(ruleDescription: type(of: self).description,
                                    severity: parameter.severity,
-                                   location: Location(file: file.path, line: lineCount),
+                                   location: Location(file: file.path, line: lineCountWithoutComments),
                                    reason: reason)]
->>>>>>> dab9e39c
         }
         return []
     }
