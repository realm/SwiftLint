public struct MissingDocsRuleConfiguration: RuleConfiguration, Equatable {
    private(set) var parameters = [RuleParameter<AccessControlLevel>]()
    private(set) var excludesExtensions = true
    private(set) var excludesInheritedTypes = true

    public var consoleDescription: String {
        let parametersDescription = parameters.group { $0.severity }.sorted { $0.key.rawValue < $1.key.rawValue }.map {
            "\($0.rawValue): \($1.map { $0.value.description }.sorted(by: <).joined(separator: ", "))"
<<<<<<< HEAD
        }.joined(separator: ", ") + ", excludes_extensions: \(excludesExtensions)"
=======
        }.joined(separator: ", ")

        if parametersDescription.isEmpty {
            return [
                "excludes_extensions: \(excludesExtensions)",
                "excludes_inherited_types: \(excludesInheritedTypes)"
            ]
            .joined(separator: ", ")
        } else {
            return [
                parametersDescription,
                "excludes_extensions: \(excludesExtensions)",
                "excludes_inherited_types: \(excludesInheritedTypes)"
            ]
            .joined(separator: ", ")
        }
>>>>>>> 4d3217f9
    }

    public mutating func apply(configuration: Any) throws {
        guard let dict = configuration as? [String: Any] else {
            throw ConfigurationError.unknownConfiguration
        }

<<<<<<< HEAD
        excludesExtensions = dict["excludes_extensions"] as? Bool ?? true
        excludesInheritedTypes = dict["excludes_inherited_types"] as? Bool ?? true
=======
        if let shouldExcludeExtensions = dict["excludes_extensions"] as? Bool {
            excludesExtensions = shouldExcludeExtensions
        }

        if let shouldExcludeInheritedTypes = dict["excludes_inherited_types"] as? Bool {
            excludesExtensions = shouldExcludeInheritedTypes
        }
>>>>>>> 4d3217f9

        var parameters: [RuleParameter<AccessControlLevel>] = []

        for (key, value) in dict {
            guard let severity = ViolationSeverity(rawValue: key) else {
                continue
            }

            if let array = [String].array(of: value) {
<<<<<<< HEAD
                let rules: [RuleParameter<AccessControlLevel>] = try array.map { val -> RuleParameter<AccessControlLevel> in
                    guard let acl = AccessControlLevel(description: val) else {
                        throw ConfigurationError.unknownConfiguration
                    }
                    return RuleParameter<AccessControlLevel>(severity: severity, value: acl)
                }
=======
                let rules: [RuleParameter<AccessControlLevel>] = try array
                    .map { val -> RuleParameter<AccessControlLevel> in
                        guard let acl = AccessControlLevel(description: val) else {
                            throw ConfigurationError.unknownConfiguration
                        }
                        return RuleParameter<AccessControlLevel>(severity: severity, value: acl)
                    }
>>>>>>> 4d3217f9

                parameters.append(contentsOf: rules)
            } else if let string = value as? String, let acl = AccessControlLevel(description: string) {
                let rule = RuleParameter<AccessControlLevel>(severity: severity, value: acl)

                parameters.append(rule)
            }
        }

        guard parameters.count == parameters.map({ $0.value }).unique.count else {
            throw ConfigurationError.unknownConfiguration
        }

        self.parameters = parameters
    }
}<|MERGE_RESOLUTION|>--- conflicted
+++ resolved
@@ -6,9 +6,6 @@
     public var consoleDescription: String {
         let parametersDescription = parameters.group { $0.severity }.sorted { $0.key.rawValue < $1.key.rawValue }.map {
             "\($0.rawValue): \($1.map { $0.value.description }.sorted(by: <).joined(separator: ", "))"
-<<<<<<< HEAD
-        }.joined(separator: ", ") + ", excludes_extensions: \(excludesExtensions)"
-=======
         }.joined(separator: ", ")
 
         if parametersDescription.isEmpty {
@@ -25,7 +22,6 @@
             ]
             .joined(separator: ", ")
         }
->>>>>>> 4d3217f9
     }
 
     public mutating func apply(configuration: Any) throws {
@@ -33,10 +29,6 @@
             throw ConfigurationError.unknownConfiguration
         }
 
-<<<<<<< HEAD
-        excludesExtensions = dict["excludes_extensions"] as? Bool ?? true
-        excludesInheritedTypes = dict["excludes_inherited_types"] as? Bool ?? true
-=======
         if let shouldExcludeExtensions = dict["excludes_extensions"] as? Bool {
             excludesExtensions = shouldExcludeExtensions
         }
@@ -44,24 +36,15 @@
         if let shouldExcludeInheritedTypes = dict["excludes_inherited_types"] as? Bool {
             excludesExtensions = shouldExcludeInheritedTypes
         }
->>>>>>> 4d3217f9
 
         var parameters: [RuleParameter<AccessControlLevel>] = []
 
         for (key, value) in dict {
             guard let severity = ViolationSeverity(rawValue: key) else {
-                continue
+                throw ConfigurationError.unknownConfiguration
             }
 
             if let array = [String].array(of: value) {
-<<<<<<< HEAD
-                let rules: [RuleParameter<AccessControlLevel>] = try array.map { val -> RuleParameter<AccessControlLevel> in
-                    guard let acl = AccessControlLevel(description: val) else {
-                        throw ConfigurationError.unknownConfiguration
-                    }
-                    return RuleParameter<AccessControlLevel>(severity: severity, value: acl)
-                }
-=======
                 let rules: [RuleParameter<AccessControlLevel>] = try array
                     .map { val -> RuleParameter<AccessControlLevel> in
                         guard let acl = AccessControlLevel(description: val) else {
@@ -69,7 +52,6 @@
                         }
                         return RuleParameter<AccessControlLevel>(severity: severity, value: acl)
                     }
->>>>>>> 4d3217f9
 
                 parameters.append(contentsOf: rules)
             } else if let string = value as? String, let acl = AccessControlLevel(description: string) {
