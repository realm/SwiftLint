// !$*UTF8*$!
{
	archiveVersion = 1;
	classes = {
	};
	objectVersion = 46;
	objects = {

/* Begin PBXBuildFile section */
		006204DC1E1E492F00FFFBE1 /* VerticalWhitespaceConfiguration.swift in Sources */ = {isa = PBXBuildFile; fileRef = 006204DA1E1E48F900FFFBE1 /* VerticalWhitespaceConfiguration.swift */; };
		006204DE1E1E4E0A00FFFBE1 /* VerticalWhitespaceRuleTests.swift in Sources */ = {isa = PBXBuildFile; fileRef = 006204DD1E1E4E0A00FFFBE1 /* VerticalWhitespaceRuleTests.swift */; };
		006ECFC41C44E99E00EF6364 /* LegacyConstantRule.swift in Sources */ = {isa = PBXBuildFile; fileRef = 006ECFC31C44E99E00EF6364 /* LegacyConstantRule.swift */; };
		009E09281DFEE4C200B588A7 /* ProhibitedSuperRule.swift in Sources */ = {isa = PBXBuildFile; fileRef = 009E09271DFEE4C200B588A7 /* ProhibitedSuperRule.swift */; };
		009E092A1DFEE4DD00B588A7 /* ProhibitedSuperConfiguration.swift in Sources */ = {isa = PBXBuildFile; fileRef = 009E09291DFEE4DD00B588A7 /* ProhibitedSuperConfiguration.swift */; };
		00B8D9791E2D1223004E0EEC /* LegacyConstantRuleExamples.swift in Sources */ = {isa = PBXBuildFile; fileRef = 00B8D9771E2D0FBD004E0EEC /* LegacyConstantRuleExamples.swift */; };
		02FD8AEF1BFC18D60014BFFB /* ExtendedNSStringTests.swift in Sources */ = {isa = PBXBuildFile; fileRef = 02FD8AEE1BFC18D60014BFFB /* ExtendedNSStringTests.swift */; };
		094385011D5D2894009168CF /* WeakDelegateRule.swift in Sources */ = {isa = PBXBuildFile; fileRef = 094384FF1D5D2382009168CF /* WeakDelegateRule.swift */; };
		094385041D5D4F7C009168CF /* PrivateOutletRule.swift in Sources */ = {isa = PBXBuildFile; fileRef = 094385021D5D4F78009168CF /* PrivateOutletRule.swift */; };
		1E82D5591D7775C7009553D7 /* ClosureSpacingRule.swift in Sources */ = {isa = PBXBuildFile; fileRef = 1E82D5581D7775C7009553D7 /* ClosureSpacingRule.swift */; };
		1EC163521D5992D900DD2928 /* VerticalWhitespaceRule.swift in Sources */ = {isa = PBXBuildFile; fileRef = 1EC163511D5992D900DD2928 /* VerticalWhitespaceRule.swift */; };
		1F11B3CF1C252F23002E8FA8 /* ClosingBraceRule.swift in Sources */ = {isa = PBXBuildFile; fileRef = 1F11B3CE1C252F23002E8FA8 /* ClosingBraceRule.swift */; };
		24B4DF0D1D6DFDE90097803B /* RedundantNilCoalescingRule.swift in Sources */ = {isa = PBXBuildFile; fileRef = 24B4DF0B1D6DFA370097803B /* RedundantNilCoalescingRule.swift */; };
		24E17F721B14BB3F008195BE /* File+Cache.swift in Sources */ = {isa = PBXBuildFile; fileRef = 24E17F701B1481FF008195BE /* File+Cache.swift */; };
		2E02005F1C54BF680024D09D /* CyclomaticComplexityRule.swift in Sources */ = {isa = PBXBuildFile; fileRef = 2E02005E1C54BF680024D09D /* CyclomaticComplexityRule.swift */; };
		2E336D1B1DF08BFB00CCFE77 /* EmojiReporter.swift in Sources */ = {isa = PBXBuildFile; fileRef = 2E336D191DF08AF200CCFE77 /* EmojiReporter.swift */; };
		2E5761AA1C573B83003271AF /* FunctionParameterCountRule.swift in Sources */ = {isa = PBXBuildFile; fileRef = 2E5761A91C573B83003271AF /* FunctionParameterCountRule.swift */; };
<<<<<<< HEAD
		327368C51DA743D900EAD5A7 /* ExplictSelfRule.swift in Sources */ = {isa = PBXBuildFile; fileRef = 327368C41DA743D900EAD5A7 /* ExplictSelfRule.swift */; };
=======
		37B3FA8B1DFD45A700AD30D2 /* Dictionary+SwiftLint.swift in Sources */ = {isa = PBXBuildFile; fileRef = 37B3FA8A1DFD45A700AD30D2 /* Dictionary+SwiftLint.swift */; };
		3B034B6E1E0BE549005D49A9 /* LineLengthConfiguration.swift in Sources */ = {isa = PBXBuildFile; fileRef = 3B034B6C1E0BE544005D49A9 /* LineLengthConfiguration.swift */; };
>>>>>>> 61b2c5b8
		3B0B14541C505D6300BE82F7 /* SeverityConfiguration.swift in Sources */ = {isa = PBXBuildFile; fileRef = 3B0B14531C505D6300BE82F7 /* SeverityConfiguration.swift */; };
		3B1150CA1C31FC3F00D83B1E /* Yaml+SwiftLint.swift in Sources */ = {isa = PBXBuildFile; fileRef = 3B1150C91C31FC3F00D83B1E /* Yaml+SwiftLint.swift */; };
		3B12C9C11C3209CB000B423F /* test.yml in Resources */ = {isa = PBXBuildFile; fileRef = 3B12C9BF1C3209AC000B423F /* test.yml */; };
		3B12C9C31C320A53000B423F /* Yaml+SwiftLintTests.swift in Sources */ = {isa = PBXBuildFile; fileRef = 3B12C9C21C320A53000B423F /* Yaml+SwiftLintTests.swift */; };
		3B12C9C51C322032000B423F /* MasterRuleList.swift in Sources */ = {isa = PBXBuildFile; fileRef = 3B12C9C41C322032000B423F /* MasterRuleList.swift */; };
		3B12C9C71C3361CB000B423F /* RuleTests.swift in Sources */ = {isa = PBXBuildFile; fileRef = 3B12C9C61C3361CB000B423F /* RuleTests.swift */; };
		3B1DF0121C5148140011BCED /* CustomRules.swift in Sources */ = {isa = PBXBuildFile; fileRef = 3B1DF0111C5148140011BCED /* CustomRules.swift */; };
		3B30C4A11C3785B300E04027 /* YamlParserTests.swift in Sources */ = {isa = PBXBuildFile; fileRef = 3B30C4A01C3785B300E04027 /* YamlParserTests.swift */; };
		3B5B9FE11C444DA20009AD27 /* Array+SwiftLint.swift in Sources */ = {isa = PBXBuildFile; fileRef = 3B5B9FE01C444DA20009AD27 /* Array+SwiftLint.swift */; };
		3B63D46D1E1F05160057BE35 /* LineLengthConfigurationTests.swift in Sources */ = {isa = PBXBuildFile; fileRef = 3B63D46C1E1F05160057BE35 /* LineLengthConfigurationTests.swift */; };
		3B63D46F1E1F09DF0057BE35 /* LineLengthRuleTests.swift in Sources */ = {isa = PBXBuildFile; fileRef = 3B63D46E1E1F09DF0057BE35 /* LineLengthRuleTests.swift */; };
		3B828E531C546468000D180E /* RuleConfiguration.swift in Sources */ = {isa = PBXBuildFile; fileRef = 3B828E521C546468000D180E /* RuleConfiguration.swift */; };
		3BA79C9B1C4767910057E705 /* NSRange+SwiftLint.swift in Sources */ = {isa = PBXBuildFile; fileRef = 3BA79C9A1C4767910057E705 /* NSRange+SwiftLint.swift */; };
		3BB47D831C514E8100AE6A10 /* RegexConfiguration.swift in Sources */ = {isa = PBXBuildFile; fileRef = 3BB47D821C514E8100AE6A10 /* RegexConfiguration.swift */; };
		3BB47D851C51D80000AE6A10 /* NSRegularExpression+SwiftLint.swift in Sources */ = {isa = PBXBuildFile; fileRef = 3BB47D841C51D80000AE6A10 /* NSRegularExpression+SwiftLint.swift */; };
		3BB47D871C51DE6E00AE6A10 /* CustomRulesTests.swift in Sources */ = {isa = PBXBuildFile; fileRef = 3BB47D861C51DE6E00AE6A10 /* CustomRulesTests.swift */; };
		3BBF2F9D1C640A0F006CD775 /* SwiftyTextTable.framework in Frameworks */ = {isa = PBXBuildFile; fileRef = 3BBF2F9C1C640A0F006CD775 /* SwiftyTextTable.framework */; };
		3BCC04CD1C4F5694006073C3 /* ConfigurationError.swift in Sources */ = {isa = PBXBuildFile; fileRef = 3BCC04CC1C4F5694006073C3 /* ConfigurationError.swift */; };
		3BCC04D11C4F56D3006073C3 /* SeverityLevelsConfiguration.swift in Sources */ = {isa = PBXBuildFile; fileRef = 3BCC04CF1C4F56D3006073C3 /* SeverityLevelsConfiguration.swift */; };
		3BCC04D21C4F56D3006073C3 /* NameConfiguration.swift in Sources */ = {isa = PBXBuildFile; fileRef = 3BCC04D01C4F56D3006073C3 /* NameConfiguration.swift */; };
		3BCC04D41C502BAB006073C3 /* RuleConfigurationTests.swift in Sources */ = {isa = PBXBuildFile; fileRef = 3BCC04D31C502BAB006073C3 /* RuleConfigurationTests.swift */; };
		3BD9CD3D1C37175B009A5D25 /* YamlParser.swift in Sources */ = {isa = PBXBuildFile; fileRef = 3BD9CD3C1C37175B009A5D25 /* YamlParser.swift */; };
		3BDB224B1C345B4900473680 /* ProjectMock in Resources */ = {isa = PBXBuildFile; fileRef = 3BDB224A1C345B4900473680 /* ProjectMock */; };
		47ACC8981E7DC74E0088EEB2 /* ImplicitlyUnwrappedOptionalConfiguration.swift in Sources */ = {isa = PBXBuildFile; fileRef = 47ACC8971E7DC74E0088EEB2 /* ImplicitlyUnwrappedOptionalConfiguration.swift */; };
		47ACC89A1E7DCCAD0088EEB2 /* ImplicitlyUnwrappedOptionalConfigurationTests.swift in Sources */ = {isa = PBXBuildFile; fileRef = 47ACC8991E7DCCAD0088EEB2 /* ImplicitlyUnwrappedOptionalConfigurationTests.swift */; };
		47ACC89C1E7DCFA00088EEB2 /* ImplicitlyUnwrappedOptionalRuleTests.swift in Sources */ = {isa = PBXBuildFile; fileRef = 47ACC89B1E7DCFA00088EEB2 /* ImplicitlyUnwrappedOptionalRuleTests.swift */; };
		47FF3BE11E7C75B600187E6D /* ImplicitlyUnwrappedOptionalRule.swift in Sources */ = {isa = PBXBuildFile; fileRef = 47FF3BDF1E7C745100187E6D /* ImplicitlyUnwrappedOptionalRule.swift */; };
		4A9A3A3A1DC1D75F00DF5183 /* HTMLReporter.swift in Sources */ = {isa = PBXBuildFile; fileRef = 4A9A3A391DC1D75F00DF5183 /* HTMLReporter.swift */; };
		4DB7815E1CAD72BA00BC4723 /* LegacyCGGeometryFunctionsRule.swift in Sources */ = {isa = PBXBuildFile; fileRef = 4DB7815C1CAD690100BC4723 /* LegacyCGGeometryFunctionsRule.swift */; };
		4DCB8E7F1CBE494E0070FCF0 /* RegexHelpers.swift in Sources */ = {isa = PBXBuildFile; fileRef = 4DCB8E7D1CBE43640070FCF0 /* RegexHelpers.swift */; };
		57ED827B1CF656E3002B3513 /* JUnitReporter.swift in Sources */ = {isa = PBXBuildFile; fileRef = 57ED82791CF65183002B3513 /* JUnitReporter.swift */; };
		67932E2D1E54AF4B00CB0629 /* CyclomaticComplexityConfigurationTests.swift in Sources */ = {isa = PBXBuildFile; fileRef = 67932E2C1E54AF4B00CB0629 /* CyclomaticComplexityConfigurationTests.swift */; };
		67EB4DFA1E4CC111004E9ACD /* CyclomaticComplexityConfiguration.swift in Sources */ = {isa = PBXBuildFile; fileRef = 67EB4DF81E4CC101004E9ACD /* CyclomaticComplexityConfiguration.swift */; };
		67EB4DFC1E4CD7F5004E9ACD /* CyclomaticComplexityRuleTests.swift in Sources */ = {isa = PBXBuildFile; fileRef = 67EB4DFB1E4CD7F5004E9ACD /* CyclomaticComplexityRuleTests.swift */; };
		69F88BF71BDA38A6005E7CAE /* OpeningBraceRule.swift in Sources */ = {isa = PBXBuildFile; fileRef = 692B1EB11BD7E00F00EAABFF /* OpeningBraceRule.swift */; };
		6C7045441C6ADA450003F15A /* SourceKitCrashTests.swift in Sources */ = {isa = PBXBuildFile; fileRef = 6C7045431C6ADA450003F15A /* SourceKitCrashTests.swift */; };
		6CB514E91C760C6900FA02C4 /* Structure+SwiftLint.swift in Sources */ = {isa = PBXBuildFile; fileRef = 6CB514E81C760C6900FA02C4 /* Structure+SwiftLint.swift */; };
		6CB8A80C1D11A7E10052816E /* Commandant.framework in Frameworks */ = {isa = PBXBuildFile; fileRef = E8BA7E101B07A3EC003E02D0 /* Commandant.framework */; };
		6CB8A80D1D11A7E10052816E /* Result.framework in Frameworks */ = {isa = PBXBuildFile; fileRef = E8BA7E121B07A3F3003E02D0 /* Result.framework */; };
		6CC4259B1C77046200AEA885 /* SyntaxMap+SwiftLint.swift in Sources */ = {isa = PBXBuildFile; fileRef = 6CC4259A1C77046200AEA885 /* SyntaxMap+SwiftLint.swift */; };
		6CCFCF2A1CFEF729003239EB /* Commandant.framework in Embed Frameworks into SwiftLintFramework.framework */ = {isa = PBXBuildFile; fileRef = E8BA7E101B07A3EC003E02D0 /* Commandant.framework */; settings = {ATTRIBUTES = (CodeSignOnCopy, RemoveHeadersOnCopy, ); }; };
		6CCFCF2C1CFEF72D003239EB /* Result.framework in Embed Frameworks into SwiftLintFramework.framework */ = {isa = PBXBuildFile; fileRef = E8BA7E121B07A3F3003E02D0 /* Result.framework */; settings = {ATTRIBUTES = (CodeSignOnCopy, RemoveHeadersOnCopy, ); }; };
		6CCFCF2D1CFEF731003239EB /* SourceKittenFramework.framework in Embed Frameworks into SwiftLintFramework.framework */ = {isa = PBXBuildFile; fileRef = E876BFBD1B07828500114ED5 /* SourceKittenFramework.framework */; settings = {ATTRIBUTES = (CodeSignOnCopy, RemoveHeadersOnCopy, ); }; };
		6CCFCF2E1CFEF73A003239EB /* SWXMLHash.framework in Embed Frameworks into SwiftLintFramework.framework */ = {isa = PBXBuildFile; fileRef = E8C0DFCC1AD349DB007EE3D4 /* SWXMLHash.framework */; settings = {ATTRIBUTES = (CodeSignOnCopy, RemoveHeadersOnCopy, ); }; };
		6CCFCF2F1CFEF73E003239EB /* SwiftyTextTable.framework in Embed Frameworks into SwiftLintFramework.framework */ = {isa = PBXBuildFile; fileRef = 3BBF2F9C1C640A0F006CD775 /* SwiftyTextTable.framework */; settings = {ATTRIBUTES = (CodeSignOnCopy, RemoveHeadersOnCopy, ); }; };
		6CCFCF301CFEF742003239EB /* Yaml.framework in Embed Frameworks into SwiftLintFramework.framework */ = {isa = PBXBuildFile; fileRef = E89376AC1B8A701E0025708E /* Yaml.framework */; settings = {ATTRIBUTES = (CodeSignOnCopy, RemoveHeadersOnCopy, ); }; };
		7250948A1D0859260039B353 /* StatementPositionConfiguration.swift in Sources */ = {isa = PBXBuildFile; fileRef = 725094881D0855760039B353 /* StatementPositionConfiguration.swift */; };
		78F032461D7C877E00BE709A /* OverriddenSuperCallRule.swift in Sources */ = {isa = PBXBuildFile; fileRef = 78F032441D7C877800BE709A /* OverriddenSuperCallRule.swift */; };
		78F032481D7D614300BE709A /* OverridenSuperCallConfiguration.swift in Sources */ = {isa = PBXBuildFile; fileRef = 78F032471D7D614300BE709A /* OverridenSuperCallConfiguration.swift */; };
		7C0C2E7A1D2866CB0076435A /* ExplicitInitRule.swift in Sources */ = {isa = PBXBuildFile; fileRef = 7C0C2E791D2866CB0076435A /* ExplicitInitRule.swift */; };
		83894F221B0C928A006214E1 /* RulesCommand.swift in Sources */ = {isa = PBXBuildFile; fileRef = 83894F211B0C928A006214E1 /* RulesCommand.swift */; };
		83D71E281B131ECE000395DE /* RuleDescription.swift in Sources */ = {isa = PBXBuildFile; fileRef = 83D71E261B131EB5000395DE /* RuleDescription.swift */; };
		85DA81321D6B471000951BC4 /* MarkRule.swift in Sources */ = {isa = PBXBuildFile; fileRef = 856651A61D6B395F005E6B29 /* MarkRule.swift */; };
		92CCB2D71E1EEFA300C8E5A3 /* UnusedOptionalBindingRule.swift in Sources */ = {isa = PBXBuildFile; fileRef = 92CCB2D61E1EEFA300C8E5A3 /* UnusedOptionalBindingRule.swift */; };
		93E0C3CE1D67BD7F007FA25D /* ConditionalReturnsOnNewline.swift in Sources */ = {isa = PBXBuildFile; fileRef = 93E0C3CD1D67BD7F007FA25D /* ConditionalReturnsOnNewline.swift */; };
		B2902A0C1D66815600BFCCF7 /* PrivateUnitTestRule.swift in Sources */ = {isa = PBXBuildFile; fileRef = B2902A0B1D66815600BFCCF7 /* PrivateUnitTestRule.swift */; };
		B2902A0E1D6681F700BFCCF7 /* PrivateUnitTestConfiguration.swift in Sources */ = {isa = PBXBuildFile; fileRef = B2902A0D1D6681F700BFCCF7 /* PrivateUnitTestConfiguration.swift */; };
		B3935371E92E0CF3F7668303 /* CannedJunitReporterOutput.xml in Resources */ = {isa = PBXBuildFile; fileRef = B39359A325FE84B7EDD1C455 /* CannedJunitReporterOutput.xml */; };
		B3935522DC192D38D4852FA3 /* CannedXcodeReporterOutput.txt in Resources */ = {isa = PBXBuildFile; fileRef = B39352E4EA2A06BE66BD661A /* CannedXcodeReporterOutput.txt */; };
		B39357173B43C9B5E351C360 /* CannedCheckstyleReporterOutput.xml in Resources */ = {isa = PBXBuildFile; fileRef = B39356DE1F73BDA1CA21C504 /* CannedCheckstyleReporterOutput.xml */; };
		B3935797FF80C7F97953D375 /* CannedHTMLReporterOutput.html in Resources */ = {isa = PBXBuildFile; fileRef = B3935250C8E0DBACFB27E021 /* CannedHTMLReporterOutput.html */; };
		B39358AA2D2AF5219D3FD7C0 /* CannedEmojiReporterOutput.txt in Resources */ = {isa = PBXBuildFile; fileRef = B3935001033261E5A70CE101 /* CannedEmojiReporterOutput.txt */; };
		B3935A1C3BCA03A6B902E7AF /* CannedJSONReporterOutput.json in Resources */ = {isa = PBXBuildFile; fileRef = B39350463894A3FC1338E0AF /* CannedJSONReporterOutput.json */; };
		B3935A32BE03C4D11B4364D6 /* CannedCSVReporterOutput.csv in Resources */ = {isa = PBXBuildFile; fileRef = B3935939C8366514D2694722 /* CannedCSVReporterOutput.csv */; };
		B3935EE74B1E8E14FBD65E7F /* String+XML.swift in Sources */ = {isa = PBXBuildFile; fileRef = B39353F28BCCA39247B316BD /* String+XML.swift */; };
		B58AEED61C492C7B00E901FD /* ForceUnwrappingRule.swift in Sources */ = {isa = PBXBuildFile; fileRef = B58AEED51C492C7B00E901FD /* ForceUnwrappingRule.swift */; };
		BFF028AE1CBCF8A500B38A9D /* TrailingWhitespaceConfiguration.swift in Sources */ = {isa = PBXBuildFile; fileRef = BF48D2D61CBCCA5F0080BDAE /* TrailingWhitespaceConfiguration.swift */; };
		C328A2F71E6759AE00A9E4D7 /* ExplicitTypeInterfaceRule.swift in Sources */ = {isa = PBXBuildFile; fileRef = C328A2F51E67595500A9E4D7 /* ExplicitTypeInterfaceRule.swift */; };
		C3DE5DAC1E7DF9CA00761483 /* FatalErrorMessageRule.swift in Sources */ = {isa = PBXBuildFile; fileRef = C3DE5DAA1E7DF99B00761483 /* FatalErrorMessageRule.swift */; };
		C9802F2F1E0C8AEE008AB27F /* TrailingCommaRuleTests.swift in Sources */ = {isa = PBXBuildFile; fileRef = C9802F2E1E0C8AEE008AB27F /* TrailingCommaRuleTests.swift */; };
		D0AAAB5019FB0960007B24B3 /* SwiftLintFramework.framework in Embed Frameworks */ = {isa = PBXBuildFile; fileRef = D0D1216D19E87B05005E4BAA /* SwiftLintFramework.framework */; settings = {ATTRIBUTES = (CodeSignOnCopy, RemoveHeadersOnCopy, ); }; };
		D0D1217819E87B05005E4BAA /* SwiftLintFramework.framework in Frameworks */ = {isa = PBXBuildFile; fileRef = D0D1216D19E87B05005E4BAA /* SwiftLintFramework.framework */; };
		D0E7B65319E9C6AD00EDBA4D /* SwiftLintFramework.framework in Frameworks */ = {isa = PBXBuildFile; fileRef = D0D1216D19E87B05005E4BAA /* SwiftLintFramework.framework */; };
		D0E7B65619E9C76900EDBA4D /* main.swift in Sources */ = {isa = PBXBuildFile; fileRef = D0D1211B19E87861005E4BAA /* main.swift */; };
		D286EC021E02DF6F0003CF72 /* SortedImportsRule.swift in Sources */ = {isa = PBXBuildFile; fileRef = D286EC001E02DA190003CF72 /* SortedImportsRule.swift */; };
		D40AD08A1E032F9700F48C30 /* UnusedClosureParameterRule.swift in Sources */ = {isa = PBXBuildFile; fileRef = D40AD0891E032F9700F48C30 /* UnusedClosureParameterRule.swift */; };
		D40F83881DE9179200524C62 /* TrailingCommaConfiguration.swift in Sources */ = {isa = PBXBuildFile; fileRef = D40F83871DE9179200524C62 /* TrailingCommaConfiguration.swift */; };
		D4130D971E16183F00242361 /* IdentifierNameRuleExamples.swift in Sources */ = {isa = PBXBuildFile; fileRef = D4130D961E16183F00242361 /* IdentifierNameRuleExamples.swift */; };
		D4130D991E16CC1300242361 /* TypeNameRuleExamples.swift in Sources */ = {isa = PBXBuildFile; fileRef = D4130D981E16CC1300242361 /* TypeNameRuleExamples.swift */; };
		D41E7E0B1DF9DABB0065259A /* RedundantStringEnumValueRule.swift in Sources */ = {isa = PBXBuildFile; fileRef = D41E7E0A1DF9DABB0065259A /* RedundantStringEnumValueRule.swift */; };
		D42D2B381E09CC0D00CD7A2E /* FirstWhereRule.swift in Sources */ = {isa = PBXBuildFile; fileRef = D42D2B371E09CC0D00CD7A2E /* FirstWhereRule.swift */; };
		D4348EEA1C46122C007707FB /* FunctionBodyLengthRuleTests.swift in Sources */ = {isa = PBXBuildFile; fileRef = D4348EE91C46122C007707FB /* FunctionBodyLengthRuleTests.swift */; };
		D43B04641E0620AB004016AF /* UnusedEnumeratedRule.swift in Sources */ = {isa = PBXBuildFile; fileRef = D43B04631E0620AB004016AF /* UnusedEnumeratedRule.swift */; };
		D43B04661E071ED3004016AF /* ColonRuleTests.swift in Sources */ = {isa = PBXBuildFile; fileRef = D43B04651E071ED3004016AF /* ColonRuleTests.swift */; };
		D43B04691E072291004016AF /* ColonConfiguration.swift in Sources */ = {isa = PBXBuildFile; fileRef = D43B04671E07228D004016AF /* ColonConfiguration.swift */; };
		D43B046B1E075905004016AF /* ClosureEndIndentationRule.swift in Sources */ = {isa = PBXBuildFile; fileRef = D43B046A1E075905004016AF /* ClosureEndIndentationRule.swift */; };
		D43DB1081DC573DA00281215 /* ImplicitGetterRule.swift in Sources */ = {isa = PBXBuildFile; fileRef = D43DB1071DC573DA00281215 /* ImplicitGetterRule.swift */; };
		D44254201DB87CA200492EA4 /* ValidIBInspectableRule.swift in Sources */ = {isa = PBXBuildFile; fileRef = D442541E1DB87C3D00492EA4 /* ValidIBInspectableRule.swift */; };
		D44254271DB9C15C00492EA4 /* SyntacticSugarRule.swift in Sources */ = {isa = PBXBuildFile; fileRef = D44254251DB9C12300492EA4 /* SyntacticSugarRule.swift */; };
		D44AD2761C0AA5350048F7B0 /* LegacyConstructorRule.swift in Sources */ = {isa = PBXBuildFile; fileRef = D44AD2741C0AA3730048F7B0 /* LegacyConstructorRule.swift */; };
		D462021F1E15F52D0027AAD1 /* NumberSeparatorRuleExamples.swift in Sources */ = {isa = PBXBuildFile; fileRef = D462021E1E15F52D0027AAD1 /* NumberSeparatorRuleExamples.swift */; };
		D46202211E16002A0027AAD1 /* Swift2RulesTests.swift in Sources */ = {isa = PBXBuildFile; fileRef = D46202201E16002A0027AAD1 /* Swift2RulesTests.swift */; };
		D46252541DF63FB200BE2CA1 /* NumberSeparatorRule.swift in Sources */ = {isa = PBXBuildFile; fileRef = D46252531DF63FB200BE2CA1 /* NumberSeparatorRule.swift */; };
		D46E041D1DE3712C00728374 /* TrailingCommaRule.swift in Sources */ = {isa = PBXBuildFile; fileRef = D46E041C1DE3712C00728374 /* TrailingCommaRule.swift */; };
		D47079A71DFCEB2D00027086 /* EmptyParenthesesWithTrailingClosureRule.swift in Sources */ = {isa = PBXBuildFile; fileRef = D47079A61DFCEB2D00027086 /* EmptyParenthesesWithTrailingClosureRule.swift */; };
		D47079A91DFDBED000027086 /* ClosureParameterPositionRule.swift in Sources */ = {isa = PBXBuildFile; fileRef = D47079A81DFDBED000027086 /* ClosureParameterPositionRule.swift */; };
		D47079AB1DFDCF7A00027086 /* SwiftExpressionKind.swift in Sources */ = {isa = PBXBuildFile; fileRef = D47079AA1DFDCF7A00027086 /* SwiftExpressionKind.swift */; };
		D47079AD1DFE2FA700027086 /* EmptyParametersRule.swift in Sources */ = {isa = PBXBuildFile; fileRef = D47079AC1DFE2FA700027086 /* EmptyParametersRule.swift */; };
		D47079AF1DFE520000027086 /* VoidReturnRule.swift in Sources */ = {isa = PBXBuildFile; fileRef = D47079AE1DFE520000027086 /* VoidReturnRule.swift */; };
		D47A510E1DB29EEB00A4CC21 /* SwitchCaseOnNewlineRule.swift in Sources */ = {isa = PBXBuildFile; fileRef = D47A510D1DB29EEB00A4CC21 /* SwitchCaseOnNewlineRule.swift */; };
		D47A51101DB2DD4800A4CC21 /* AttributesRule.swift in Sources */ = {isa = PBXBuildFile; fileRef = D47A510F1DB2DD4800A4CC21 /* AttributesRule.swift */; };
		D48AE2CC1DFB58C5001C6A4A /* AttributesRulesExamples.swift in Sources */ = {isa = PBXBuildFile; fileRef = D48AE2CB1DFB58C5001C6A4A /* AttributesRulesExamples.swift */; };
		D4998DE71DF191380006E05D /* AttributesRuleTests.swift in Sources */ = {isa = PBXBuildFile; fileRef = D4998DE61DF191380006E05D /* AttributesRuleTests.swift */; };
		D4998DE91DF194F20006E05D /* FileHeaderRuleTests.swift in Sources */ = {isa = PBXBuildFile; fileRef = D4998DE81DF194F20006E05D /* FileHeaderRuleTests.swift */; };
		D4A893351E15824100BF954D /* SwiftVersion.swift in Sources */ = {isa = PBXBuildFile; fileRef = D4A893341E15824100BF954D /* SwiftVersion.swift */; };
		D4B0226F1E0C75F9007E5297 /* VerticalParameterAlignmentRule.swift in Sources */ = {isa = PBXBuildFile; fileRef = D4B0226E1E0C75F9007E5297 /* VerticalParameterAlignmentRule.swift */; };
		D4B0228E1E0CC608007E5297 /* ClassDelegateProtocolRule.swift in Sources */ = {isa = PBXBuildFile; fileRef = D4B0228D1E0CC608007E5297 /* ClassDelegateProtocolRule.swift */; };
		D4B022961E0EF80C007E5297 /* RedundantOptionalInitializationRule.swift in Sources */ = {isa = PBXBuildFile; fileRef = D4B022951E0EF80C007E5297 /* RedundantOptionalInitializationRule.swift */; };
		D4B022981E102EE8007E5297 /* ObjectLiteralRule.swift in Sources */ = {isa = PBXBuildFile; fileRef = D4B022971E102EE8007E5297 /* ObjectLiteralRule.swift */; };
		D4B022A41E105636007E5297 /* GenericTypeNameRule.swift in Sources */ = {isa = PBXBuildFile; fileRef = D4B022A31E105636007E5297 /* GenericTypeNameRule.swift */; };
		D4B022B01E109816007E5297 /* CharacterSet+LinuxHack.swift in Sources */ = {isa = PBXBuildFile; fileRef = D4B022AF1E109816007E5297 /* CharacterSet+LinuxHack.swift */; };
		D4B022B21E10B613007E5297 /* RedundantVoidReturnRule.swift in Sources */ = {isa = PBXBuildFile; fileRef = D4B022B11E10B613007E5297 /* RedundantVoidReturnRule.swift */; };
		D4C0E46F1E3D973600C560F2 /* ForWhereRule.swift in Sources */ = {isa = PBXBuildFile; fileRef = D4C0E46E1E3D973600C560F2 /* ForWhereRule.swift */; };
		D4C27BFE1E12D53F00DF713E /* Version.swift in Sources */ = {isa = PBXBuildFile; fileRef = D4C27BFD1E12D53F00DF713E /* Version.swift */; };
		D4C27C001E12DFF500DF713E /* LinterCacheTests.swift in Sources */ = {isa = PBXBuildFile; fileRef = D4C27BFF1E12DFF500DF713E /* LinterCacheTests.swift */; };
		D4C4A34C1DEA4FF000E0E04C /* AttributesConfiguration.swift in Sources */ = {isa = PBXBuildFile; fileRef = D4C4A34A1DEA4FD700E0E04C /* AttributesConfiguration.swift */; };
		D4C4A34E1DEA877200E0E04C /* FileHeaderRule.swift in Sources */ = {isa = PBXBuildFile; fileRef = D4C4A34D1DEA877200E0E04C /* FileHeaderRule.swift */; };
		D4C4A3521DEFBBB700E0E04C /* FileHeaderConfiguration.swift in Sources */ = {isa = PBXBuildFile; fileRef = D4C4A3511DEFBBB700E0E04C /* FileHeaderConfiguration.swift */; };
		D4C889711E385B7B00BAE88D /* RedundantDiscardableLetRule.swift in Sources */ = {isa = PBXBuildFile; fileRef = D4C889701E385B7B00BAE88D /* RedundantDiscardableLetRule.swift */; };
		D4CA758F1E2DEEA500A40E8A /* NumberSeparatorRuleTests.swift in Sources */ = {isa = PBXBuildFile; fileRef = D4CA758E1E2DEEA500A40E8A /* NumberSeparatorRuleTests.swift */; };
		D4D5A5FF1E1F3A1C00D15E0C /* ShorthandOperatorRule.swift in Sources */ = {isa = PBXBuildFile; fileRef = D4D5A5FE1E1F3A1C00D15E0C /* ShorthandOperatorRule.swift */; };
		D4DA1DF41E17511D0037413D /* CompilerProtocolInitRule.swift in Sources */ = {isa = PBXBuildFile; fileRef = D4DA1DF31E17511D0037413D /* CompilerProtocolInitRule.swift */; };
		D4DA1DF81E175E8A0037413D /* LinterCache+CommandLine.swift in Sources */ = {isa = PBXBuildFile; fileRef = D4DA1DF71E175E8A0037413D /* LinterCache+CommandLine.swift */; };
		D4DA1DFA1E18D6200037413D /* LargeTupleRule.swift in Sources */ = {isa = PBXBuildFile; fileRef = D4DA1DF91E18D6200037413D /* LargeTupleRule.swift */; };
		D4DA1DFE1E1A10DB0037413D /* NumberSeparatorConfiguration.swift in Sources */ = {isa = PBXBuildFile; fileRef = D4DA1DFD1E1A10DB0037413D /* NumberSeparatorConfiguration.swift */; };
		D4DABFD31E29B4A5009617B6 /* DiscardedNotificationCenterObserverRule.swift in Sources */ = {isa = PBXBuildFile; fileRef = D4DABFD21E29B4A5009617B6 /* DiscardedNotificationCenterObserverRule.swift */; };
		D4DABFD71E2C23B1009617B6 /* NotificationCenterDetachmentRule.swift in Sources */ = {isa = PBXBuildFile; fileRef = D4DABFD61E2C23B1009617B6 /* NotificationCenterDetachmentRule.swift */; };
		D4DABFD91E2C59BC009617B6 /* NotificationCenterDetachmentRuleExamples.swift in Sources */ = {isa = PBXBuildFile; fileRef = D4DABFD81E2C59BC009617B6 /* NotificationCenterDetachmentRuleExamples.swift */; };
		D4DAE8BC1DE14E8F00B0AE7A /* NimbleOperatorRule.swift in Sources */ = {isa = PBXBuildFile; fileRef = D4DAE8BB1DE14E8F00B0AE7A /* NimbleOperatorRule.swift */; };
		D4DB92251E628898005DE9C1 /* TodoRuleTests.swift in Sources */ = {isa = PBXBuildFile; fileRef = D4DB92241E628898005DE9C1 /* TodoRuleTests.swift */; };
		D4FBADD01E00DA0400669C73 /* OperatorUsageWhitespaceRule.swift in Sources */ = {isa = PBXBuildFile; fileRef = D4FBADCF1E00DA0400669C73 /* OperatorUsageWhitespaceRule.swift */; };
		D4FD58B21E12A0200019503C /* LinterCache.swift in Sources */ = {isa = PBXBuildFile; fileRef = D4FD58B11E12A0200019503C /* LinterCache.swift */; };
		D93DA3D11E699E6300809827 /* NestingConfiguration.swift in Sources */ = {isa = PBXBuildFile; fileRef = D93DA3CF1E699E4E00809827 /* NestingConfiguration.swift */; };
		DAD3BE4A1D6ECD9500660239 /* PrivateOutletRuleConfiguration.swift in Sources */ = {isa = PBXBuildFile; fileRef = DAD3BE491D6ECD9500660239 /* PrivateOutletRuleConfiguration.swift */; };
		E315B83C1DFA4BC500621B44 /* DynamicInlineRule.swift in Sources */ = {isa = PBXBuildFile; fileRef = E315B83B1DFA4BC500621B44 /* DynamicInlineRule.swift */; };
		E57B23C11B1D8BF000DEA512 /* ReturnArrowWhitespaceRule.swift in Sources */ = {isa = PBXBuildFile; fileRef = E57B23C01B1D8BF000DEA512 /* ReturnArrowWhitespaceRule.swift */; };
		E802ED001C56A56000A35AE1 /* Benchmark.swift in Sources */ = {isa = PBXBuildFile; fileRef = E802ECFF1C56A56000A35AE1 /* Benchmark.swift */; };
		E809EDA11B8A71DF00399043 /* Configuration.swift in Sources */ = {isa = PBXBuildFile; fileRef = E809EDA01B8A71DF00399043 /* Configuration.swift */; };
		E809EDA31B8A73FB00399043 /* ConfigurationTests.swift in Sources */ = {isa = PBXBuildFile; fileRef = E809EDA21B8A73FB00399043 /* ConfigurationTests.swift */; };
		E80E018D1B92C0F60078EB70 /* Command.swift in Sources */ = {isa = PBXBuildFile; fileRef = E80E018C1B92C0F60078EB70 /* Command.swift */; };
		E80E018F1B92C1350078EB70 /* Region.swift in Sources */ = {isa = PBXBuildFile; fileRef = E80E018E1B92C1350078EB70 /* Region.swift */; };
		E812249A1B04F85B001783D2 /* TestHelpers.swift in Sources */ = {isa = PBXBuildFile; fileRef = E81224991B04F85B001783D2 /* TestHelpers.swift */; };
		E812249C1B04FADC001783D2 /* Linter.swift in Sources */ = {isa = PBXBuildFile; fileRef = E812249B1B04FADC001783D2 /* Linter.swift */; };
		E816194C1BFBF35D00946723 /* SwiftDeclarationKind+SwiftLint.swift in Sources */ = {isa = PBXBuildFile; fileRef = E816194B1BFBF35D00946723 /* SwiftDeclarationKind+SwiftLint.swift */; };
		E816194E1BFBFEAB00946723 /* ForceTryRule.swift in Sources */ = {isa = PBXBuildFile; fileRef = E816194D1BFBFEAB00946723 /* ForceTryRule.swift */; };
		E81619531BFC162C00946723 /* QueuedPrint.swift in Sources */ = {isa = PBXBuildFile; fileRef = E81619521BFC162C00946723 /* QueuedPrint.swift */; };
		E81CDE711C00FEAA00B430F6 /* ValidDocsRule.swift in Sources */ = {isa = PBXBuildFile; fileRef = E81CDE701C00FEAA00B430F6 /* ValidDocsRule.swift */; };
		E81FB3E41C6D507B00DC988F /* CommonOptions.swift in Sources */ = {isa = PBXBuildFile; fileRef = E81FB3E31C6D507B00DC988F /* CommonOptions.swift */; };
		E832F10B1B17E2F5003F265F /* NSFileManager+SwiftLint.swift in Sources */ = {isa = PBXBuildFile; fileRef = E832F10A1B17E2F5003F265F /* NSFileManager+SwiftLint.swift */; };
		E832F10D1B17E725003F265F /* IntegrationTests.swift in Sources */ = {isa = PBXBuildFile; fileRef = E832F10C1B17E725003F265F /* IntegrationTests.swift */; };
		E83A0B351A5D382B0041A60A /* VersionCommand.swift in Sources */ = {isa = PBXBuildFile; fileRef = E83A0B341A5D382B0041A60A /* VersionCommand.swift */; };
		E847F0A91BFBBABD00EA9363 /* EmptyCountRule.swift in Sources */ = {isa = PBXBuildFile; fileRef = E847F0A81BFBBABD00EA9363 /* EmptyCountRule.swift */; };
		E849FF281BF9481A009AE999 /* MissingDocsRule.swift in Sources */ = {isa = PBXBuildFile; fileRef = E849FF271BF9481A009AE999 /* MissingDocsRule.swift */; };
		E84E07471C13F95300F11122 /* AutoCorrectCommand.swift in Sources */ = {isa = PBXBuildFile; fileRef = E84E07461C13F95300F11122 /* AutoCorrectCommand.swift */; };
		E861519B1B0573B900C54AC0 /* LintCommand.swift in Sources */ = {isa = PBXBuildFile; fileRef = E861519A1B0573B900C54AC0 /* LintCommand.swift */; };
		E86396C21BADAAE5002C9E88 /* Reporter.swift in Sources */ = {isa = PBXBuildFile; fileRef = E86396C11BADAAE5002C9E88 /* Reporter.swift */; };
		E86396C51BADAC15002C9E88 /* XcodeReporter.swift in Sources */ = {isa = PBXBuildFile; fileRef = E86396C41BADAC15002C9E88 /* XcodeReporter.swift */; };
		E86396C71BADAFE6002C9E88 /* ReporterTests.swift in Sources */ = {isa = PBXBuildFile; fileRef = E86396C61BADAFE6002C9E88 /* ReporterTests.swift */; };
		E86396C91BADB2B9002C9E88 /* JSONReporter.swift in Sources */ = {isa = PBXBuildFile; fileRef = E86396C81BADB2B9002C9E88 /* JSONReporter.swift */; };
		E86396CB1BADB519002C9E88 /* CSVReporter.swift in Sources */ = {isa = PBXBuildFile; fileRef = E86396CA1BADB519002C9E88 /* CSVReporter.swift */; };
		E86E2B2E1E17443B001E823C /* Reporter+CommandLine.swift in Sources */ = {isa = PBXBuildFile; fileRef = E86E2B2D1E17443B001E823C /* Reporter+CommandLine.swift */; };
		E876BFBE1B07828500114ED5 /* SourceKittenFramework.framework in Frameworks */ = {isa = PBXBuildFile; fileRef = E876BFBD1B07828500114ED5 /* SourceKittenFramework.framework */; };
		E87E4A051BFB927C00FCFE46 /* TrailingSemicolonRule.swift in Sources */ = {isa = PBXBuildFile; fileRef = E87E4A041BFB927C00FCFE46 /* TrailingSemicolonRule.swift */; };
		E87E4A091BFB9CAE00FCFE46 /* SyntaxKind+SwiftLint.swift in Sources */ = {isa = PBXBuildFile; fileRef = E87E4A081BFB9CAE00FCFE46 /* SyntaxKind+SwiftLint.swift */; };
		E88198421BEA929F00333A11 /* NestingRule.swift in Sources */ = {isa = PBXBuildFile; fileRef = E88DEA951B099CF200A66CB0 /* NestingRule.swift */; };
		E88198441BEA93D200333A11 /* ColonRule.swift in Sources */ = {isa = PBXBuildFile; fileRef = E88DEA831B0990F500A66CB0 /* ColonRule.swift */; };
		E88198521BEA941300333A11 /* TodoRule.swift in Sources */ = {isa = PBXBuildFile; fileRef = E88DEA811B0990A700A66CB0 /* TodoRule.swift */; };
		E88198531BEA944400333A11 /* LineLengthRule.swift in Sources */ = {isa = PBXBuildFile; fileRef = E88DEA7B1B098D7D00A66CB0 /* LineLengthRule.swift */; };
		E88198541BEA945100333A11 /* CommaRule.swift in Sources */ = {isa = PBXBuildFile; fileRef = 695BE9CE1BDFD92B0071E985 /* CommaRule.swift */; };
		E88198551BEA949A00333A11 /* ControlStatementRule.swift in Sources */ = {isa = PBXBuildFile; fileRef = 65454F451B14D73800319A6C /* ControlStatementRule.swift */; };
		E88198561BEA94D800333A11 /* FileLengthRule.swift in Sources */ = {isa = PBXBuildFile; fileRef = E88DEA891B0992B300A66CB0 /* FileLengthRule.swift */; };
		E88198571BEA953300333A11 /* ForceCastRule.swift in Sources */ = {isa = PBXBuildFile; fileRef = E88DEA7F1B09903300A66CB0 /* ForceCastRule.swift */; };
		E88198581BEA956C00333A11 /* FunctionBodyLengthRule.swift in Sources */ = {isa = PBXBuildFile; fileRef = E88DEA8F1B099A3100A66CB0 /* FunctionBodyLengthRule.swift */; };
		E88198591BEA95F100333A11 /* LeadingWhitespaceRule.swift in Sources */ = {isa = PBXBuildFile; fileRef = E88DEA7D1B098F2A00A66CB0 /* LeadingWhitespaceRule.swift */; };
		E881985A1BEA96EA00333A11 /* OperatorFunctionWhitespaceRule.swift in Sources */ = {isa = PBXBuildFile; fileRef = E5A167C81B25A0B000CF2D03 /* OperatorFunctionWhitespaceRule.swift */; };
		E881985B1BEA974E00333A11 /* StatementPositionRule.swift in Sources */ = {isa = PBXBuildFile; fileRef = 692B60AB1BD8F2E700C7AA22 /* StatementPositionRule.swift */; };
		E881985C1BEA978500333A11 /* TrailingNewlineRule.swift in Sources */ = {isa = PBXBuildFile; fileRef = E88DEA871B09924C00A66CB0 /* TrailingNewlineRule.swift */; };
		E881985D1BEA97EB00333A11 /* TrailingWhitespaceRule.swift in Sources */ = {isa = PBXBuildFile; fileRef = E88DEA851B0991BF00A66CB0 /* TrailingWhitespaceRule.swift */; };
		E881985E1BEA982100333A11 /* TypeBodyLengthRule.swift in Sources */ = {isa = PBXBuildFile; fileRef = E88DEA8D1B0999CD00A66CB0 /* TypeBodyLengthRule.swift */; };
		E881985F1BEA987C00333A11 /* TypeNameRule.swift in Sources */ = {isa = PBXBuildFile; fileRef = E88DEA911B099B1F00A66CB0 /* TypeNameRule.swift */; };
		E88198601BEA98F000333A11 /* IdentifierNameRule.swift in Sources */ = {isa = PBXBuildFile; fileRef = E88DEA931B099C0900A66CB0 /* IdentifierNameRule.swift */; };
		E88198631BEA9A5400333A11 /* RulesTests.swift in Sources */ = {isa = PBXBuildFile; fileRef = E8BB8F9B1B17DE3B00199606 /* RulesTests.swift */; };
		E88DEA6B1B0983FE00A66CB0 /* StyleViolation.swift in Sources */ = {isa = PBXBuildFile; fileRef = E88DEA6A1B0983FE00A66CB0 /* StyleViolation.swift */; };
		E88DEA6F1B09843F00A66CB0 /* Location.swift in Sources */ = {isa = PBXBuildFile; fileRef = E88DEA6E1B09843F00A66CB0 /* Location.swift */; };
		E88DEA711B09847500A66CB0 /* ViolationSeverity.swift in Sources */ = {isa = PBXBuildFile; fileRef = E88DEA701B09847500A66CB0 /* ViolationSeverity.swift */; };
		E88DEA731B0984C400A66CB0 /* String+SwiftLint.swift in Sources */ = {isa = PBXBuildFile; fileRef = E88DEA721B0984C400A66CB0 /* String+SwiftLint.swift */; };
		E88DEA751B09852000A66CB0 /* File+SwiftLint.swift in Sources */ = {isa = PBXBuildFile; fileRef = E88DEA741B09852000A66CB0 /* File+SwiftLint.swift */; };
		E88DEA771B098D0C00A66CB0 /* Rule.swift in Sources */ = {isa = PBXBuildFile; fileRef = E88DEA761B098D0C00A66CB0 /* Rule.swift */; };
		E88DEA791B098D4400A66CB0 /* RuleParameter.swift in Sources */ = {isa = PBXBuildFile; fileRef = E88DEA781B098D4400A66CB0 /* RuleParameter.swift */; };
		E88DEA8C1B0999A000A66CB0 /* ASTRule.swift in Sources */ = {isa = PBXBuildFile; fileRef = E88DEA8B1B0999A000A66CB0 /* ASTRule.swift */; };
		E89376AD1B8A701E0025708E /* Yaml.framework in Frameworks */ = {isa = PBXBuildFile; fileRef = E89376AC1B8A701E0025708E /* Yaml.framework */; };
		E8B067811C13E49600E9E13F /* Configuration+CommandLine.swift in Sources */ = {isa = PBXBuildFile; fileRef = E8B067801C13E49600E9E13F /* Configuration+CommandLine.swift */; };
		E8B67C3E1C095E6300FDED8E /* Correction.swift in Sources */ = {isa = PBXBuildFile; fileRef = E8B67C3D1C095E6300FDED8E /* Correction.swift */; };
		E8BE1FCC1E07687400F781C7 /* Yams.framework in Embed Frameworks into SwiftLintFramework.framework */ = {isa = PBXBuildFile; fileRef = E8BE1FCB1E07687400F781C7 /* Yams.framework */; settings = {ATTRIBUTES = (CodeSignOnCopy, RemoveHeadersOnCopy, ); }; };
		E8C0DFCD1AD349DB007EE3D4 /* SWXMLHash.framework in Frameworks */ = {isa = PBXBuildFile; fileRef = E8C0DFCC1AD349DB007EE3D4 /* SWXMLHash.framework */; };
		E8EA41171C2D1DBE004F9930 /* CheckstyleReporter.swift in Sources */ = {isa = PBXBuildFile; fileRef = E8EA41161C2D1DBE004F9930 /* CheckstyleReporter.swift */; };
		F22314B01D4FA4D7009AD165 /* LegacyNSGeometryFunctionsRule.swift in Sources */ = {isa = PBXBuildFile; fileRef = F22314AE1D4F7C77009AD165 /* LegacyNSGeometryFunctionsRule.swift */; };
		F9D73F031D0CF15E00222FC4 /* test.txt in Resources */ = {isa = PBXBuildFile; fileRef = F9D73F021D0CF15E00222FC4 /* test.txt */; };
/* End PBXBuildFile section */

/* Begin PBXContainerItemProxy section */
		D0AAAB5119FB0960007B24B3 /* PBXContainerItemProxy */ = {
			isa = PBXContainerItemProxy;
			containerPortal = D0D1211019E87861005E4BAA /* Project object */;
			proxyType = 1;
			remoteGlobalIDString = D0D1216C19E87B05005E4BAA;
			remoteInfo = SourceKittenFramework;
		};
		D0D1217919E87B05005E4BAA /* PBXContainerItemProxy */ = {
			isa = PBXContainerItemProxy;
			containerPortal = D0D1211019E87861005E4BAA /* Project object */;
			proxyType = 1;
			remoteGlobalIDString = D0D1216C19E87B05005E4BAA;
			remoteInfo = SourceKittenFramework;
		};
/* End PBXContainerItemProxy section */

/* Begin PBXCopyFilesBuildPhase section */
		6CCFCF291CFEF6D3003239EB /* Embed Frameworks into SwiftLintFramework.framework */ = {
			isa = PBXCopyFilesBuildPhase;
			buildActionMask = 2147483647;
			dstPath = SwiftLintFramework.framework/Versions/Current/Frameworks;
			dstSubfolderSpec = 10;
			files = (
				6CCFCF301CFEF742003239EB /* Yaml.framework in Embed Frameworks into SwiftLintFramework.framework */,
				6CCFCF2A1CFEF729003239EB /* Commandant.framework in Embed Frameworks into SwiftLintFramework.framework */,
				6CCFCF2C1CFEF72D003239EB /* Result.framework in Embed Frameworks into SwiftLintFramework.framework */,
				6CCFCF2D1CFEF731003239EB /* SourceKittenFramework.framework in Embed Frameworks into SwiftLintFramework.framework */,
				6CCFCF2E1CFEF73A003239EB /* SWXMLHash.framework in Embed Frameworks into SwiftLintFramework.framework */,
				6CCFCF2F1CFEF73E003239EB /* SwiftyTextTable.framework in Embed Frameworks into SwiftLintFramework.framework */,
				E8BE1FCC1E07687400F781C7 /* Yams.framework in Embed Frameworks into SwiftLintFramework.framework */,
			);
			name = "Embed Frameworks into SwiftLintFramework.framework";
			runOnlyForDeploymentPostprocessing = 0;
		};
		D0AAAB5319FB0960007B24B3 /* Embed Frameworks */ = {
			isa = PBXCopyFilesBuildPhase;
			buildActionMask = 2147483647;
			dstPath = "";
			dstSubfolderSpec = 10;
			files = (
				D0AAAB5019FB0960007B24B3 /* SwiftLintFramework.framework in Embed Frameworks */,
			);
			name = "Embed Frameworks";
			runOnlyForDeploymentPostprocessing = 0;
		};
/* End PBXCopyFilesBuildPhase section */

/* Begin PBXFileReference section */
		006204DA1E1E48F900FFFBE1 /* VerticalWhitespaceConfiguration.swift */ = {isa = PBXFileReference; fileEncoding = 4; lastKnownFileType = sourcecode.swift; path = VerticalWhitespaceConfiguration.swift; sourceTree = "<group>"; };
		006204DD1E1E4E0A00FFFBE1 /* VerticalWhitespaceRuleTests.swift */ = {isa = PBXFileReference; fileEncoding = 4; lastKnownFileType = sourcecode.swift; path = VerticalWhitespaceRuleTests.swift; sourceTree = "<group>"; };
		006ECFC31C44E99E00EF6364 /* LegacyConstantRule.swift */ = {isa = PBXFileReference; fileEncoding = 4; lastKnownFileType = sourcecode.swift; path = LegacyConstantRule.swift; sourceTree = "<group>"; };
		009E09271DFEE4C200B588A7 /* ProhibitedSuperRule.swift */ = {isa = PBXFileReference; fileEncoding = 4; lastKnownFileType = sourcecode.swift; path = ProhibitedSuperRule.swift; sourceTree = "<group>"; };
		009E09291DFEE4DD00B588A7 /* ProhibitedSuperConfiguration.swift */ = {isa = PBXFileReference; fileEncoding = 4; lastKnownFileType = sourcecode.swift; path = ProhibitedSuperConfiguration.swift; sourceTree = "<group>"; };
		00B8D9771E2D0FBD004E0EEC /* LegacyConstantRuleExamples.swift */ = {isa = PBXFileReference; fileEncoding = 4; lastKnownFileType = sourcecode.swift; path = LegacyConstantRuleExamples.swift; sourceTree = "<group>"; };
		02FD8AEE1BFC18D60014BFFB /* ExtendedNSStringTests.swift */ = {isa = PBXFileReference; fileEncoding = 4; lastKnownFileType = sourcecode.swift; path = ExtendedNSStringTests.swift; sourceTree = "<group>"; };
		094384FF1D5D2382009168CF /* WeakDelegateRule.swift */ = {isa = PBXFileReference; fileEncoding = 4; lastKnownFileType = sourcecode.swift; path = WeakDelegateRule.swift; sourceTree = "<group>"; };
		094385021D5D4F78009168CF /* PrivateOutletRule.swift */ = {isa = PBXFileReference; fileEncoding = 4; lastKnownFileType = sourcecode.swift; path = PrivateOutletRule.swift; sourceTree = "<group>"; };
		1E82D5581D7775C7009553D7 /* ClosureSpacingRule.swift */ = {isa = PBXFileReference; fileEncoding = 4; lastKnownFileType = sourcecode.swift; path = ClosureSpacingRule.swift; sourceTree = "<group>"; };
		1EC163511D5992D900DD2928 /* VerticalWhitespaceRule.swift */ = {isa = PBXFileReference; fileEncoding = 4; lastKnownFileType = sourcecode.swift; path = VerticalWhitespaceRule.swift; sourceTree = "<group>"; };
		1F11B3CE1C252F23002E8FA8 /* ClosingBraceRule.swift */ = {isa = PBXFileReference; fileEncoding = 4; lastKnownFileType = sourcecode.swift; path = ClosingBraceRule.swift; sourceTree = "<group>"; };
		24B4DF0B1D6DFA370097803B /* RedundantNilCoalescingRule.swift */ = {isa = PBXFileReference; fileEncoding = 4; lastKnownFileType = sourcecode.swift; path = RedundantNilCoalescingRule.swift; sourceTree = "<group>"; };
		24E17F701B1481FF008195BE /* File+Cache.swift */ = {isa = PBXFileReference; fileEncoding = 4; lastKnownFileType = sourcecode.swift; path = "File+Cache.swift"; sourceTree = "<group>"; };
		2E02005E1C54BF680024D09D /* CyclomaticComplexityRule.swift */ = {isa = PBXFileReference; fileEncoding = 4; lastKnownFileType = sourcecode.swift; path = CyclomaticComplexityRule.swift; sourceTree = "<group>"; };
		2E336D191DF08AF200CCFE77 /* EmojiReporter.swift */ = {isa = PBXFileReference; fileEncoding = 4; lastKnownFileType = sourcecode.swift; path = EmojiReporter.swift; sourceTree = "<group>"; };
		2E5761A91C573B83003271AF /* FunctionParameterCountRule.swift */ = {isa = PBXFileReference; fileEncoding = 4; lastKnownFileType = sourcecode.swift; path = FunctionParameterCountRule.swift; sourceTree = "<group>"; };
<<<<<<< HEAD
		327368C41DA743D900EAD5A7 /* ExplictSelfRule.swift */ = {isa = PBXFileReference; fileEncoding = 4; lastKnownFileType = sourcecode.swift; path = ExplictSelfRule.swift; sourceTree = "<group>"; };
=======
		37B3FA8A1DFD45A700AD30D2 /* Dictionary+SwiftLint.swift */ = {isa = PBXFileReference; fileEncoding = 4; lastKnownFileType = sourcecode.swift; path = "Dictionary+SwiftLint.swift"; sourceTree = "<group>"; };
		3B034B6C1E0BE544005D49A9 /* LineLengthConfiguration.swift */ = {isa = PBXFileReference; fileEncoding = 4; lastKnownFileType = sourcecode.swift; path = LineLengthConfiguration.swift; sourceTree = "<group>"; };
>>>>>>> 61b2c5b8
		3B0B14531C505D6300BE82F7 /* SeverityConfiguration.swift */ = {isa = PBXFileReference; fileEncoding = 4; lastKnownFileType = sourcecode.swift; path = SeverityConfiguration.swift; sourceTree = "<group>"; };
		3B1150C91C31FC3F00D83B1E /* Yaml+SwiftLint.swift */ = {isa = PBXFileReference; fileEncoding = 4; lastKnownFileType = sourcecode.swift; path = "Yaml+SwiftLint.swift"; sourceTree = "<group>"; };
		3B12C9BF1C3209AC000B423F /* test.yml */ = {isa = PBXFileReference; lastKnownFileType = text; path = test.yml; sourceTree = "<group>"; };
		3B12C9C21C320A53000B423F /* Yaml+SwiftLintTests.swift */ = {isa = PBXFileReference; fileEncoding = 4; lastKnownFileType = sourcecode.swift; path = "Yaml+SwiftLintTests.swift"; sourceTree = "<group>"; };
		3B12C9C41C322032000B423F /* MasterRuleList.swift */ = {isa = PBXFileReference; fileEncoding = 4; lastKnownFileType = sourcecode.swift; path = MasterRuleList.swift; sourceTree = "<group>"; };
		3B12C9C61C3361CB000B423F /* RuleTests.swift */ = {isa = PBXFileReference; fileEncoding = 4; lastKnownFileType = sourcecode.swift; path = RuleTests.swift; sourceTree = "<group>"; };
		3B1DF0111C5148140011BCED /* CustomRules.swift */ = {isa = PBXFileReference; fileEncoding = 4; lastKnownFileType = sourcecode.swift; path = CustomRules.swift; sourceTree = "<group>"; };
		3B30C4A01C3785B300E04027 /* YamlParserTests.swift */ = {isa = PBXFileReference; fileEncoding = 4; lastKnownFileType = sourcecode.swift; path = YamlParserTests.swift; sourceTree = "<group>"; };
		3B5B9FE01C444DA20009AD27 /* Array+SwiftLint.swift */ = {isa = PBXFileReference; fileEncoding = 4; lastKnownFileType = sourcecode.swift; path = "Array+SwiftLint.swift"; sourceTree = "<group>"; };
		3B63D46C1E1F05160057BE35 /* LineLengthConfigurationTests.swift */ = {isa = PBXFileReference; fileEncoding = 4; lastKnownFileType = sourcecode.swift; path = LineLengthConfigurationTests.swift; sourceTree = "<group>"; };
		3B63D46E1E1F09DF0057BE35 /* LineLengthRuleTests.swift */ = {isa = PBXFileReference; fileEncoding = 4; lastKnownFileType = sourcecode.swift; path = LineLengthRuleTests.swift; sourceTree = "<group>"; };
		3B828E521C546468000D180E /* RuleConfiguration.swift */ = {isa = PBXFileReference; fileEncoding = 4; lastKnownFileType = sourcecode.swift; path = RuleConfiguration.swift; sourceTree = "<group>"; };
		3BA79C9A1C4767910057E705 /* NSRange+SwiftLint.swift */ = {isa = PBXFileReference; fileEncoding = 4; lastKnownFileType = sourcecode.swift; path = "NSRange+SwiftLint.swift"; sourceTree = "<group>"; };
		3BB47D821C514E8100AE6A10 /* RegexConfiguration.swift */ = {isa = PBXFileReference; fileEncoding = 4; lastKnownFileType = sourcecode.swift; path = RegexConfiguration.swift; sourceTree = "<group>"; };
		3BB47D841C51D80000AE6A10 /* NSRegularExpression+SwiftLint.swift */ = {isa = PBXFileReference; fileEncoding = 4; lastKnownFileType = sourcecode.swift; path = "NSRegularExpression+SwiftLint.swift"; sourceTree = "<group>"; };
		3BB47D861C51DE6E00AE6A10 /* CustomRulesTests.swift */ = {isa = PBXFileReference; fileEncoding = 4; lastKnownFileType = sourcecode.swift; path = CustomRulesTests.swift; sourceTree = "<group>"; };
		3BBF2F9C1C640A0F006CD775 /* SwiftyTextTable.framework */ = {isa = PBXFileReference; lastKnownFileType = wrapper.framework; path = SwiftyTextTable.framework; sourceTree = BUILT_PRODUCTS_DIR; };
		3BCC04CC1C4F5694006073C3 /* ConfigurationError.swift */ = {isa = PBXFileReference; fileEncoding = 4; lastKnownFileType = sourcecode.swift; path = ConfigurationError.swift; sourceTree = "<group>"; };
		3BCC04CF1C4F56D3006073C3 /* SeverityLevelsConfiguration.swift */ = {isa = PBXFileReference; fileEncoding = 4; lastKnownFileType = sourcecode.swift; path = SeverityLevelsConfiguration.swift; sourceTree = "<group>"; };
		3BCC04D01C4F56D3006073C3 /* NameConfiguration.swift */ = {isa = PBXFileReference; fileEncoding = 4; lastKnownFileType = sourcecode.swift; path = NameConfiguration.swift; sourceTree = "<group>"; };
		3BCC04D31C502BAB006073C3 /* RuleConfigurationTests.swift */ = {isa = PBXFileReference; fileEncoding = 4; lastKnownFileType = sourcecode.swift; path = RuleConfigurationTests.swift; sourceTree = "<group>"; };
		3BD9CD3C1C37175B009A5D25 /* YamlParser.swift */ = {isa = PBXFileReference; fileEncoding = 4; lastKnownFileType = sourcecode.swift; path = YamlParser.swift; sourceTree = "<group>"; };
		3BDB224A1C345B4900473680 /* ProjectMock */ = {isa = PBXFileReference; lastKnownFileType = folder; path = ProjectMock; sourceTree = "<group>"; };
		47ACC8971E7DC74E0088EEB2 /* ImplicitlyUnwrappedOptionalConfiguration.swift */ = {isa = PBXFileReference; fileEncoding = 4; lastKnownFileType = sourcecode.swift; path = ImplicitlyUnwrappedOptionalConfiguration.swift; sourceTree = "<group>"; };
		47ACC8991E7DCCAD0088EEB2 /* ImplicitlyUnwrappedOptionalConfigurationTests.swift */ = {isa = PBXFileReference; fileEncoding = 4; lastKnownFileType = sourcecode.swift; path = ImplicitlyUnwrappedOptionalConfigurationTests.swift; sourceTree = "<group>"; };
		47ACC89B1E7DCFA00088EEB2 /* ImplicitlyUnwrappedOptionalRuleTests.swift */ = {isa = PBXFileReference; fileEncoding = 4; lastKnownFileType = sourcecode.swift; path = ImplicitlyUnwrappedOptionalRuleTests.swift; sourceTree = "<group>"; };
		47FF3BDF1E7C745100187E6D /* ImplicitlyUnwrappedOptionalRule.swift */ = {isa = PBXFileReference; fileEncoding = 4; lastKnownFileType = sourcecode.swift; path = ImplicitlyUnwrappedOptionalRule.swift; sourceTree = "<group>"; };
		4A9A3A391DC1D75F00DF5183 /* HTMLReporter.swift */ = {isa = PBXFileReference; fileEncoding = 4; lastKnownFileType = sourcecode.swift; path = HTMLReporter.swift; sourceTree = "<group>"; };
		4DB7815C1CAD690100BC4723 /* LegacyCGGeometryFunctionsRule.swift */ = {isa = PBXFileReference; fileEncoding = 4; lastKnownFileType = sourcecode.swift; path = LegacyCGGeometryFunctionsRule.swift; sourceTree = "<group>"; };
		4DCB8E7D1CBE43640070FCF0 /* RegexHelpers.swift */ = {isa = PBXFileReference; fileEncoding = 4; lastKnownFileType = sourcecode.swift; path = RegexHelpers.swift; sourceTree = "<group>"; };
		5499CA961A2394B700783309 /* Components.plist */ = {isa = PBXFileReference; lastKnownFileType = text.plist.xml; path = Components.plist; sourceTree = "<group>"; };
		5499CA971A2394B700783309 /* Info.plist */ = {isa = PBXFileReference; lastKnownFileType = text.plist.xml; path = Info.plist; sourceTree = "<group>"; };
		57ED82791CF65183002B3513 /* JUnitReporter.swift */ = {isa = PBXFileReference; fileEncoding = 4; lastKnownFileType = sourcecode.swift; path = JUnitReporter.swift; sourceTree = "<group>"; };
		65454F451B14D73800319A6C /* ControlStatementRule.swift */ = {isa = PBXFileReference; fileEncoding = 4; lastKnownFileType = sourcecode.swift; path = ControlStatementRule.swift; sourceTree = "<group>"; };
		67932E2C1E54AF4B00CB0629 /* CyclomaticComplexityConfigurationTests.swift */ = {isa = PBXFileReference; fileEncoding = 4; lastKnownFileType = sourcecode.swift; path = CyclomaticComplexityConfigurationTests.swift; sourceTree = "<group>"; };
		67EB4DF81E4CC101004E9ACD /* CyclomaticComplexityConfiguration.swift */ = {isa = PBXFileReference; fileEncoding = 4; lastKnownFileType = sourcecode.swift; path = CyclomaticComplexityConfiguration.swift; sourceTree = "<group>"; };
		67EB4DFB1E4CD7F5004E9ACD /* CyclomaticComplexityRuleTests.swift */ = {isa = PBXFileReference; fileEncoding = 4; lastKnownFileType = sourcecode.swift; path = CyclomaticComplexityRuleTests.swift; sourceTree = "<group>"; };
		692B1EB11BD7E00F00EAABFF /* OpeningBraceRule.swift */ = {isa = PBXFileReference; fileEncoding = 4; lastKnownFileType = sourcecode.swift; path = OpeningBraceRule.swift; sourceTree = "<group>"; };
		692B60AB1BD8F2E700C7AA22 /* StatementPositionRule.swift */ = {isa = PBXFileReference; fileEncoding = 4; lastKnownFileType = sourcecode.swift; path = StatementPositionRule.swift; sourceTree = "<group>"; };
		695BE9CE1BDFD92B0071E985 /* CommaRule.swift */ = {isa = PBXFileReference; fileEncoding = 4; lastKnownFileType = sourcecode.swift; path = CommaRule.swift; sourceTree = "<group>"; };
		6C7045431C6ADA450003F15A /* SourceKitCrashTests.swift */ = {isa = PBXFileReference; fileEncoding = 4; lastKnownFileType = sourcecode.swift; path = SourceKitCrashTests.swift; sourceTree = "<group>"; };
		6CB514E81C760C6900FA02C4 /* Structure+SwiftLint.swift */ = {isa = PBXFileReference; fileEncoding = 4; lastKnownFileType = sourcecode.swift; path = "Structure+SwiftLint.swift"; sourceTree = "<group>"; };
		6CC4259A1C77046200AEA885 /* SyntaxMap+SwiftLint.swift */ = {isa = PBXFileReference; fileEncoding = 4; lastKnownFileType = sourcecode.swift; path = "SyntaxMap+SwiftLint.swift"; sourceTree = "<group>"; };
		725094881D0855760039B353 /* StatementPositionConfiguration.swift */ = {isa = PBXFileReference; fileEncoding = 4; lastKnownFileType = sourcecode.swift; path = StatementPositionConfiguration.swift; sourceTree = "<group>"; };
		78F032441D7C877800BE709A /* OverriddenSuperCallRule.swift */ = {isa = PBXFileReference; fileEncoding = 4; lastKnownFileType = sourcecode.swift; path = OverriddenSuperCallRule.swift; sourceTree = "<group>"; };
		78F032471D7D614300BE709A /* OverridenSuperCallConfiguration.swift */ = {isa = PBXFileReference; fileEncoding = 4; lastKnownFileType = sourcecode.swift; path = OverridenSuperCallConfiguration.swift; sourceTree = "<group>"; };
		7C0C2E791D2866CB0076435A /* ExplicitInitRule.swift */ = {isa = PBXFileReference; fileEncoding = 4; lastKnownFileType = sourcecode.swift; path = ExplicitInitRule.swift; sourceTree = "<group>"; };
		83894F211B0C928A006214E1 /* RulesCommand.swift */ = {isa = PBXFileReference; fileEncoding = 4; lastKnownFileType = sourcecode.swift; path = RulesCommand.swift; sourceTree = "<group>"; };
		83D71E261B131EB5000395DE /* RuleDescription.swift */ = {isa = PBXFileReference; fileEncoding = 4; lastKnownFileType = sourcecode.swift; path = RuleDescription.swift; sourceTree = "<group>"; };
		856651A61D6B395F005E6B29 /* MarkRule.swift */ = {isa = PBXFileReference; fileEncoding = 4; lastKnownFileType = sourcecode.swift; path = MarkRule.swift; sourceTree = "<group>"; };
		92CCB2D61E1EEFA300C8E5A3 /* UnusedOptionalBindingRule.swift */ = {isa = PBXFileReference; fileEncoding = 4; lastKnownFileType = sourcecode.swift; path = UnusedOptionalBindingRule.swift; sourceTree = "<group>"; };
		93E0C3CD1D67BD7F007FA25D /* ConditionalReturnsOnNewline.swift */ = {isa = PBXFileReference; fileEncoding = 4; lastKnownFileType = sourcecode.swift; path = ConditionalReturnsOnNewline.swift; sourceTree = "<group>"; };
		B2902A0B1D66815600BFCCF7 /* PrivateUnitTestRule.swift */ = {isa = PBXFileReference; fileEncoding = 4; lastKnownFileType = sourcecode.swift; path = PrivateUnitTestRule.swift; sourceTree = "<group>"; };
		B2902A0D1D6681F700BFCCF7 /* PrivateUnitTestConfiguration.swift */ = {isa = PBXFileReference; fileEncoding = 4; lastKnownFileType = sourcecode.swift; path = PrivateUnitTestConfiguration.swift; sourceTree = "<group>"; };
		B3935001033261E5A70CE101 /* CannedEmojiReporterOutput.txt */ = {isa = PBXFileReference; fileEncoding = 4; lastKnownFileType = text; path = CannedEmojiReporterOutput.txt; sourceTree = "<group>"; };
		B39350463894A3FC1338E0AF /* CannedJSONReporterOutput.json */ = {isa = PBXFileReference; fileEncoding = 4; lastKnownFileType = text.json; path = CannedJSONReporterOutput.json; sourceTree = "<group>"; };
		B3935250C8E0DBACFB27E021 /* CannedHTMLReporterOutput.html */ = {isa = PBXFileReference; fileEncoding = 4; lastKnownFileType = text.html; path = CannedHTMLReporterOutput.html; sourceTree = "<group>"; };
		B39352E4EA2A06BE66BD661A /* CannedXcodeReporterOutput.txt */ = {isa = PBXFileReference; fileEncoding = 4; lastKnownFileType = text; path = CannedXcodeReporterOutput.txt; sourceTree = "<group>"; };
		B39353F28BCCA39247B316BD /* String+XML.swift */ = {isa = PBXFileReference; fileEncoding = 4; lastKnownFileType = sourcecode.swift; path = "String+XML.swift"; sourceTree = "<group>"; };
		B39356DE1F73BDA1CA21C504 /* CannedCheckstyleReporterOutput.xml */ = {isa = PBXFileReference; fileEncoding = 4; lastKnownFileType = text.xml; path = CannedCheckstyleReporterOutput.xml; sourceTree = "<group>"; };
		B3935939C8366514D2694722 /* CannedCSVReporterOutput.csv */ = {isa = PBXFileReference; lastKnownFileType = file.csv; path = CannedCSVReporterOutput.csv; sourceTree = "<group>"; };
		B39359A325FE84B7EDD1C455 /* CannedJunitReporterOutput.xml */ = {isa = PBXFileReference; fileEncoding = 4; lastKnownFileType = text.xml; path = CannedJunitReporterOutput.xml; sourceTree = "<group>"; };
		B58AEED51C492C7B00E901FD /* ForceUnwrappingRule.swift */ = {isa = PBXFileReference; fileEncoding = 4; lastKnownFileType = sourcecode.swift; path = ForceUnwrappingRule.swift; sourceTree = "<group>"; };
		BF48D2D61CBCCA5F0080BDAE /* TrailingWhitespaceConfiguration.swift */ = {isa = PBXFileReference; fileEncoding = 4; lastKnownFileType = sourcecode.swift; path = TrailingWhitespaceConfiguration.swift; sourceTree = "<group>"; };
		C328A2F51E67595500A9E4D7 /* ExplicitTypeInterfaceRule.swift */ = {isa = PBXFileReference; fileEncoding = 4; lastKnownFileType = sourcecode.swift; path = ExplicitTypeInterfaceRule.swift; sourceTree = "<group>"; };
		C3DE5DAA1E7DF99B00761483 /* FatalErrorMessageRule.swift */ = {isa = PBXFileReference; fileEncoding = 4; lastKnownFileType = sourcecode.swift; path = FatalErrorMessageRule.swift; sourceTree = "<group>"; };
		C9802F2E1E0C8AEE008AB27F /* TrailingCommaRuleTests.swift */ = {isa = PBXFileReference; fileEncoding = 4; lastKnownFileType = sourcecode.swift; path = TrailingCommaRuleTests.swift; sourceTree = "<group>"; };
		D0D1211B19E87861005E4BAA /* main.swift */ = {isa = PBXFileReference; lastKnownFileType = sourcecode.swift; path = main.swift; sourceTree = "<group>"; usesTabs = 0; };
		D0D1212419E878CC005E4BAA /* Common.xcconfig */ = {isa = PBXFileReference; lastKnownFileType = text.xcconfig; path = Common.xcconfig; sourceTree = "<group>"; };
		D0D1212619E878CC005E4BAA /* Debug.xcconfig */ = {isa = PBXFileReference; lastKnownFileType = text.xcconfig; path = Debug.xcconfig; sourceTree = "<group>"; };
		D0D1212719E878CC005E4BAA /* Profile.xcconfig */ = {isa = PBXFileReference; lastKnownFileType = text.xcconfig; path = Profile.xcconfig; sourceTree = "<group>"; };
		D0D1212819E878CC005E4BAA /* Release.xcconfig */ = {isa = PBXFileReference; lastKnownFileType = text.xcconfig; path = Release.xcconfig; sourceTree = "<group>"; };
		D0D1212919E878CC005E4BAA /* Test.xcconfig */ = {isa = PBXFileReference; lastKnownFileType = text.xcconfig; path = Test.xcconfig; sourceTree = "<group>"; };
		D0D1212B19E878CC005E4BAA /* Application.xcconfig */ = {isa = PBXFileReference; lastKnownFileType = text.xcconfig; path = Application.xcconfig; sourceTree = "<group>"; };
		D0D1212C19E878CC005E4BAA /* Framework.xcconfig */ = {isa = PBXFileReference; lastKnownFileType = text.xcconfig; path = Framework.xcconfig; sourceTree = "<group>"; };
		D0D1212D19E878CC005E4BAA /* StaticLibrary.xcconfig */ = {isa = PBXFileReference; lastKnownFileType = text.xcconfig; path = StaticLibrary.xcconfig; sourceTree = "<group>"; };
		D0D1212F19E878CC005E4BAA /* iOS-Application.xcconfig */ = {isa = PBXFileReference; lastKnownFileType = text.xcconfig; path = "iOS-Application.xcconfig"; sourceTree = "<group>"; };
		D0D1213019E878CC005E4BAA /* iOS-Base.xcconfig */ = {isa = PBXFileReference; lastKnownFileType = text.xcconfig; path = "iOS-Base.xcconfig"; sourceTree = "<group>"; };
		D0D1213119E878CC005E4BAA /* iOS-Framework.xcconfig */ = {isa = PBXFileReference; lastKnownFileType = text.xcconfig; path = "iOS-Framework.xcconfig"; sourceTree = "<group>"; };
		D0D1213219E878CC005E4BAA /* iOS-StaticLibrary.xcconfig */ = {isa = PBXFileReference; lastKnownFileType = text.xcconfig; path = "iOS-StaticLibrary.xcconfig"; sourceTree = "<group>"; };
		D0D1213419E878CC005E4BAA /* Mac-Application.xcconfig */ = {isa = PBXFileReference; lastKnownFileType = text.xcconfig; path = "Mac-Application.xcconfig"; sourceTree = "<group>"; };
		D0D1213519E878CC005E4BAA /* Mac-Base.xcconfig */ = {isa = PBXFileReference; lastKnownFileType = text.xcconfig; path = "Mac-Base.xcconfig"; sourceTree = "<group>"; };
		D0D1213619E878CC005E4BAA /* Mac-DynamicLibrary.xcconfig */ = {isa = PBXFileReference; lastKnownFileType = text.xcconfig; path = "Mac-DynamicLibrary.xcconfig"; sourceTree = "<group>"; };
		D0D1213719E878CC005E4BAA /* Mac-Framework.xcconfig */ = {isa = PBXFileReference; lastKnownFileType = text.xcconfig; path = "Mac-Framework.xcconfig"; sourceTree = "<group>"; };
		D0D1213819E878CC005E4BAA /* Mac-StaticLibrary.xcconfig */ = {isa = PBXFileReference; lastKnownFileType = text.xcconfig; path = "Mac-StaticLibrary.xcconfig"; sourceTree = "<group>"; };
		D0D1213919E878CC005E4BAA /* README.md */ = {isa = PBXFileReference; lastKnownFileType = net.daringfireball.markdown; path = README.md; sourceTree = "<group>"; };
		D0D1216D19E87B05005E4BAA /* SwiftLintFramework.framework */ = {isa = PBXFileReference; explicitFileType = wrapper.framework; includeInIndex = 0; path = SwiftLintFramework.framework; sourceTree = BUILT_PRODUCTS_DIR; };
		D0D1217019E87B05005E4BAA /* Info.plist */ = {isa = PBXFileReference; lastKnownFileType = text.plist.xml; path = Info.plist; sourceTree = "<group>"; };
		D0D1217719E87B05005E4BAA /* SwiftLintFrameworkTests.xctest */ = {isa = PBXFileReference; explicitFileType = wrapper.cfbundle; includeInIndex = 0; path = SwiftLintFrameworkTests.xctest; sourceTree = BUILT_PRODUCTS_DIR; };
		D0D1217D19E87B05005E4BAA /* Info.plist */ = {isa = PBXFileReference; lastKnownFileType = text.plist.xml; path = Info.plist; sourceTree = "<group>"; };
		D0E7B63219E9C64500EDBA4D /* swiftlint.app */ = {isa = PBXFileReference; explicitFileType = wrapper.application; includeInIndex = 0; path = swiftlint.app; sourceTree = BUILT_PRODUCTS_DIR; };
		D286EC001E02DA190003CF72 /* SortedImportsRule.swift */ = {isa = PBXFileReference; fileEncoding = 4; lastKnownFileType = sourcecode.swift; path = SortedImportsRule.swift; sourceTree = "<group>"; };
		D40AD0891E032F9700F48C30 /* UnusedClosureParameterRule.swift */ = {isa = PBXFileReference; fileEncoding = 4; lastKnownFileType = sourcecode.swift; path = UnusedClosureParameterRule.swift; sourceTree = "<group>"; };
		D40F83871DE9179200524C62 /* TrailingCommaConfiguration.swift */ = {isa = PBXFileReference; fileEncoding = 4; lastKnownFileType = sourcecode.swift; path = TrailingCommaConfiguration.swift; sourceTree = "<group>"; };
		D4130D961E16183F00242361 /* IdentifierNameRuleExamples.swift */ = {isa = PBXFileReference; fileEncoding = 4; lastKnownFileType = sourcecode.swift; path = IdentifierNameRuleExamples.swift; sourceTree = "<group>"; };
		D4130D981E16CC1300242361 /* TypeNameRuleExamples.swift */ = {isa = PBXFileReference; fileEncoding = 4; lastKnownFileType = sourcecode.swift; path = TypeNameRuleExamples.swift; sourceTree = "<group>"; };
		D41E7E0A1DF9DABB0065259A /* RedundantStringEnumValueRule.swift */ = {isa = PBXFileReference; fileEncoding = 4; lastKnownFileType = sourcecode.swift; path = RedundantStringEnumValueRule.swift; sourceTree = "<group>"; };
		D42D2B371E09CC0D00CD7A2E /* FirstWhereRule.swift */ = {isa = PBXFileReference; fileEncoding = 4; lastKnownFileType = sourcecode.swift; path = FirstWhereRule.swift; sourceTree = "<group>"; };
		D4348EE91C46122C007707FB /* FunctionBodyLengthRuleTests.swift */ = {isa = PBXFileReference; fileEncoding = 4; lastKnownFileType = sourcecode.swift; path = FunctionBodyLengthRuleTests.swift; sourceTree = "<group>"; };
		D43B04631E0620AB004016AF /* UnusedEnumeratedRule.swift */ = {isa = PBXFileReference; fileEncoding = 4; lastKnownFileType = sourcecode.swift; path = UnusedEnumeratedRule.swift; sourceTree = "<group>"; };
		D43B04651E071ED3004016AF /* ColonRuleTests.swift */ = {isa = PBXFileReference; fileEncoding = 4; lastKnownFileType = sourcecode.swift; path = ColonRuleTests.swift; sourceTree = "<group>"; };
		D43B04671E07228D004016AF /* ColonConfiguration.swift */ = {isa = PBXFileReference; fileEncoding = 4; lastKnownFileType = sourcecode.swift; path = ColonConfiguration.swift; sourceTree = "<group>"; };
		D43B046A1E075905004016AF /* ClosureEndIndentationRule.swift */ = {isa = PBXFileReference; fileEncoding = 4; lastKnownFileType = sourcecode.swift; path = ClosureEndIndentationRule.swift; sourceTree = "<group>"; };
		D43DB1071DC573DA00281215 /* ImplicitGetterRule.swift */ = {isa = PBXFileReference; fileEncoding = 4; lastKnownFileType = sourcecode.swift; path = ImplicitGetterRule.swift; sourceTree = "<group>"; };
		D442541E1DB87C3D00492EA4 /* ValidIBInspectableRule.swift */ = {isa = PBXFileReference; fileEncoding = 4; lastKnownFileType = sourcecode.swift; path = ValidIBInspectableRule.swift; sourceTree = "<group>"; };
		D44254251DB9C12300492EA4 /* SyntacticSugarRule.swift */ = {isa = PBXFileReference; fileEncoding = 4; lastKnownFileType = sourcecode.swift; path = SyntacticSugarRule.swift; sourceTree = "<group>"; };
		D44AD2741C0AA3730048F7B0 /* LegacyConstructorRule.swift */ = {isa = PBXFileReference; fileEncoding = 4; lastKnownFileType = sourcecode.swift; path = LegacyConstructorRule.swift; sourceTree = "<group>"; };
		D462021E1E15F52D0027AAD1 /* NumberSeparatorRuleExamples.swift */ = {isa = PBXFileReference; fileEncoding = 4; lastKnownFileType = sourcecode.swift; path = NumberSeparatorRuleExamples.swift; sourceTree = "<group>"; };
		D46202201E16002A0027AAD1 /* Swift2RulesTests.swift */ = {isa = PBXFileReference; fileEncoding = 4; lastKnownFileType = sourcecode.swift; path = Swift2RulesTests.swift; sourceTree = "<group>"; };
		D46252531DF63FB200BE2CA1 /* NumberSeparatorRule.swift */ = {isa = PBXFileReference; fileEncoding = 4; lastKnownFileType = sourcecode.swift; path = NumberSeparatorRule.swift; sourceTree = "<group>"; };
		D46E041C1DE3712C00728374 /* TrailingCommaRule.swift */ = {isa = PBXFileReference; fileEncoding = 4; lastKnownFileType = sourcecode.swift; path = TrailingCommaRule.swift; sourceTree = "<group>"; };
		D47079A61DFCEB2D00027086 /* EmptyParenthesesWithTrailingClosureRule.swift */ = {isa = PBXFileReference; fileEncoding = 4; lastKnownFileType = sourcecode.swift; path = EmptyParenthesesWithTrailingClosureRule.swift; sourceTree = "<group>"; };
		D47079A81DFDBED000027086 /* ClosureParameterPositionRule.swift */ = {isa = PBXFileReference; fileEncoding = 4; lastKnownFileType = sourcecode.swift; path = ClosureParameterPositionRule.swift; sourceTree = "<group>"; };
		D47079AA1DFDCF7A00027086 /* SwiftExpressionKind.swift */ = {isa = PBXFileReference; fileEncoding = 4; lastKnownFileType = sourcecode.swift; path = SwiftExpressionKind.swift; sourceTree = "<group>"; };
		D47079AC1DFE2FA700027086 /* EmptyParametersRule.swift */ = {isa = PBXFileReference; fileEncoding = 4; lastKnownFileType = sourcecode.swift; path = EmptyParametersRule.swift; sourceTree = "<group>"; };
		D47079AE1DFE520000027086 /* VoidReturnRule.swift */ = {isa = PBXFileReference; fileEncoding = 4; lastKnownFileType = sourcecode.swift; path = VoidReturnRule.swift; sourceTree = "<group>"; };
		D47A510D1DB29EEB00A4CC21 /* SwitchCaseOnNewlineRule.swift */ = {isa = PBXFileReference; fileEncoding = 4; lastKnownFileType = sourcecode.swift; path = SwitchCaseOnNewlineRule.swift; sourceTree = "<group>"; };
		D47A510F1DB2DD4800A4CC21 /* AttributesRule.swift */ = {isa = PBXFileReference; fileEncoding = 4; lastKnownFileType = sourcecode.swift; path = AttributesRule.swift; sourceTree = "<group>"; };
		D48AE2CB1DFB58C5001C6A4A /* AttributesRulesExamples.swift */ = {isa = PBXFileReference; fileEncoding = 4; lastKnownFileType = sourcecode.swift; path = AttributesRulesExamples.swift; sourceTree = "<group>"; };
		D4998DE61DF191380006E05D /* AttributesRuleTests.swift */ = {isa = PBXFileReference; fileEncoding = 4; lastKnownFileType = sourcecode.swift; path = AttributesRuleTests.swift; sourceTree = "<group>"; };
		D4998DE81DF194F20006E05D /* FileHeaderRuleTests.swift */ = {isa = PBXFileReference; fileEncoding = 4; lastKnownFileType = sourcecode.swift; path = FileHeaderRuleTests.swift; sourceTree = "<group>"; };
		D4A893341E15824100BF954D /* SwiftVersion.swift */ = {isa = PBXFileReference; fileEncoding = 4; lastKnownFileType = sourcecode.swift; path = SwiftVersion.swift; sourceTree = "<group>"; };
		D4B0226E1E0C75F9007E5297 /* VerticalParameterAlignmentRule.swift */ = {isa = PBXFileReference; fileEncoding = 4; lastKnownFileType = sourcecode.swift; path = VerticalParameterAlignmentRule.swift; sourceTree = "<group>"; };
		D4B0228D1E0CC608007E5297 /* ClassDelegateProtocolRule.swift */ = {isa = PBXFileReference; fileEncoding = 4; lastKnownFileType = sourcecode.swift; path = ClassDelegateProtocolRule.swift; sourceTree = "<group>"; };
		D4B022951E0EF80C007E5297 /* RedundantOptionalInitializationRule.swift */ = {isa = PBXFileReference; fileEncoding = 4; lastKnownFileType = sourcecode.swift; path = RedundantOptionalInitializationRule.swift; sourceTree = "<group>"; };
		D4B022971E102EE8007E5297 /* ObjectLiteralRule.swift */ = {isa = PBXFileReference; fileEncoding = 4; lastKnownFileType = sourcecode.swift; path = ObjectLiteralRule.swift; sourceTree = "<group>"; };
		D4B022A31E105636007E5297 /* GenericTypeNameRule.swift */ = {isa = PBXFileReference; fileEncoding = 4; lastKnownFileType = sourcecode.swift; path = GenericTypeNameRule.swift; sourceTree = "<group>"; };
		D4B022AF1E109816007E5297 /* CharacterSet+LinuxHack.swift */ = {isa = PBXFileReference; fileEncoding = 4; lastKnownFileType = sourcecode.swift; path = "CharacterSet+LinuxHack.swift"; sourceTree = "<group>"; };
		D4B022B11E10B613007E5297 /* RedundantVoidReturnRule.swift */ = {isa = PBXFileReference; fileEncoding = 4; lastKnownFileType = sourcecode.swift; path = RedundantVoidReturnRule.swift; sourceTree = "<group>"; };
		D4C0E46E1E3D973600C560F2 /* ForWhereRule.swift */ = {isa = PBXFileReference; fileEncoding = 4; lastKnownFileType = sourcecode.swift; path = ForWhereRule.swift; sourceTree = "<group>"; };
		D4C27BFD1E12D53F00DF713E /* Version.swift */ = {isa = PBXFileReference; fileEncoding = 4; lastKnownFileType = sourcecode.swift; path = Version.swift; sourceTree = "<group>"; };
		D4C27BFF1E12DFF500DF713E /* LinterCacheTests.swift */ = {isa = PBXFileReference; fileEncoding = 4; lastKnownFileType = sourcecode.swift; path = LinterCacheTests.swift; sourceTree = "<group>"; };
		D4C4A34A1DEA4FD700E0E04C /* AttributesConfiguration.swift */ = {isa = PBXFileReference; fileEncoding = 4; lastKnownFileType = sourcecode.swift; path = AttributesConfiguration.swift; sourceTree = "<group>"; };
		D4C4A34D1DEA877200E0E04C /* FileHeaderRule.swift */ = {isa = PBXFileReference; fileEncoding = 4; lastKnownFileType = sourcecode.swift; path = FileHeaderRule.swift; sourceTree = "<group>"; };
		D4C4A3511DEFBBB700E0E04C /* FileHeaderConfiguration.swift */ = {isa = PBXFileReference; fileEncoding = 4; lastKnownFileType = sourcecode.swift; path = FileHeaderConfiguration.swift; sourceTree = "<group>"; };
		D4C889701E385B7B00BAE88D /* RedundantDiscardableLetRule.swift */ = {isa = PBXFileReference; fileEncoding = 4; lastKnownFileType = sourcecode.swift; path = RedundantDiscardableLetRule.swift; sourceTree = "<group>"; };
		D4CA758E1E2DEEA500A40E8A /* NumberSeparatorRuleTests.swift */ = {isa = PBXFileReference; fileEncoding = 4; lastKnownFileType = sourcecode.swift; path = NumberSeparatorRuleTests.swift; sourceTree = "<group>"; };
		D4D5A5FE1E1F3A1C00D15E0C /* ShorthandOperatorRule.swift */ = {isa = PBXFileReference; fileEncoding = 4; lastKnownFileType = sourcecode.swift; path = ShorthandOperatorRule.swift; sourceTree = "<group>"; };
		D4DA1DF31E17511D0037413D /* CompilerProtocolInitRule.swift */ = {isa = PBXFileReference; fileEncoding = 4; lastKnownFileType = sourcecode.swift; path = CompilerProtocolInitRule.swift; sourceTree = "<group>"; };
		D4DA1DF71E175E8A0037413D /* LinterCache+CommandLine.swift */ = {isa = PBXFileReference; fileEncoding = 4; lastKnownFileType = sourcecode.swift; path = "LinterCache+CommandLine.swift"; sourceTree = "<group>"; };
		D4DA1DF91E18D6200037413D /* LargeTupleRule.swift */ = {isa = PBXFileReference; fileEncoding = 4; lastKnownFileType = sourcecode.swift; path = LargeTupleRule.swift; sourceTree = "<group>"; };
		D4DA1DFD1E1A10DB0037413D /* NumberSeparatorConfiguration.swift */ = {isa = PBXFileReference; fileEncoding = 4; lastKnownFileType = sourcecode.swift; path = NumberSeparatorConfiguration.swift; sourceTree = "<group>"; };
		D4DABFD21E29B4A5009617B6 /* DiscardedNotificationCenterObserverRule.swift */ = {isa = PBXFileReference; fileEncoding = 4; lastKnownFileType = sourcecode.swift; path = DiscardedNotificationCenterObserverRule.swift; sourceTree = "<group>"; };
		D4DABFD61E2C23B1009617B6 /* NotificationCenterDetachmentRule.swift */ = {isa = PBXFileReference; fileEncoding = 4; lastKnownFileType = sourcecode.swift; path = NotificationCenterDetachmentRule.swift; sourceTree = "<group>"; };
		D4DABFD81E2C59BC009617B6 /* NotificationCenterDetachmentRuleExamples.swift */ = {isa = PBXFileReference; fileEncoding = 4; lastKnownFileType = sourcecode.swift; path = NotificationCenterDetachmentRuleExamples.swift; sourceTree = "<group>"; };
		D4DAE8BB1DE14E8F00B0AE7A /* NimbleOperatorRule.swift */ = {isa = PBXFileReference; fileEncoding = 4; lastKnownFileType = sourcecode.swift; path = NimbleOperatorRule.swift; sourceTree = "<group>"; };
		D4DB92241E628898005DE9C1 /* TodoRuleTests.swift */ = {isa = PBXFileReference; fileEncoding = 4; lastKnownFileType = sourcecode.swift; path = TodoRuleTests.swift; sourceTree = "<group>"; };
		D4FBADCF1E00DA0400669C73 /* OperatorUsageWhitespaceRule.swift */ = {isa = PBXFileReference; fileEncoding = 4; lastKnownFileType = sourcecode.swift; path = OperatorUsageWhitespaceRule.swift; sourceTree = "<group>"; };
		D4FD58B11E12A0200019503C /* LinterCache.swift */ = {isa = PBXFileReference; fileEncoding = 4; lastKnownFileType = sourcecode.swift; path = LinterCache.swift; sourceTree = "<group>"; };
		D93DA3CF1E699E4E00809827 /* NestingConfiguration.swift */ = {isa = PBXFileReference; fileEncoding = 4; lastKnownFileType = sourcecode.swift; path = NestingConfiguration.swift; sourceTree = "<group>"; };
		DAD3BE491D6ECD9500660239 /* PrivateOutletRuleConfiguration.swift */ = {isa = PBXFileReference; fileEncoding = 4; lastKnownFileType = sourcecode.swift; path = PrivateOutletRuleConfiguration.swift; sourceTree = "<group>"; };
		E315B83B1DFA4BC500621B44 /* DynamicInlineRule.swift */ = {isa = PBXFileReference; fileEncoding = 4; lastKnownFileType = sourcecode.swift; path = DynamicInlineRule.swift; sourceTree = "<group>"; };
		E57B23C01B1D8BF000DEA512 /* ReturnArrowWhitespaceRule.swift */ = {isa = PBXFileReference; fileEncoding = 4; lastKnownFileType = sourcecode.swift; path = ReturnArrowWhitespaceRule.swift; sourceTree = "<group>"; };
		E5A167C81B25A0B000CF2D03 /* OperatorFunctionWhitespaceRule.swift */ = {isa = PBXFileReference; fileEncoding = 4; lastKnownFileType = sourcecode.swift; path = OperatorFunctionWhitespaceRule.swift; sourceTree = "<group>"; };
		E802ECFF1C56A56000A35AE1 /* Benchmark.swift */ = {isa = PBXFileReference; fileEncoding = 4; lastKnownFileType = sourcecode.swift; path = Benchmark.swift; sourceTree = "<group>"; };
		E809EDA01B8A71DF00399043 /* Configuration.swift */ = {isa = PBXFileReference; fileEncoding = 4; lastKnownFileType = sourcecode.swift; path = Configuration.swift; sourceTree = "<group>"; };
		E809EDA21B8A73FB00399043 /* ConfigurationTests.swift */ = {isa = PBXFileReference; fileEncoding = 4; lastKnownFileType = sourcecode.swift; path = ConfigurationTests.swift; sourceTree = "<group>"; };
		E80E018C1B92C0F60078EB70 /* Command.swift */ = {isa = PBXFileReference; fileEncoding = 4; lastKnownFileType = sourcecode.swift; path = Command.swift; sourceTree = "<group>"; };
		E80E018E1B92C1350078EB70 /* Region.swift */ = {isa = PBXFileReference; fileEncoding = 4; lastKnownFileType = sourcecode.swift; path = Region.swift; sourceTree = "<group>"; };
		E81224991B04F85B001783D2 /* TestHelpers.swift */ = {isa = PBXFileReference; fileEncoding = 4; lastKnownFileType = sourcecode.swift; path = TestHelpers.swift; sourceTree = "<group>"; };
		E812249B1B04FADC001783D2 /* Linter.swift */ = {isa = PBXFileReference; fileEncoding = 4; lastKnownFileType = sourcecode.swift; path = Linter.swift; sourceTree = "<group>"; };
		E816194B1BFBF35D00946723 /* SwiftDeclarationKind+SwiftLint.swift */ = {isa = PBXFileReference; fileEncoding = 4; lastKnownFileType = sourcecode.swift; path = "SwiftDeclarationKind+SwiftLint.swift"; sourceTree = "<group>"; };
		E816194D1BFBFEAB00946723 /* ForceTryRule.swift */ = {isa = PBXFileReference; fileEncoding = 4; lastKnownFileType = sourcecode.swift; path = ForceTryRule.swift; sourceTree = "<group>"; };
		E81619521BFC162C00946723 /* QueuedPrint.swift */ = {isa = PBXFileReference; fileEncoding = 4; lastKnownFileType = sourcecode.swift; path = QueuedPrint.swift; sourceTree = "<group>"; };
		E81CDE701C00FEAA00B430F6 /* ValidDocsRule.swift */ = {isa = PBXFileReference; fileEncoding = 4; lastKnownFileType = sourcecode.swift; path = ValidDocsRule.swift; sourceTree = "<group>"; };
		E81FB3E31C6D507B00DC988F /* CommonOptions.swift */ = {isa = PBXFileReference; fileEncoding = 4; lastKnownFileType = sourcecode.swift; path = CommonOptions.swift; sourceTree = "<group>"; };
		E832F10A1B17E2F5003F265F /* NSFileManager+SwiftLint.swift */ = {isa = PBXFileReference; fileEncoding = 4; lastKnownFileType = sourcecode.swift; path = "NSFileManager+SwiftLint.swift"; sourceTree = "<group>"; };
		E832F10C1B17E725003F265F /* IntegrationTests.swift */ = {isa = PBXFileReference; fileEncoding = 4; lastKnownFileType = sourcecode.swift; path = IntegrationTests.swift; sourceTree = "<group>"; };
		E83A0B341A5D382B0041A60A /* VersionCommand.swift */ = {isa = PBXFileReference; fileEncoding = 4; lastKnownFileType = sourcecode.swift; path = VersionCommand.swift; sourceTree = "<group>"; };
		E847F0A81BFBBABD00EA9363 /* EmptyCountRule.swift */ = {isa = PBXFileReference; fileEncoding = 4; lastKnownFileType = sourcecode.swift; path = EmptyCountRule.swift; sourceTree = "<group>"; };
		E849FF271BF9481A009AE999 /* MissingDocsRule.swift */ = {isa = PBXFileReference; fileEncoding = 4; lastKnownFileType = sourcecode.swift; path = MissingDocsRule.swift; sourceTree = "<group>"; };
		E84E07461C13F95300F11122 /* AutoCorrectCommand.swift */ = {isa = PBXFileReference; fileEncoding = 4; lastKnownFileType = sourcecode.swift; path = AutoCorrectCommand.swift; sourceTree = "<group>"; };
		E861519A1B0573B900C54AC0 /* LintCommand.swift */ = {isa = PBXFileReference; fileEncoding = 4; lastKnownFileType = sourcecode.swift; path = LintCommand.swift; sourceTree = "<group>"; };
		E86396C11BADAAE5002C9E88 /* Reporter.swift */ = {isa = PBXFileReference; fileEncoding = 4; lastKnownFileType = sourcecode.swift; path = Reporter.swift; sourceTree = "<group>"; };
		E86396C41BADAC15002C9E88 /* XcodeReporter.swift */ = {isa = PBXFileReference; fileEncoding = 4; lastKnownFileType = sourcecode.swift; path = XcodeReporter.swift; sourceTree = "<group>"; };
		E86396C61BADAFE6002C9E88 /* ReporterTests.swift */ = {isa = PBXFileReference; fileEncoding = 4; lastKnownFileType = sourcecode.swift; path = ReporterTests.swift; sourceTree = "<group>"; };
		E86396C81BADB2B9002C9E88 /* JSONReporter.swift */ = {isa = PBXFileReference; fileEncoding = 4; lastKnownFileType = sourcecode.swift; path = JSONReporter.swift; sourceTree = "<group>"; };
		E86396CA1BADB519002C9E88 /* CSVReporter.swift */ = {isa = PBXFileReference; fileEncoding = 4; lastKnownFileType = sourcecode.swift; path = CSVReporter.swift; sourceTree = "<group>"; };
		E868473B1A587C6E0043DC65 /* sourcekitd.framework */ = {isa = PBXFileReference; lastKnownFileType = wrapper.framework; name = sourcekitd.framework; path = Toolchains/XcodeDefault.xctoolchain/usr/lib/sourcekitd.framework; sourceTree = DEVELOPER_DIR; };
		E86E2B2D1E17443B001E823C /* Reporter+CommandLine.swift */ = {isa = PBXFileReference; fileEncoding = 4; lastKnownFileType = sourcecode.swift; path = "Reporter+CommandLine.swift"; sourceTree = "<group>"; };
		E876BFBD1B07828500114ED5 /* SourceKittenFramework.framework */ = {isa = PBXFileReference; lastKnownFileType = wrapper.framework; path = SourceKittenFramework.framework; sourceTree = BUILT_PRODUCTS_DIR; };
		E87E4A041BFB927C00FCFE46 /* TrailingSemicolonRule.swift */ = {isa = PBXFileReference; fileEncoding = 4; lastKnownFileType = sourcecode.swift; path = TrailingSemicolonRule.swift; sourceTree = "<group>"; };
		E87E4A081BFB9CAE00FCFE46 /* SyntaxKind+SwiftLint.swift */ = {isa = PBXFileReference; fileEncoding = 4; lastKnownFileType = sourcecode.swift; path = "SyntaxKind+SwiftLint.swift"; sourceTree = "<group>"; };
		E88DEA6A1B0983FE00A66CB0 /* StyleViolation.swift */ = {isa = PBXFileReference; fileEncoding = 4; lastKnownFileType = sourcecode.swift; path = StyleViolation.swift; sourceTree = "<group>"; };
		E88DEA6E1B09843F00A66CB0 /* Location.swift */ = {isa = PBXFileReference; fileEncoding = 4; lastKnownFileType = sourcecode.swift; path = Location.swift; sourceTree = "<group>"; };
		E88DEA701B09847500A66CB0 /* ViolationSeverity.swift */ = {isa = PBXFileReference; fileEncoding = 4; lastKnownFileType = sourcecode.swift; path = ViolationSeverity.swift; sourceTree = "<group>"; };
		E88DEA721B0984C400A66CB0 /* String+SwiftLint.swift */ = {isa = PBXFileReference; fileEncoding = 4; lastKnownFileType = sourcecode.swift; path = "String+SwiftLint.swift"; sourceTree = "<group>"; };
		E88DEA741B09852000A66CB0 /* File+SwiftLint.swift */ = {isa = PBXFileReference; fileEncoding = 4; lastKnownFileType = sourcecode.swift; path = "File+SwiftLint.swift"; sourceTree = "<group>"; };
		E88DEA761B098D0C00A66CB0 /* Rule.swift */ = {isa = PBXFileReference; fileEncoding = 4; lastKnownFileType = sourcecode.swift; path = Rule.swift; sourceTree = "<group>"; };
		E88DEA781B098D4400A66CB0 /* RuleParameter.swift */ = {isa = PBXFileReference; fileEncoding = 4; lastKnownFileType = sourcecode.swift; path = RuleParameter.swift; sourceTree = "<group>"; };
		E88DEA7B1B098D7D00A66CB0 /* LineLengthRule.swift */ = {isa = PBXFileReference; fileEncoding = 4; lastKnownFileType = sourcecode.swift; path = LineLengthRule.swift; sourceTree = "<group>"; };
		E88DEA7D1B098F2A00A66CB0 /* LeadingWhitespaceRule.swift */ = {isa = PBXFileReference; fileEncoding = 4; lastKnownFileType = sourcecode.swift; path = LeadingWhitespaceRule.swift; sourceTree = "<group>"; };
		E88DEA7F1B09903300A66CB0 /* ForceCastRule.swift */ = {isa = PBXFileReference; fileEncoding = 4; lastKnownFileType = sourcecode.swift; path = ForceCastRule.swift; sourceTree = "<group>"; };
		E88DEA811B0990A700A66CB0 /* TodoRule.swift */ = {isa = PBXFileReference; fileEncoding = 4; lastKnownFileType = sourcecode.swift; path = TodoRule.swift; sourceTree = "<group>"; };
		E88DEA831B0990F500A66CB0 /* ColonRule.swift */ = {isa = PBXFileReference; fileEncoding = 4; lastKnownFileType = sourcecode.swift; path = ColonRule.swift; sourceTree = "<group>"; };
		E88DEA851B0991BF00A66CB0 /* TrailingWhitespaceRule.swift */ = {isa = PBXFileReference; fileEncoding = 4; lastKnownFileType = sourcecode.swift; path = TrailingWhitespaceRule.swift; sourceTree = "<group>"; };
		E88DEA871B09924C00A66CB0 /* TrailingNewlineRule.swift */ = {isa = PBXFileReference; fileEncoding = 4; lastKnownFileType = sourcecode.swift; path = TrailingNewlineRule.swift; sourceTree = "<group>"; };
		E88DEA891B0992B300A66CB0 /* FileLengthRule.swift */ = {isa = PBXFileReference; fileEncoding = 4; lastKnownFileType = sourcecode.swift; path = FileLengthRule.swift; sourceTree = "<group>"; };
		E88DEA8B1B0999A000A66CB0 /* ASTRule.swift */ = {isa = PBXFileReference; fileEncoding = 4; lastKnownFileType = sourcecode.swift; path = ASTRule.swift; sourceTree = "<group>"; };
		E88DEA8D1B0999CD00A66CB0 /* TypeBodyLengthRule.swift */ = {isa = PBXFileReference; fileEncoding = 4; lastKnownFileType = sourcecode.swift; path = TypeBodyLengthRule.swift; sourceTree = "<group>"; };
		E88DEA8F1B099A3100A66CB0 /* FunctionBodyLengthRule.swift */ = {isa = PBXFileReference; fileEncoding = 4; lastKnownFileType = sourcecode.swift; path = FunctionBodyLengthRule.swift; sourceTree = "<group>"; };
		E88DEA911B099B1F00A66CB0 /* TypeNameRule.swift */ = {isa = PBXFileReference; fileEncoding = 4; lastKnownFileType = sourcecode.swift; path = TypeNameRule.swift; sourceTree = "<group>"; };
		E88DEA931B099C0900A66CB0 /* IdentifierNameRule.swift */ = {isa = PBXFileReference; fileEncoding = 4; lastKnownFileType = sourcecode.swift; path = IdentifierNameRule.swift; sourceTree = "<group>"; };
		E88DEA951B099CF200A66CB0 /* NestingRule.swift */ = {isa = PBXFileReference; fileEncoding = 4; lastKnownFileType = sourcecode.swift; path = NestingRule.swift; sourceTree = "<group>"; };
		E89376AC1B8A701E0025708E /* Yaml.framework */ = {isa = PBXFileReference; lastKnownFileType = wrapper.framework; path = Yaml.framework; sourceTree = BUILT_PRODUCTS_DIR; };
		E8AB1A2D1A649F2100452012 /* libclang.dylib */ = {isa = PBXFileReference; lastKnownFileType = "compiled.mach-o.dylib"; name = libclang.dylib; path = Toolchains/XcodeDefault.xctoolchain/usr/lib/libclang.dylib; sourceTree = DEVELOPER_DIR; };
		E8B067801C13E49600E9E13F /* Configuration+CommandLine.swift */ = {isa = PBXFileReference; fileEncoding = 4; lastKnownFileType = sourcecode.swift; path = "Configuration+CommandLine.swift"; sourceTree = "<group>"; };
		E8B67C3D1C095E6300FDED8E /* Correction.swift */ = {isa = PBXFileReference; fileEncoding = 4; lastKnownFileType = sourcecode.swift; path = Correction.swift; sourceTree = "<group>"; };
		E8BA7E101B07A3EC003E02D0 /* Commandant.framework */ = {isa = PBXFileReference; lastKnownFileType = wrapper.framework; path = Commandant.framework; sourceTree = BUILT_PRODUCTS_DIR; };
		E8BA7E121B07A3F3003E02D0 /* Result.framework */ = {isa = PBXFileReference; lastKnownFileType = wrapper.framework; path = Result.framework; sourceTree = BUILT_PRODUCTS_DIR; };
		E8BB8F9B1B17DE3B00199606 /* RulesTests.swift */ = {isa = PBXFileReference; fileEncoding = 4; lastKnownFileType = sourcecode.swift; path = RulesTests.swift; sourceTree = "<group>"; };
		E8BE1FCB1E07687400F781C7 /* Yams.framework */ = {isa = PBXFileReference; explicitFileType = wrapper.framework; path = Yams.framework; sourceTree = BUILT_PRODUCTS_DIR; };
		E8C0DFCC1AD349DB007EE3D4 /* SWXMLHash.framework */ = {isa = PBXFileReference; lastKnownFileType = wrapper.framework; path = SWXMLHash.framework; sourceTree = BUILT_PRODUCTS_DIR; };
		E8EA41161C2D1DBE004F9930 /* CheckstyleReporter.swift */ = {isa = PBXFileReference; fileEncoding = 4; lastKnownFileType = sourcecode.swift; path = CheckstyleReporter.swift; sourceTree = "<group>"; };
		F22314AE1D4F7C77009AD165 /* LegacyNSGeometryFunctionsRule.swift */ = {isa = PBXFileReference; fileEncoding = 4; lastKnownFileType = sourcecode.swift; path = LegacyNSGeometryFunctionsRule.swift; sourceTree = "<group>"; };
		F9D73F021D0CF15E00222FC4 /* test.txt */ = {isa = PBXFileReference; fileEncoding = 4; lastKnownFileType = text; path = test.txt; sourceTree = "<group>"; };
/* End PBXFileReference section */

/* Begin PBXFrameworksBuildPhase section */
		D0D1216919E87B05005E4BAA /* Frameworks */ = {
			isa = PBXFrameworksBuildPhase;
			buildActionMask = 2147483647;
			files = (
				E89376AD1B8A701E0025708E /* Yaml.framework in Frameworks */,
				E876BFBE1B07828500114ED5 /* SourceKittenFramework.framework in Frameworks */,
				E8C0DFCD1AD349DB007EE3D4 /* SWXMLHash.framework in Frameworks */,
				3BBF2F9D1C640A0F006CD775 /* SwiftyTextTable.framework in Frameworks */,
			);
			runOnlyForDeploymentPostprocessing = 0;
		};
		D0D1217419E87B05005E4BAA /* Frameworks */ = {
			isa = PBXFrameworksBuildPhase;
			buildActionMask = 2147483647;
			files = (
				D0D1217819E87B05005E4BAA /* SwiftLintFramework.framework in Frameworks */,
			);
			runOnlyForDeploymentPostprocessing = 0;
		};
		D0E7B62F19E9C64500EDBA4D /* Frameworks */ = {
			isa = PBXFrameworksBuildPhase;
			buildActionMask = 2147483647;
			files = (
				6CB8A80C1D11A7E10052816E /* Commandant.framework in Frameworks */,
				6CB8A80D1D11A7E10052816E /* Result.framework in Frameworks */,
				D0E7B65319E9C6AD00EDBA4D /* SwiftLintFramework.framework in Frameworks */,
			);
			runOnlyForDeploymentPostprocessing = 0;
		};
/* End PBXFrameworksBuildPhase section */

/* Begin PBXGroup section */
		3B12C9BE1C3209AC000B423F /* Resources */ = {
			isa = PBXGroup;
			children = (
				3B12C9BF1C3209AC000B423F /* test.yml */,
				3BDB224A1C345B4900473680 /* ProjectMock */,
				F9D73F021D0CF15E00222FC4 /* test.txt */,
				B3935250C8E0DBACFB27E021 /* CannedHTMLReporterOutput.html */,
				B39359A325FE84B7EDD1C455 /* CannedJunitReporterOutput.xml */,
				B39356DE1F73BDA1CA21C504 /* CannedCheckstyleReporterOutput.xml */,
				B3935939C8366514D2694722 /* CannedCSVReporterOutput.csv */,
				B39352E4EA2A06BE66BD661A /* CannedXcodeReporterOutput.txt */,
				B3935001033261E5A70CE101 /* CannedEmojiReporterOutput.txt */,
				B39350463894A3FC1338E0AF /* CannedJSONReporterOutput.json */,
			);
			path = Resources;
			sourceTree = "<group>";
		};
		3BCC04CE1C4F56D3006073C3 /* RuleConfigurations */ = {
			isa = PBXGroup;
			children = (
				D4C4A34A1DEA4FD700E0E04C /* AttributesConfiguration.swift */,
				D43B04671E07228D004016AF /* ColonConfiguration.swift */,
				67EB4DF81E4CC101004E9ACD /* CyclomaticComplexityConfiguration.swift */,
				D4C4A3511DEFBBB700E0E04C /* FileHeaderConfiguration.swift */,
				47ACC8971E7DC74E0088EEB2 /* ImplicitlyUnwrappedOptionalConfiguration.swift */,
				3B034B6C1E0BE544005D49A9 /* LineLengthConfiguration.swift */,
				3BCC04D01C4F56D3006073C3 /* NameConfiguration.swift */,
				D93DA3CF1E699E4E00809827 /* NestingConfiguration.swift */,
				D4DA1DFD1E1A10DB0037413D /* NumberSeparatorConfiguration.swift */,
				78F032471D7D614300BE709A /* OverridenSuperCallConfiguration.swift */,
				DAD3BE491D6ECD9500660239 /* PrivateOutletRuleConfiguration.swift */,
				B2902A0D1D6681F700BFCCF7 /* PrivateUnitTestConfiguration.swift */,
				009E09291DFEE4DD00B588A7 /* ProhibitedSuperConfiguration.swift */,
				3BB47D821C514E8100AE6A10 /* RegexConfiguration.swift */,
				3B0B14531C505D6300BE82F7 /* SeverityConfiguration.swift */,
				3BCC04CF1C4F56D3006073C3 /* SeverityLevelsConfiguration.swift */,
				725094881D0855760039B353 /* StatementPositionConfiguration.swift */,
				D40F83871DE9179200524C62 /* TrailingCommaConfiguration.swift */,
				BF48D2D61CBCCA5F0080BDAE /* TrailingWhitespaceConfiguration.swift */,
				006204DA1E1E48F900FFFBE1 /* VerticalWhitespaceConfiguration.swift */,
			);
			path = RuleConfigurations;
			sourceTree = "<group>";
		};
		4DCB8E7C1CBE43530070FCF0 /* Helpers */ = {
			isa = PBXGroup;
			children = (
				4DCB8E7D1CBE43640070FCF0 /* RegexHelpers.swift */,
			);
			path = Helpers;
			sourceTree = "<group>";
		};
		5499CA981A2394BD00783309 /* Supporting Files */ = {
			isa = PBXGroup;
			children = (
				E8BA7E101B07A3EC003E02D0 /* Commandant.framework */,
				E8BA7E121B07A3F3003E02D0 /* Result.framework */,
				5499CA961A2394B700783309 /* Components.plist */,
				5499CA971A2394B700783309 /* Info.plist */,
			);
			path = "Supporting Files";
			sourceTree = "<group>";
		};
		D0D1210F19E87861005E4BAA = {
			isa = PBXGroup;
			children = (
				D0D1211919E87861005E4BAA /* Products */,
				D0D1211A19E87861005E4BAA /* swiftlint */,
				D0D1216E19E87B05005E4BAA /* SwiftLintFramework */,
				D0D1217B19E87B05005E4BAA /* SwiftLintFrameworkTests */,
			);
			indentWidth = 4;
			sourceTree = "<group>";
			tabWidth = 4;
			usesTabs = 0;
		};
		D0D1211919E87861005E4BAA /* Products */ = {
			isa = PBXGroup;
			children = (
				D0D1216D19E87B05005E4BAA /* SwiftLintFramework.framework */,
				D0D1217719E87B05005E4BAA /* SwiftLintFrameworkTests.xctest */,
				D0E7B63219E9C64500EDBA4D /* swiftlint.app */,
			);
			name = Products;
			sourceTree = "<group>";
		};
		D0D1211A19E87861005E4BAA /* swiftlint */ = {
			isa = PBXGroup;
			children = (
				E802ECFE1C56A54600A35AE1 /* Helpers */,
				E8B0677F1C13E48100E9E13F /* Extensions */,
				E85FF9921C13E35400714267 /* Commands */,
				D0D1211B19E87861005E4BAA /* main.swift */,
				5499CA981A2394BD00783309 /* Supporting Files */,
			);
			name = swiftlint;
			path = Source/swiftlint;
			sourceTree = "<group>";
		};
		D0D1212219E878CC005E4BAA /* Configuration */ = {
			isa = PBXGroup;
			children = (
				D0D1212319E878CC005E4BAA /* Base */,
				D0D1212E19E878CC005E4BAA /* iOS */,
				D0D1213319E878CC005E4BAA /* Mac OS X */,
				D0D1213919E878CC005E4BAA /* README.md */,
			);
			name = Configuration;
			path = Carthage/Checkouts/xcconfigs;
			sourceTree = SOURCE_ROOT;
		};
		D0D1212319E878CC005E4BAA /* Base */ = {
			isa = PBXGroup;
			children = (
				D0D1212419E878CC005E4BAA /* Common.xcconfig */,
				D0D1212519E878CC005E4BAA /* Configurations */,
				D0D1212A19E878CC005E4BAA /* Targets */,
			);
			path = Base;
			sourceTree = "<group>";
		};
		D0D1212519E878CC005E4BAA /* Configurations */ = {
			isa = PBXGroup;
			children = (
				D0D1212619E878CC005E4BAA /* Debug.xcconfig */,
				D0D1212719E878CC005E4BAA /* Profile.xcconfig */,
				D0D1212819E878CC005E4BAA /* Release.xcconfig */,
				D0D1212919E878CC005E4BAA /* Test.xcconfig */,
			);
			path = Configurations;
			sourceTree = "<group>";
		};
		D0D1212A19E878CC005E4BAA /* Targets */ = {
			isa = PBXGroup;
			children = (
				D0D1212B19E878CC005E4BAA /* Application.xcconfig */,
				D0D1212C19E878CC005E4BAA /* Framework.xcconfig */,
				D0D1212D19E878CC005E4BAA /* StaticLibrary.xcconfig */,
			);
			path = Targets;
			sourceTree = "<group>";
		};
		D0D1212E19E878CC005E4BAA /* iOS */ = {
			isa = PBXGroup;
			children = (
				D0D1212F19E878CC005E4BAA /* iOS-Application.xcconfig */,
				D0D1213019E878CC005E4BAA /* iOS-Base.xcconfig */,
				D0D1213119E878CC005E4BAA /* iOS-Framework.xcconfig */,
				D0D1213219E878CC005E4BAA /* iOS-StaticLibrary.xcconfig */,
			);
			path = iOS;
			sourceTree = "<group>";
		};
		D0D1213319E878CC005E4BAA /* Mac OS X */ = {
			isa = PBXGroup;
			children = (
				D0D1213419E878CC005E4BAA /* Mac-Application.xcconfig */,
				D0D1213519E878CC005E4BAA /* Mac-Base.xcconfig */,
				D0D1213619E878CC005E4BAA /* Mac-DynamicLibrary.xcconfig */,
				D0D1213719E878CC005E4BAA /* Mac-Framework.xcconfig */,
				D0D1213819E878CC005E4BAA /* Mac-StaticLibrary.xcconfig */,
			);
			path = "Mac OS X";
			sourceTree = "<group>";
		};
		D0D1216E19E87B05005E4BAA /* SwiftLintFramework */ = {
			isa = PBXGroup;
			children = (
				E8A541811BF94604006BA322 /* Extensions */,
				4DCB8E7C1CBE43530070FCF0 /* Helpers */,
				E8A541801BF945FF006BA322 /* Models */,
				E8A5417F1BF945F9006BA322 /* Protocols */,
				E86396C31BADAC0D002C9E88 /* Reporters */,
				E88DEA7A1B098D7300A66CB0 /* Rules */,
				D0D1216F19E87B05005E4BAA /* Supporting Files */,
			);
			name = SwiftLintFramework;
			path = Source/SwiftLintFramework;
			sourceTree = "<group>";
		};
		D0D1216F19E87B05005E4BAA /* Supporting Files */ = {
			isa = PBXGroup;
			children = (
				D0D1217019E87B05005E4BAA /* Info.plist */,
				E8AB1A2D1A649F2100452012 /* libclang.dylib */,
				E868473B1A587C6E0043DC65 /* sourcekitd.framework */,
				E876BFBD1B07828500114ED5 /* SourceKittenFramework.framework */,
				3BBF2F9C1C640A0F006CD775 /* SwiftyTextTable.framework */,
				E8C0DFCC1AD349DB007EE3D4 /* SWXMLHash.framework */,
				E89376AC1B8A701E0025708E /* Yaml.framework */,
				E8BE1FCB1E07687400F781C7 /* Yams.framework */,
			);
			path = "Supporting Files";
			sourceTree = "<group>";
		};
		D0D1217B19E87B05005E4BAA /* SwiftLintFrameworkTests */ = {
			isa = PBXGroup;
			children = (
				D0D1212219E878CC005E4BAA /* Configuration */,
				D0D1217C19E87B05005E4BAA /* Supporting Files */,
				3B12C9BE1C3209AC000B423F /* Resources */,
				D4998DE61DF191380006E05D /* AttributesRuleTests.swift */,
				D43B04651E071ED3004016AF /* ColonRuleTests.swift */,
				E809EDA21B8A73FB00399043 /* ConfigurationTests.swift */,
				3BB47D861C51DE6E00AE6A10 /* CustomRulesTests.swift */,
				02FD8AEE1BFC18D60014BFFB /* ExtendedNSStringTests.swift */,
				D4348EE91C46122C007707FB /* FunctionBodyLengthRuleTests.swift */,
				D4998DE81DF194F20006E05D /* FileHeaderRuleTests.swift */,
				3B63D46C1E1F05160057BE35 /* LineLengthConfigurationTests.swift */,
				3B63D46E1E1F09DF0057BE35 /* LineLengthRuleTests.swift */,
				E832F10C1B17E725003F265F /* IntegrationTests.swift */,
				D4C27BFF1E12DFF500DF713E /* LinterCacheTests.swift */,
				D4CA758E1E2DEEA500A40E8A /* NumberSeparatorRuleTests.swift */,
				E86396C61BADAFE6002C9E88 /* ReporterTests.swift */,
				E8BB8F9B1B17DE3B00199606 /* RulesTests.swift */,
				E81224991B04F85B001783D2 /* TestHelpers.swift */,
				D4DB92241E628898005DE9C1 /* TodoRuleTests.swift */,
				3B12C9C21C320A53000B423F /* Yaml+SwiftLintTests.swift */,
				3B12C9C61C3361CB000B423F /* RuleTests.swift */,
				3B30C4A01C3785B300E04027 /* YamlParserTests.swift */,
				3BCC04D31C502BAB006073C3 /* RuleConfigurationTests.swift */,
				6C7045431C6ADA450003F15A /* SourceKitCrashTests.swift */,
				D46202201E16002A0027AAD1 /* Swift2RulesTests.swift */,
				C9802F2E1E0C8AEE008AB27F /* TrailingCommaRuleTests.swift */,
				006204DD1E1E4E0A00FFFBE1 /* VerticalWhitespaceRuleTests.swift */,
				67EB4DFB1E4CD7F5004E9ACD /* CyclomaticComplexityRuleTests.swift */,
				67932E2C1E54AF4B00CB0629 /* CyclomaticComplexityConfigurationTests.swift */,
				47ACC8991E7DCCAD0088EEB2 /* ImplicitlyUnwrappedOptionalConfigurationTests.swift */,
				47ACC89B1E7DCFA00088EEB2 /* ImplicitlyUnwrappedOptionalRuleTests.swift */,
			);
			name = SwiftLintFrameworkTests;
			path = Tests/SwiftLintFrameworkTests;
			sourceTree = "<group>";
		};
		D0D1217C19E87B05005E4BAA /* Supporting Files */ = {
			isa = PBXGroup;
			children = (
				D0D1217D19E87B05005E4BAA /* Info.plist */,
			);
			path = "Supporting Files";
			sourceTree = "<group>";
		};
		E802ECFE1C56A54600A35AE1 /* Helpers */ = {
			isa = PBXGroup;
			children = (
				E802ECFF1C56A56000A35AE1 /* Benchmark.swift */,
				E81FB3E31C6D507B00DC988F /* CommonOptions.swift */,
			);
			path = Helpers;
			sourceTree = "<group>";
		};
		E85FF9921C13E35400714267 /* Commands */ = {
			isa = PBXGroup;
			children = (
				E84E07461C13F95300F11122 /* AutoCorrectCommand.swift */,
				E861519A1B0573B900C54AC0 /* LintCommand.swift */,
				83894F211B0C928A006214E1 /* RulesCommand.swift */,
				E83A0B341A5D382B0041A60A /* VersionCommand.swift */,
			);
			path = Commands;
			sourceTree = "<group>";
		};
		E86396C31BADAC0D002C9E88 /* Reporters */ = {
			isa = PBXGroup;
			children = (
				E8EA41161C2D1DBE004F9930 /* CheckstyleReporter.swift */,
				57ED82791CF65183002B3513 /* JUnitReporter.swift */,
				E86396CA1BADB519002C9E88 /* CSVReporter.swift */,
				E86396C81BADB2B9002C9E88 /* JSONReporter.swift */,
				E86396C41BADAC15002C9E88 /* XcodeReporter.swift */,
				4A9A3A391DC1D75F00DF5183 /* HTMLReporter.swift */,
				2E336D191DF08AF200CCFE77 /* EmojiReporter.swift */,
			);
			path = Reporters;
			sourceTree = "<group>";
		};
		E88DEA7A1B098D7300A66CB0 /* Rules */ = {
			isa = PBXGroup;
			children = (
				D47A510F1DB2DD4800A4CC21 /* AttributesRule.swift */,
				D48AE2CB1DFB58C5001C6A4A /* AttributesRulesExamples.swift */,
				D4B0228D1E0CC608007E5297 /* ClassDelegateProtocolRule.swift */,
				1F11B3CE1C252F23002E8FA8 /* ClosingBraceRule.swift */,
				D43B046A1E075905004016AF /* ClosureEndIndentationRule.swift */,
				D47079A81DFDBED000027086 /* ClosureParameterPositionRule.swift */,
				1E82D5581D7775C7009553D7 /* ClosureSpacingRule.swift */,
				E88DEA831B0990F500A66CB0 /* ColonRule.swift */,
				695BE9CE1BDFD92B0071E985 /* CommaRule.swift */,
				D4DA1DF31E17511D0037413D /* CompilerProtocolInitRule.swift */,
				93E0C3CD1D67BD7F007FA25D /* ConditionalReturnsOnNewline.swift */,
				65454F451B14D73800319A6C /* ControlStatementRule.swift */,
				3B1DF0111C5148140011BCED /* CustomRules.swift */,
				2E02005E1C54BF680024D09D /* CyclomaticComplexityRule.swift */,
				D4DABFD21E29B4A5009617B6 /* DiscardedNotificationCenterObserverRule.swift */,
				E315B83B1DFA4BC500621B44 /* DynamicInlineRule.swift */,
				E847F0A81BFBBABD00EA9363 /* EmptyCountRule.swift */,
				D47079AC1DFE2FA700027086 /* EmptyParametersRule.swift */,
				D47079A61DFCEB2D00027086 /* EmptyParenthesesWithTrailingClosureRule.swift */,
				7C0C2E791D2866CB0076435A /* ExplicitInitRule.swift */,
				C328A2F51E67595500A9E4D7 /* ExplicitTypeInterfaceRule.swift */,
				C3DE5DAA1E7DF99B00761483 /* FatalErrorMessageRule.swift */,
				D4C4A34D1DEA877200E0E04C /* FileHeaderRule.swift */,
				E88DEA891B0992B300A66CB0 /* FileLengthRule.swift */,
				D42D2B371E09CC0D00CD7A2E /* FirstWhereRule.swift */,
				E88DEA7F1B09903300A66CB0 /* ForceCastRule.swift */,
				E816194D1BFBFEAB00946723 /* ForceTryRule.swift */,
				B58AEED51C492C7B00E901FD /* ForceUnwrappingRule.swift */,
				D4C0E46E1E3D973600C560F2 /* ForWhereRule.swift */,
				E88DEA8F1B099A3100A66CB0 /* FunctionBodyLengthRule.swift */,
				2E5761A91C573B83003271AF /* FunctionParameterCountRule.swift */,
				D4B022A31E105636007E5297 /* GenericTypeNameRule.swift */,
				E88DEA931B099C0900A66CB0 /* IdentifierNameRule.swift */,
				D4130D961E16183F00242361 /* IdentifierNameRuleExamples.swift */,
				D43DB1071DC573DA00281215 /* ImplicitGetterRule.swift */,
				47FF3BDF1E7C745100187E6D /* ImplicitlyUnwrappedOptionalRule.swift */,
				D4DA1DF91E18D6200037413D /* LargeTupleRule.swift */,
				E88DEA7D1B098F2A00A66CB0 /* LeadingWhitespaceRule.swift */,
				4DB7815C1CAD690100BC4723 /* LegacyCGGeometryFunctionsRule.swift */,
				006ECFC31C44E99E00EF6364 /* LegacyConstantRule.swift */,
				00B8D9771E2D0FBD004E0EEC /* LegacyConstantRuleExamples.swift */,
				D44AD2741C0AA3730048F7B0 /* LegacyConstructorRule.swift */,
				F22314AE1D4F7C77009AD165 /* LegacyNSGeometryFunctionsRule.swift */,
				E88DEA7B1B098D7D00A66CB0 /* LineLengthRule.swift */,
				856651A61D6B395F005E6B29 /* MarkRule.swift */,
				E849FF271BF9481A009AE999 /* MissingDocsRule.swift */,
				E88DEA951B099CF200A66CB0 /* NestingRule.swift */,
				D4DAE8BB1DE14E8F00B0AE7A /* NimbleOperatorRule.swift */,
				D4DABFD61E2C23B1009617B6 /* NotificationCenterDetachmentRule.swift */,
				D4DABFD81E2C59BC009617B6 /* NotificationCenterDetachmentRuleExamples.swift */,
				D46252531DF63FB200BE2CA1 /* NumberSeparatorRule.swift */,
				D462021E1E15F52D0027AAD1 /* NumberSeparatorRuleExamples.swift */,
				D4B022971E102EE8007E5297 /* ObjectLiteralRule.swift */,
				692B1EB11BD7E00F00EAABFF /* OpeningBraceRule.swift */,
				E5A167C81B25A0B000CF2D03 /* OperatorFunctionWhitespaceRule.swift */,
				D4FBADCF1E00DA0400669C73 /* OperatorUsageWhitespaceRule.swift */,
				78F032441D7C877800BE709A /* OverriddenSuperCallRule.swift */,
				094385021D5D4F78009168CF /* PrivateOutletRule.swift */,
				B2902A0B1D66815600BFCCF7 /* PrivateUnitTestRule.swift */,
				009E09271DFEE4C200B588A7 /* ProhibitedSuperRule.swift */,
				D4C889701E385B7B00BAE88D /* RedundantDiscardableLetRule.swift */,
				24B4DF0B1D6DFA370097803B /* RedundantNilCoalescingRule.swift */,
				D4B022951E0EF80C007E5297 /* RedundantOptionalInitializationRule.swift */,
				D41E7E0A1DF9DABB0065259A /* RedundantStringEnumValueRule.swift */,
				D4B022B11E10B613007E5297 /* RedundantVoidReturnRule.swift */,
				E57B23C01B1D8BF000DEA512 /* ReturnArrowWhitespaceRule.swift */,
				3BCC04CE1C4F56D3006073C3 /* RuleConfigurations */,
				D4D5A5FE1E1F3A1C00D15E0C /* ShorthandOperatorRule.swift */,
				D286EC001E02DA190003CF72 /* SortedImportsRule.swift */,
				692B60AB1BD8F2E700C7AA22 /* StatementPositionRule.swift */,
				D47A510D1DB29EEB00A4CC21 /* SwitchCaseOnNewlineRule.swift */,
				D44254251DB9C12300492EA4 /* SyntacticSugarRule.swift */,
				E88DEA811B0990A700A66CB0 /* TodoRule.swift */,
				D46E041C1DE3712C00728374 /* TrailingCommaRule.swift */,
				E88DEA871B09924C00A66CB0 /* TrailingNewlineRule.swift */,
				E87E4A041BFB927C00FCFE46 /* TrailingSemicolonRule.swift */,
				E88DEA851B0991BF00A66CB0 /* TrailingWhitespaceRule.swift */,
				E88DEA8D1B0999CD00A66CB0 /* TypeBodyLengthRule.swift */,
				E88DEA911B099B1F00A66CB0 /* TypeNameRule.swift */,
				D4130D981E16CC1300242361 /* TypeNameRuleExamples.swift */,
				D40AD0891E032F9700F48C30 /* UnusedClosureParameterRule.swift */,
				D43B04631E0620AB004016AF /* UnusedEnumeratedRule.swift */,
				92CCB2D61E1EEFA300C8E5A3 /* UnusedOptionalBindingRule.swift */,
				E81CDE701C00FEAA00B430F6 /* ValidDocsRule.swift */,
				D442541E1DB87C3D00492EA4 /* ValidIBInspectableRule.swift */,
				D4B0226E1E0C75F9007E5297 /* VerticalParameterAlignmentRule.swift */,
				1EC163511D5992D900DD2928 /* VerticalWhitespaceRule.swift */,
				D47079AE1DFE520000027086 /* VoidReturnRule.swift */,
				094384FF1D5D2382009168CF /* WeakDelegateRule.swift */,
				327368C41DA743D900EAD5A7 /* ExplictSelfRule.swift */,
			);
			path = Rules;
			sourceTree = "<group>";
		};
		E8A5417F1BF945F9006BA322 /* Protocols */ = {
			isa = PBXGroup;
			children = (
				E88DEA8B1B0999A000A66CB0 /* ASTRule.swift */,
				E86396C11BADAAE5002C9E88 /* Reporter.swift */,
				E88DEA761B098D0C00A66CB0 /* Rule.swift */,
				3B828E521C546468000D180E /* RuleConfiguration.swift */,
			);
			path = Protocols;
			sourceTree = "<group>";
		};
		E8A541801BF945FF006BA322 /* Models */ = {
			isa = PBXGroup;
			children = (
				E80E018C1B92C0F60078EB70 /* Command.swift */,
				E8B67C3D1C095E6300FDED8E /* Correction.swift */,
				E809EDA01B8A71DF00399043 /* Configuration.swift */,
				E812249B1B04FADC001783D2 /* Linter.swift */,
				D4FD58B11E12A0200019503C /* LinterCache.swift */,
				E88DEA6E1B09843F00A66CB0 /* Location.swift */,
				E80E018E1B92C1350078EB70 /* Region.swift */,
				83D71E261B131EB5000395DE /* RuleDescription.swift */,
				E88DEA781B098D4400A66CB0 /* RuleParameter.swift */,
				E88DEA6A1B0983FE00A66CB0 /* StyleViolation.swift */,
				E88DEA701B09847500A66CB0 /* ViolationSeverity.swift */,
				D4C27BFD1E12D53F00DF713E /* Version.swift */,
				3B12C9C41C322032000B423F /* MasterRuleList.swift */,
				3BD9CD3C1C37175B009A5D25 /* YamlParser.swift */,
				3BCC04CC1C4F5694006073C3 /* ConfigurationError.swift */,
				D4A893341E15824100BF954D /* SwiftVersion.swift */,
			);
			path = Models;
			sourceTree = "<group>";
		};
		E8A541811BF94604006BA322 /* Extensions */ = {
			isa = PBXGroup;
			children = (
				3B5B9FE01C444DA20009AD27 /* Array+SwiftLint.swift */,
				D4B022AF1E109816007E5297 /* CharacterSet+LinuxHack.swift */,
				37B3FA8A1DFD45A700AD30D2 /* Dictionary+SwiftLint.swift */,
				24E17F701B1481FF008195BE /* File+Cache.swift */,
				E88DEA741B09852000A66CB0 /* File+SwiftLint.swift */,
				E832F10A1B17E2F5003F265F /* NSFileManager+SwiftLint.swift */,
				3BA79C9A1C4767910057E705 /* NSRange+SwiftLint.swift */,
				3BB47D841C51D80000AE6A10 /* NSRegularExpression+SwiftLint.swift */,
				E81619521BFC162C00946723 /* QueuedPrint.swift */,
				E88DEA721B0984C400A66CB0 /* String+SwiftLint.swift */,
				B39353F28BCCA39247B316BD /* String+XML.swift */,
				6CB514E81C760C6900FA02C4 /* Structure+SwiftLint.swift */,
				E816194B1BFBF35D00946723 /* SwiftDeclarationKind+SwiftLint.swift */,
				D47079AA1DFDCF7A00027086 /* SwiftExpressionKind.swift */,
				E87E4A081BFB9CAE00FCFE46 /* SyntaxKind+SwiftLint.swift */,
				6CC4259A1C77046200AEA885 /* SyntaxMap+SwiftLint.swift */,
				3B1150C91C31FC3F00D83B1E /* Yaml+SwiftLint.swift */,
			);
			path = Extensions;
			sourceTree = "<group>";
		};
		E8B0677F1C13E48100E9E13F /* Extensions */ = {
			isa = PBXGroup;
			children = (
				E8B067801C13E49600E9E13F /* Configuration+CommandLine.swift */,
				D4DA1DF71E175E8A0037413D /* LinterCache+CommandLine.swift */,
				E86E2B2D1E17443B001E823C /* Reporter+CommandLine.swift */,
			);
			path = Extensions;
			sourceTree = "<group>";
		};
/* End PBXGroup section */

/* Begin PBXHeadersBuildPhase section */
		D0D1216A19E87B05005E4BAA /* Headers */ = {
			isa = PBXHeadersBuildPhase;
			buildActionMask = 2147483647;
			files = (
			);
			runOnlyForDeploymentPostprocessing = 0;
		};
/* End PBXHeadersBuildPhase section */

/* Begin PBXNativeTarget section */
		D0D1216C19E87B05005E4BAA /* SwiftLintFramework */ = {
			isa = PBXNativeTarget;
			buildConfigurationList = D0D1218419E87B05005E4BAA /* Build configuration list for PBXNativeTarget "SwiftLintFramework" */;
			buildPhases = (
				D0D1216819E87B05005E4BAA /* Sources */,
				D0D1216919E87B05005E4BAA /* Frameworks */,
				D0D1216A19E87B05005E4BAA /* Headers */,
			);
			buildRules = (
			);
			dependencies = (
			);
			name = SwiftLintFramework;
			productName = SourceKittenFramework;
			productReference = D0D1216D19E87B05005E4BAA /* SwiftLintFramework.framework */;
			productType = "com.apple.product-type.framework";
		};
		D0D1217619E87B05005E4BAA /* SwiftLintFrameworkTests */ = {
			isa = PBXNativeTarget;
			buildConfigurationList = D0D1218519E87B05005E4BAA /* Build configuration list for PBXNativeTarget "SwiftLintFrameworkTests" */;
			buildPhases = (
				D0D1217319E87B05005E4BAA /* Sources */,
				D0D1217419E87B05005E4BAA /* Frameworks */,
				3B12C9C01C3209C4000B423F /* Resources */,
			);
			buildRules = (
			);
			dependencies = (
				D0D1217A19E87B05005E4BAA /* PBXTargetDependency */,
			);
			name = SwiftLintFrameworkTests;
			productName = SourceKittenFrameworkTests;
			productReference = D0D1217719E87B05005E4BAA /* SwiftLintFrameworkTests.xctest */;
			productType = "com.apple.product-type.bundle.unit-test";
		};
		D0E7B63119E9C64500EDBA4D /* swiftlint */ = {
			isa = PBXNativeTarget;
			buildConfigurationList = D0E7B64919E9C64600EDBA4D /* Build configuration list for PBXNativeTarget "swiftlint" */;
			buildPhases = (
				C2265FAB1A4B86AC00158358 /* Check Xcode Version */,
				D0E7B62E19E9C64500EDBA4D /* Sources */,
				D0E7B62F19E9C64500EDBA4D /* Frameworks */,
				D0E7B65719E9C7C700EDBA4D /* Extract CLI Tool */,
				D0AAAB5319FB0960007B24B3 /* Embed Frameworks */,
				6CCFCF291CFEF6D3003239EB /* Embed Frameworks into SwiftLintFramework.framework */,
				6CCFCF321CFEF768003239EB /* Embed Swift libraries into SwiftLintFramework.framework */,
				E819854B1B09A3CB00CEB0D9 /* Run SwiftLint */,
			);
			buildRules = (
			);
			dependencies = (
				D0AAAB5219FB0960007B24B3 /* PBXTargetDependency */,
			);
			name = swiftlint;
			productName = swiftlint;
			productReference = D0E7B63219E9C64500EDBA4D /* swiftlint.app */;
			productType = "com.apple.product-type.application";
		};
/* End PBXNativeTarget section */

/* Begin PBXProject section */
		D0D1211019E87861005E4BAA /* Project object */ = {
			isa = PBXProject;
			attributes = {
				LastSwiftUpdateCheck = 0700;
				LastUpgradeCheck = 0700;
				ORGANIZATIONNAME = Realm;
				TargetAttributes = {
					D0D1216C19E87B05005E4BAA = {
						CreatedOnToolsVersion = 6.1;
						LastSwiftMigration = 0800;
					};
					D0D1217619E87B05005E4BAA = {
						CreatedOnToolsVersion = 6.1;
						LastSwiftMigration = 0800;
					};
					D0E7B63119E9C64500EDBA4D = {
						CreatedOnToolsVersion = 6.1;
						LastSwiftMigration = 0800;
					};
				};
			};
			buildConfigurationList = D0D1211319E87861005E4BAA /* Build configuration list for PBXProject "SwiftLint" */;
			compatibilityVersion = "Xcode 3.2";
			developmentRegion = English;
			hasScannedForEncodings = 0;
			knownRegions = (
				en,
				Base,
			);
			mainGroup = D0D1210F19E87861005E4BAA;
			productRefGroup = D0D1211919E87861005E4BAA /* Products */;
			projectDirPath = "";
			projectRoot = "";
			targets = (
				D0E7B63119E9C64500EDBA4D /* swiftlint */,
				D0D1216C19E87B05005E4BAA /* SwiftLintFramework */,
				D0D1217619E87B05005E4BAA /* SwiftLintFrameworkTests */,
			);
		};
/* End PBXProject section */

/* Begin PBXResourcesBuildPhase section */
		3B12C9C01C3209C4000B423F /* Resources */ = {
			isa = PBXResourcesBuildPhase;
			buildActionMask = 2147483647;
			files = (
				3B12C9C11C3209CB000B423F /* test.yml in Resources */,
				F9D73F031D0CF15E00222FC4 /* test.txt in Resources */,
				3BDB224B1C345B4900473680 /* ProjectMock in Resources */,
				B3935797FF80C7F97953D375 /* CannedHTMLReporterOutput.html in Resources */,
				B3935371E92E0CF3F7668303 /* CannedJunitReporterOutput.xml in Resources */,
				B39357173B43C9B5E351C360 /* CannedCheckstyleReporterOutput.xml in Resources */,
				B3935A32BE03C4D11B4364D6 /* CannedCSVReporterOutput.csv in Resources */,
				B3935522DC192D38D4852FA3 /* CannedXcodeReporterOutput.txt in Resources */,
				B39358AA2D2AF5219D3FD7C0 /* CannedEmojiReporterOutput.txt in Resources */,
				B3935A1C3BCA03A6B902E7AF /* CannedJSONReporterOutput.json in Resources */,
			);
			runOnlyForDeploymentPostprocessing = 0;
		};
/* End PBXResourcesBuildPhase section */

/* Begin PBXShellScriptBuildPhase section */
		6CCFCF321CFEF768003239EB /* Embed Swift libraries into SwiftLintFramework.framework */ = {
			isa = PBXShellScriptBuildPhase;
			buildActionMask = 2147483647;
			files = (
			);
			inputPaths = (
			);
			name = "Embed Swift libraries into SwiftLintFramework.framework";
			outputPaths = (
			);
			runOnlyForDeploymentPostprocessing = 0;
			shellPath = /bin/sh;
			shellScript = "cd \"$TARGET_BUILD_DIR\"\nSWIFTLINTFRAMEWORK_BUNDLE=\"$FRAMEWORKS_FOLDER_PATH/SwiftLintFramework.framework\"\n\nxcrun swift-stdlib-tool --copy --verbose --Xcodesign --timestamp=none \\\n--scan-executable \"$EXECUTABLE_PATH\" \\\n--scan-folder \"$FRAMEWORKS_FOLDER_PATH\" \\\n--platform macosx --destination \"$SWIFTLINTFRAMEWORK_BUNDLE/Versions/Current/Frameworks\" \\\n--strip-bitcode\n";
			showEnvVarsInLog = 0;
		};
		C2265FAB1A4B86AC00158358 /* Check Xcode Version */ = {
			isa = PBXShellScriptBuildPhase;
			buildActionMask = 2147483647;
			files = (
			);
			inputPaths = (
			);
			name = "Check Xcode Version";
			outputPaths = (
			);
			runOnlyForDeploymentPostprocessing = 0;
			shellPath = /bin/bash;
			shellScript = ". script/check-xcode-version";
		};
		D0E7B65719E9C7C700EDBA4D /* Extract CLI Tool */ = {
			isa = PBXShellScriptBuildPhase;
			buildActionMask = 2147483647;
			files = (
			);
			inputPaths = (
				"$(BUILT_PRODUCTS_DIR)/$(EXECUTABLE_PATH)",
			);
			name = "Extract CLI Tool";
			outputPaths = (
				"$(BUILT_PRODUCTS_DIR)/$(EXECUTABLE_NAME)",
			);
			runOnlyForDeploymentPostprocessing = 0;
			shellPath = /bin/bash;
			shellScript = ". script/extract-tool";
		};
		E819854B1B09A3CB00CEB0D9 /* Run SwiftLint */ = {
			isa = PBXShellScriptBuildPhase;
			buildActionMask = 2147483647;
			files = (
			);
			inputPaths = (
			);
			name = "Run SwiftLint";
			outputPaths = (
			);
			runOnlyForDeploymentPostprocessing = 0;
			shellPath = /bin/sh;
			shellScript = "if which swiftlint >/dev/null; then\n  swiftlint\nelse\n  echo \"SwiftLint does not exist, download from https://github.com/realm/SwiftLint\"\nfi";
		};
/* End PBXShellScriptBuildPhase section */

/* Begin PBXSourcesBuildPhase section */
		D0D1216819E87B05005E4BAA /* Sources */ = {
			isa = PBXSourcesBuildPhase;
			buildActionMask = 2147483647;
			files = (
				4DB7815E1CAD72BA00BC4723 /* LegacyCGGeometryFunctionsRule.swift in Sources */,
				6CC4259B1C77046200AEA885 /* SyntaxMap+SwiftLint.swift in Sources */,
				E881985C1BEA978500333A11 /* TrailingNewlineRule.swift in Sources */,
				78F032481D7D614300BE709A /* OverridenSuperCallConfiguration.swift in Sources */,
				D47079A71DFCEB2D00027086 /* EmptyParenthesesWithTrailingClosureRule.swift in Sources */,
				E881985E1BEA982100333A11 /* TypeBodyLengthRule.swift in Sources */,
				69F88BF71BDA38A6005E7CAE /* OpeningBraceRule.swift in Sources */,
				78F032461D7C877E00BE709A /* OverriddenSuperCallRule.swift in Sources */,
				E849FF281BF9481A009AE999 /* MissingDocsRule.swift in Sources */,
				E80E018D1B92C0F60078EB70 /* Command.swift in Sources */,
				E88198571BEA953300333A11 /* ForceCastRule.swift in Sources */,
				D44AD2761C0AA5350048F7B0 /* LegacyConstructorRule.swift in Sources */,
				D286EC021E02DF6F0003CF72 /* SortedImportsRule.swift in Sources */,
				3BCC04CD1C4F5694006073C3 /* ConfigurationError.swift in Sources */,
				D4C4A34E1DEA877200E0E04C /* FileHeaderRule.swift in Sources */,
				009E092A1DFEE4DD00B588A7 /* ProhibitedSuperConfiguration.swift in Sources */,
				47FF3BE11E7C75B600187E6D /* ImplicitlyUnwrappedOptionalRule.swift in Sources */,
				BFF028AE1CBCF8A500B38A9D /* TrailingWhitespaceConfiguration.swift in Sources */,
				3B034B6E1E0BE549005D49A9 /* LineLengthConfiguration.swift in Sources */,
				D4C4A34C1DEA4FF000E0E04C /* AttributesConfiguration.swift in Sources */,
				83D71E281B131ECE000395DE /* RuleDescription.swift in Sources */,
				3B12C9C51C322032000B423F /* MasterRuleList.swift in Sources */,
				E812249C1B04FADC001783D2 /* Linter.swift in Sources */,
				1F11B3CF1C252F23002E8FA8 /* ClosingBraceRule.swift in Sources */,
				E81CDE711C00FEAA00B430F6 /* ValidDocsRule.swift in Sources */,
				DAD3BE4A1D6ECD9500660239 /* PrivateOutletRuleConfiguration.swift in Sources */,
				D4B022961E0EF80C007E5297 /* RedundantOptionalInitializationRule.swift in Sources */,
				2E02005F1C54BF680024D09D /* CyclomaticComplexityRule.swift in Sources */,
				D4FBADD01E00DA0400669C73 /* OperatorUsageWhitespaceRule.swift in Sources */,
				D4C4A3521DEFBBB700E0E04C /* FileHeaderConfiguration.swift in Sources */,
				D47079AD1DFE2FA700027086 /* EmptyParametersRule.swift in Sources */,
				E87E4A091BFB9CAE00FCFE46 /* SyntaxKind+SwiftLint.swift in Sources */,
				3B0B14541C505D6300BE82F7 /* SeverityConfiguration.swift in Sources */,
				E88198551BEA949A00333A11 /* ControlStatementRule.swift in Sources */,
				E57B23C11B1D8BF000DEA512 /* ReturnArrowWhitespaceRule.swift in Sources */,
				E816194E1BFBFEAB00946723 /* ForceTryRule.swift in Sources */,
				E88198541BEA945100333A11 /* CommaRule.swift in Sources */,
				D4DA1DFE1E1A10DB0037413D /* NumberSeparatorConfiguration.swift in Sources */,
				E88198601BEA98F000333A11 /* IdentifierNameRule.swift in Sources */,
				E88DEA791B098D4400A66CB0 /* RuleParameter.swift in Sources */,
				D4DA1DFA1E18D6200037413D /* LargeTupleRule.swift in Sources */,
				D4B022A41E105636007E5297 /* GenericTypeNameRule.swift in Sources */,
				E86396CB1BADB519002C9E88 /* CSVReporter.swift in Sources */,
				37B3FA8B1DFD45A700AD30D2 /* Dictionary+SwiftLint.swift in Sources */,
				D4B022B01E109816007E5297 /* CharacterSet+LinuxHack.swift in Sources */,
				E88198561BEA94D800333A11 /* FileLengthRule.swift in Sources */,
				D47079A91DFDBED000027086 /* ClosureParameterPositionRule.swift in Sources */,
				E8B67C3E1C095E6300FDED8E /* Correction.swift in Sources */,
				E88198531BEA944400333A11 /* LineLengthRule.swift in Sources */,
				92CCB2D71E1EEFA300C8E5A3 /* UnusedOptionalBindingRule.swift in Sources */,
				E847F0A91BFBBABD00EA9363 /* EmptyCountRule.swift in Sources */,
				D46252541DF63FB200BE2CA1 /* NumberSeparatorRule.swift in Sources */,
				E315B83C1DFA4BC500621B44 /* DynamicInlineRule.swift in Sources */,
				D42D2B381E09CC0D00CD7A2E /* FirstWhereRule.swift in Sources */,
				D4B0226F1E0C75F9007E5297 /* VerticalParameterAlignmentRule.swift in Sources */,
				D44254271DB9C15C00492EA4 /* SyntacticSugarRule.swift in Sources */,
<<<<<<< HEAD
				327368C51DA743D900EAD5A7 /* ExplictSelfRule.swift in Sources */,
=======
				006204DC1E1E492F00FFFBE1 /* VerticalWhitespaceConfiguration.swift in Sources */,
>>>>>>> 61b2c5b8
				E88198441BEA93D200333A11 /* ColonRule.swift in Sources */,
				E809EDA11B8A71DF00399043 /* Configuration.swift in Sources */,
				D4B022981E102EE8007E5297 /* ObjectLiteralRule.swift in Sources */,
				2E336D1B1DF08BFB00CCFE77 /* EmojiReporter.swift in Sources */,
				E8EA41171C2D1DBE004F9930 /* CheckstyleReporter.swift in Sources */,
				006ECFC41C44E99E00EF6364 /* LegacyConstantRule.swift in Sources */,
				E88DEA731B0984C400A66CB0 /* String+SwiftLint.swift in Sources */,
				E88198591BEA95F100333A11 /* LeadingWhitespaceRule.swift in Sources */,
				1EC163521D5992D900DD2928 /* VerticalWhitespaceRule.swift in Sources */,
				67EB4DFA1E4CC111004E9ACD /* CyclomaticComplexityConfiguration.swift in Sources */,
				57ED827B1CF656E3002B3513 /* JUnitReporter.swift in Sources */,
				D43B04691E072291004016AF /* ColonConfiguration.swift in Sources */,
				D4130D991E16CC1300242361 /* TypeNameRuleExamples.swift in Sources */,
				24E17F721B14BB3F008195BE /* File+Cache.swift in Sources */,
				47ACC8981E7DC74E0088EEB2 /* ImplicitlyUnwrappedOptionalConfiguration.swift in Sources */,
				009E09281DFEE4C200B588A7 /* ProhibitedSuperRule.swift in Sources */,
				E80E018F1B92C1350078EB70 /* Region.swift in Sources */,
				E88198581BEA956C00333A11 /* FunctionBodyLengthRule.swift in Sources */,
				E88DEA751B09852000A66CB0 /* File+SwiftLint.swift in Sources */,
				3BCC04D11C4F56D3006073C3 /* SeverityLevelsConfiguration.swift in Sources */,
				D4DAE8BC1DE14E8F00B0AE7A /* NimbleOperatorRule.swift in Sources */,
				6CB514E91C760C6900FA02C4 /* Structure+SwiftLint.swift in Sources */,
				D4C0E46F1E3D973600C560F2 /* ForWhereRule.swift in Sources */,
				E86396C51BADAC15002C9E88 /* XcodeReporter.swift in Sources */,
				094385011D5D2894009168CF /* WeakDelegateRule.swift in Sources */,
				3B1DF0121C5148140011BCED /* CustomRules.swift in Sources */,
				2E5761AA1C573B83003271AF /* FunctionParameterCountRule.swift in Sources */,
				E86396C91BADB2B9002C9E88 /* JSONReporter.swift in Sources */,
				E881985A1BEA96EA00333A11 /* OperatorFunctionWhitespaceRule.swift in Sources */,
				D44254201DB87CA200492EA4 /* ValidIBInspectableRule.swift in Sources */,
				85DA81321D6B471000951BC4 /* MarkRule.swift in Sources */,
				D4A893351E15824100BF954D /* SwiftVersion.swift in Sources */,
				D4DABFD31E29B4A5009617B6 /* DiscardedNotificationCenterObserverRule.swift in Sources */,
				D4B022B21E10B613007E5297 /* RedundantVoidReturnRule.swift in Sources */,
				3BCC04D21C4F56D3006073C3 /* NameConfiguration.swift in Sources */,
				D4C27BFE1E12D53F00DF713E /* Version.swift in Sources */,
				B2902A0E1D6681F700BFCCF7 /* PrivateUnitTestConfiguration.swift in Sources */,
				D47A510E1DB29EEB00A4CC21 /* SwitchCaseOnNewlineRule.swift in Sources */,
				D462021F1E15F52D0027AAD1 /* NumberSeparatorRuleExamples.swift in Sources */,
				D4DA1DF41E17511D0037413D /* CompilerProtocolInitRule.swift in Sources */,
				D48AE2CC1DFB58C5001C6A4A /* AttributesRulesExamples.swift in Sources */,
				E88DEA6F1B09843F00A66CB0 /* Location.swift in Sources */,
				D43B046B1E075905004016AF /* ClosureEndIndentationRule.swift in Sources */,
				D93DA3D11E699E6300809827 /* NestingConfiguration.swift in Sources */,
				C328A2F71E6759AE00A9E4D7 /* ExplicitTypeInterfaceRule.swift in Sources */,
				93E0C3CE1D67BD7F007FA25D /* ConditionalReturnsOnNewline.swift in Sources */,
				D43DB1081DC573DA00281215 /* ImplicitGetterRule.swift in Sources */,
				7C0C2E7A1D2866CB0076435A /* ExplicitInitRule.swift in Sources */,
				E88DEA771B098D0C00A66CB0 /* Rule.swift in Sources */,
				D47079AB1DFDCF7A00027086 /* SwiftExpressionKind.swift in Sources */,
				00B8D9791E2D1223004E0EEC /* LegacyConstantRuleExamples.swift in Sources */,
				24B4DF0D1D6DFDE90097803B /* RedundantNilCoalescingRule.swift in Sources */,
				D4130D971E16183F00242361 /* IdentifierNameRuleExamples.swift in Sources */,
				7250948A1D0859260039B353 /* StatementPositionConfiguration.swift in Sources */,
				E81619531BFC162C00946723 /* QueuedPrint.swift in Sources */,
				E87E4A051BFB927C00FCFE46 /* TrailingSemicolonRule.swift in Sources */,
				E88198421BEA929F00333A11 /* NestingRule.swift in Sources */,
				3BB47D851C51D80000AE6A10 /* NSRegularExpression+SwiftLint.swift in Sources */,
				E881985B1BEA974E00333A11 /* StatementPositionRule.swift in Sources */,
				B58AEED61C492C7B00E901FD /* ForceUnwrappingRule.swift in Sources */,
				D41E7E0B1DF9DABB0065259A /* RedundantStringEnumValueRule.swift in Sources */,
				E88DEA711B09847500A66CB0 /* ViolationSeverity.swift in Sources */,
				B2902A0C1D66815600BFCCF7 /* PrivateUnitTestRule.swift in Sources */,
				D47A51101DB2DD4800A4CC21 /* AttributesRule.swift in Sources */,
				D4FD58B21E12A0200019503C /* LinterCache.swift in Sources */,
				3BD9CD3D1C37175B009A5D25 /* YamlParser.swift in Sources */,
				F22314B01D4FA4D7009AD165 /* LegacyNSGeometryFunctionsRule.swift in Sources */,
				E88DEA8C1B0999A000A66CB0 /* ASTRule.swift in Sources */,
				1E82D5591D7775C7009553D7 /* ClosureSpacingRule.swift in Sources */,
				094385041D5D4F7C009168CF /* PrivateOutletRule.swift in Sources */,
				E88DEA6B1B0983FE00A66CB0 /* StyleViolation.swift in Sources */,
				3BB47D831C514E8100AE6A10 /* RegexConfiguration.swift in Sources */,
				D4C889711E385B7B00BAE88D /* RedundantDiscardableLetRule.swift in Sources */,
				3B1150CA1C31FC3F00D83B1E /* Yaml+SwiftLint.swift in Sources */,
				4A9A3A3A1DC1D75F00DF5183 /* HTMLReporter.swift in Sources */,
				D40F83881DE9179200524C62 /* TrailingCommaConfiguration.swift in Sources */,
				3B5B9FE11C444DA20009AD27 /* Array+SwiftLint.swift in Sources */,
				D43B04641E0620AB004016AF /* UnusedEnumeratedRule.swift in Sources */,
				E881985D1BEA97EB00333A11 /* TrailingWhitespaceRule.swift in Sources */,
				E832F10B1B17E2F5003F265F /* NSFileManager+SwiftLint.swift in Sources */,
				E816194C1BFBF35D00946723 /* SwiftDeclarationKind+SwiftLint.swift in Sources */,
				D4DABFD71E2C23B1009617B6 /* NotificationCenterDetachmentRule.swift in Sources */,
				3BA79C9B1C4767910057E705 /* NSRange+SwiftLint.swift in Sources */,
				D4D5A5FF1E1F3A1C00D15E0C /* ShorthandOperatorRule.swift in Sources */,
				C3DE5DAC1E7DF9CA00761483 /* FatalErrorMessageRule.swift in Sources */,
				4DCB8E7F1CBE494E0070FCF0 /* RegexHelpers.swift in Sources */,
				E86396C21BADAAE5002C9E88 /* Reporter.swift in Sources */,
				D4B0228E1E0CC608007E5297 /* ClassDelegateProtocolRule.swift in Sources */,
				E881985F1BEA987C00333A11 /* TypeNameRule.swift in Sources */,
				D40AD08A1E032F9700F48C30 /* UnusedClosureParameterRule.swift in Sources */,
				D46E041D1DE3712C00728374 /* TrailingCommaRule.swift in Sources */,
				D4DABFD91E2C59BC009617B6 /* NotificationCenterDetachmentRuleExamples.swift in Sources */,
				E88198521BEA941300333A11 /* TodoRule.swift in Sources */,
				3B828E531C546468000D180E /* RuleConfiguration.swift in Sources */,
				D47079AF1DFE520000027086 /* VoidReturnRule.swift in Sources */,
				B3935EE74B1E8E14FBD65E7F /* String+XML.swift in Sources */,
			);
			runOnlyForDeploymentPostprocessing = 0;
		};
		D0D1217319E87B05005E4BAA /* Sources */ = {
			isa = PBXSourcesBuildPhase;
			buildActionMask = 2147483647;
			files = (
				3B12C9C31C320A53000B423F /* Yaml+SwiftLintTests.swift in Sources */,
				E832F10D1B17E725003F265F /* IntegrationTests.swift in Sources */,
				D4C27C001E12DFF500DF713E /* LinterCacheTests.swift in Sources */,
				D4998DE91DF194F20006E05D /* FileHeaderRuleTests.swift in Sources */,
				47ACC89C1E7DCFA00088EEB2 /* ImplicitlyUnwrappedOptionalRuleTests.swift in Sources */,
				006204DE1E1E4E0A00FFFBE1 /* VerticalWhitespaceRuleTests.swift in Sources */,
				02FD8AEF1BFC18D60014BFFB /* ExtendedNSStringTests.swift in Sources */,
				D4CA758F1E2DEEA500A40E8A /* NumberSeparatorRuleTests.swift in Sources */,
				D4DB92251E628898005DE9C1 /* TodoRuleTests.swift in Sources */,
				D4348EEA1C46122C007707FB /* FunctionBodyLengthRuleTests.swift in Sources */,
				3B63D46D1E1F05160057BE35 /* LineLengthConfigurationTests.swift in Sources */,
				6C7045441C6ADA450003F15A /* SourceKitCrashTests.swift in Sources */,
				3BB47D871C51DE6E00AE6A10 /* CustomRulesTests.swift in Sources */,
				E812249A1B04F85B001783D2 /* TestHelpers.swift in Sources */,
				E86396C71BADAFE6002C9E88 /* ReporterTests.swift in Sources */,
				D43B04661E071ED3004016AF /* ColonRuleTests.swift in Sources */,
				3B12C9C71C3361CB000B423F /* RuleTests.swift in Sources */,
				67EB4DFC1E4CD7F5004E9ACD /* CyclomaticComplexityRuleTests.swift in Sources */,
				3B30C4A11C3785B300E04027 /* YamlParserTests.swift in Sources */,
				D4998DE71DF191380006E05D /* AttributesRuleTests.swift in Sources */,
				E88198631BEA9A5400333A11 /* RulesTests.swift in Sources */,
				47ACC89A1E7DCCAD0088EEB2 /* ImplicitlyUnwrappedOptionalConfigurationTests.swift in Sources */,
				D46202211E16002A0027AAD1 /* Swift2RulesTests.swift in Sources */,
				67932E2D1E54AF4B00CB0629 /* CyclomaticComplexityConfigurationTests.swift in Sources */,
				C9802F2F1E0C8AEE008AB27F /* TrailingCommaRuleTests.swift in Sources */,
				3B63D46F1E1F09DF0057BE35 /* LineLengthRuleTests.swift in Sources */,
				3BCC04D41C502BAB006073C3 /* RuleConfigurationTests.swift in Sources */,
				E809EDA31B8A73FB00399043 /* ConfigurationTests.swift in Sources */,
			);
			runOnlyForDeploymentPostprocessing = 0;
		};
		D0E7B62E19E9C64500EDBA4D /* Sources */ = {
			isa = PBXSourcesBuildPhase;
			buildActionMask = 2147483647;
			files = (
				E86E2B2E1E17443B001E823C /* Reporter+CommandLine.swift in Sources */,
				E8B067811C13E49600E9E13F /* Configuration+CommandLine.swift in Sources */,
				D4DA1DF81E175E8A0037413D /* LinterCache+CommandLine.swift in Sources */,
				E802ED001C56A56000A35AE1 /* Benchmark.swift in Sources */,
				E83A0B351A5D382B0041A60A /* VersionCommand.swift in Sources */,
				E81FB3E41C6D507B00DC988F /* CommonOptions.swift in Sources */,
				E861519B1B0573B900C54AC0 /* LintCommand.swift in Sources */,
				D0E7B65619E9C76900EDBA4D /* main.swift in Sources */,
				83894F221B0C928A006214E1 /* RulesCommand.swift in Sources */,
				E84E07471C13F95300F11122 /* AutoCorrectCommand.swift in Sources */,
			);
			runOnlyForDeploymentPostprocessing = 0;
		};
/* End PBXSourcesBuildPhase section */

/* Begin PBXTargetDependency section */
		D0AAAB5219FB0960007B24B3 /* PBXTargetDependency */ = {
			isa = PBXTargetDependency;
			target = D0D1216C19E87B05005E4BAA /* SwiftLintFramework */;
			targetProxy = D0AAAB5119FB0960007B24B3 /* PBXContainerItemProxy */;
		};
		D0D1217A19E87B05005E4BAA /* PBXTargetDependency */ = {
			isa = PBXTargetDependency;
			target = D0D1216C19E87B05005E4BAA /* SwiftLintFramework */;
			targetProxy = D0D1217919E87B05005E4BAA /* PBXContainerItemProxy */;
		};
/* End PBXTargetDependency section */

/* Begin XCBuildConfiguration section */
		D0D1211D19E87861005E4BAA /* Debug */ = {
			isa = XCBuildConfiguration;
			baseConfigurationReference = D0D1212619E878CC005E4BAA /* Debug.xcconfig */;
			buildSettings = {
				ENABLE_TESTABILITY = YES;
				GCC_NO_COMMON_BLOCKS = YES;
				GCC_WARN_UNINITIALIZED_AUTOS = YES;
				MACOSX_DEPLOYMENT_TARGET = 10.10;
				ONLY_ACTIVE_ARCH = YES;
			};
			name = Debug;
		};
		D0D1211E19E87861005E4BAA /* Release */ = {
			isa = XCBuildConfiguration;
			baseConfigurationReference = D0D1212819E878CC005E4BAA /* Release.xcconfig */;
			buildSettings = {
				GCC_NO_COMMON_BLOCKS = YES;
				GCC_WARN_UNINITIALIZED_AUTOS = YES;
				MACOSX_DEPLOYMENT_TARGET = 10.10;
			};
			name = Release;
		};
		D0D1218019E87B05005E4BAA /* Debug */ = {
			isa = XCBuildConfiguration;
			baseConfigurationReference = D0D1213719E878CC005E4BAA /* Mac-Framework.xcconfig */;
			buildSettings = {
				APPLICATION_EXTENSION_API_ONLY = NO;
				CURRENT_PROJECT_VERSION = 1;
				DYLIB_COMPATIBILITY_VERSION = 1;
				DYLIB_CURRENT_VERSION = 1;
				FRAMEWORK_VERSION = A;
				INFOPLIST_FILE = "Source/SwiftLintFramework/Supporting Files/Info.plist";
				LD_RUNPATH_SEARCH_PATHS = "@loader_path/Frameworks";
				OTHER_SWIFT_FLAGS = "$(inherited) -Xfrontend -warn-long-function-bodies=150";
				PRODUCT_BUNDLE_IDENTIFIER = "io.realm.$(PRODUCT_NAME:rfc1034identifier)";
				PRODUCT_NAME = SwiftLintFramework;
				SWIFT_VERSION = 3.0;
				VERSIONING_SYSTEM = "apple-generic";
				VERSION_INFO_PREFIX = "";
				WARNING_CFLAGS = (
					"-Wno-error=unknown-warning-option",
					"-Wno-gcc-compat",
					"-Wno-unused-const-variable",
				);
			};
			name = Debug;
		};
		D0D1218119E87B05005E4BAA /* Release */ = {
			isa = XCBuildConfiguration;
			baseConfigurationReference = D0D1213719E878CC005E4BAA /* Mac-Framework.xcconfig */;
			buildSettings = {
				APPLICATION_EXTENSION_API_ONLY = NO;
				CURRENT_PROJECT_VERSION = 1;
				DYLIB_COMPATIBILITY_VERSION = 1;
				DYLIB_CURRENT_VERSION = 1;
				FRAMEWORK_VERSION = A;
				INFOPLIST_FILE = "Source/SwiftLintFramework/Supporting Files/Info.plist";
				LD_RUNPATH_SEARCH_PATHS = "@loader_path/Frameworks";
				OTHER_SWIFT_FLAGS = "$(inherited) -Xfrontend -warn-long-function-bodies=150";
				PRODUCT_BUNDLE_IDENTIFIER = "io.realm.$(PRODUCT_NAME:rfc1034identifier)";
				PRODUCT_NAME = SwiftLintFramework;
				SWIFT_VERSION = 3.0;
				VERSIONING_SYSTEM = "apple-generic";
				VERSION_INFO_PREFIX = "";
				WARNING_CFLAGS = (
					"-Wno-error=unknown-warning-option",
					"-Wno-gcc-compat",
					"-Wno-unused-const-variable",
				);
			};
			name = Release;
		};
		D0D1218219E87B05005E4BAA /* Debug */ = {
			isa = XCBuildConfiguration;
			baseConfigurationReference = D0D1213419E878CC005E4BAA /* Mac-Application.xcconfig */;
			buildSettings = {
				INFOPLIST_FILE = "Tests/SwiftLintFrameworkTests/Supporting Files/Info.plist";
				PRODUCT_BUNDLE_IDENTIFIER = "io.realm.$(PRODUCT_NAME:rfc1034identifier)";
				PRODUCT_NAME = SwiftLintFrameworkTests;
				SWIFT_VERSION = 3.0;
			};
			name = Debug;
		};
		D0D1218319E87B05005E4BAA /* Release */ = {
			isa = XCBuildConfiguration;
			baseConfigurationReference = D0D1213419E878CC005E4BAA /* Mac-Application.xcconfig */;
			buildSettings = {
				INFOPLIST_FILE = "Tests/SwiftLintFrameworkTests/Supporting Files/Info.plist";
				PRODUCT_BUNDLE_IDENTIFIER = "io.realm.$(PRODUCT_NAME:rfc1034identifier)";
				PRODUCT_NAME = SwiftLintFrameworkTests;
				SWIFT_VERSION = 3.0;
			};
			name = Release;
		};
		D0D1218719E87B38005E4BAA /* Profile */ = {
			isa = XCBuildConfiguration;
			baseConfigurationReference = D0D1212719E878CC005E4BAA /* Profile.xcconfig */;
			buildSettings = {
				GCC_NO_COMMON_BLOCKS = YES;
				GCC_WARN_UNINITIALIZED_AUTOS = YES;
				MACOSX_DEPLOYMENT_TARGET = 10.10;
			};
			name = Profile;
		};
		D0D1218919E87B38005E4BAA /* Profile */ = {
			isa = XCBuildConfiguration;
			baseConfigurationReference = D0D1213719E878CC005E4BAA /* Mac-Framework.xcconfig */;
			buildSettings = {
				APPLICATION_EXTENSION_API_ONLY = NO;
				CURRENT_PROJECT_VERSION = 1;
				DYLIB_COMPATIBILITY_VERSION = 1;
				DYLIB_CURRENT_VERSION = 1;
				FRAMEWORK_VERSION = A;
				INFOPLIST_FILE = "Source/SwiftLintFramework/Supporting Files/Info.plist";
				LD_RUNPATH_SEARCH_PATHS = "@loader_path/Frameworks";
				OTHER_SWIFT_FLAGS = "$(inherited) -Xfrontend -warn-long-function-bodies=150";
				PRODUCT_BUNDLE_IDENTIFIER = "io.realm.$(PRODUCT_NAME:rfc1034identifier)";
				PRODUCT_NAME = SwiftLintFramework;
				SWIFT_VERSION = 3.0;
				VERSIONING_SYSTEM = "apple-generic";
				VERSION_INFO_PREFIX = "";
				WARNING_CFLAGS = (
					"-Wno-error=unknown-warning-option",
					"-Wno-gcc-compat",
					"-Wno-unused-const-variable",
				);
			};
			name = Profile;
		};
		D0D1218A19E87B38005E4BAA /* Profile */ = {
			isa = XCBuildConfiguration;
			baseConfigurationReference = D0D1213419E878CC005E4BAA /* Mac-Application.xcconfig */;
			buildSettings = {
				INFOPLIST_FILE = "Tests/SwiftLintFrameworkTests/Supporting Files/Info.plist";
				PRODUCT_BUNDLE_IDENTIFIER = "io.realm.$(PRODUCT_NAME:rfc1034identifier)";
				PRODUCT_NAME = SwiftLintFrameworkTests;
				SWIFT_VERSION = 3.0;
			};
			name = Profile;
		};
		D0D1218B19E87B3B005E4BAA /* Test */ = {
			isa = XCBuildConfiguration;
			baseConfigurationReference = D0D1212919E878CC005E4BAA /* Test.xcconfig */;
			buildSettings = {
				GCC_NO_COMMON_BLOCKS = YES;
				GCC_WARN_UNINITIALIZED_AUTOS = YES;
				MACOSX_DEPLOYMENT_TARGET = 10.10;
			};
			name = Test;
		};
		D0D1218D19E87B3B005E4BAA /* Test */ = {
			isa = XCBuildConfiguration;
			baseConfigurationReference = D0D1213719E878CC005E4BAA /* Mac-Framework.xcconfig */;
			buildSettings = {
				APPLICATION_EXTENSION_API_ONLY = NO;
				CURRENT_PROJECT_VERSION = 1;
				DYLIB_COMPATIBILITY_VERSION = 1;
				DYLIB_CURRENT_VERSION = 1;
				FRAMEWORK_VERSION = A;
				INFOPLIST_FILE = "Source/SwiftLintFramework/Supporting Files/Info.plist";
				LD_RUNPATH_SEARCH_PATHS = "@loader_path/Frameworks";
				OTHER_SWIFT_FLAGS = "$(inherited) -Xfrontend -warn-long-function-bodies=150";
				PRODUCT_BUNDLE_IDENTIFIER = "io.realm.$(PRODUCT_NAME:rfc1034identifier)";
				PRODUCT_NAME = SwiftLintFramework;
				SWIFT_VERSION = 3.0;
				VERSIONING_SYSTEM = "apple-generic";
				VERSION_INFO_PREFIX = "";
				WARNING_CFLAGS = (
					"-Wno-error=unknown-warning-option",
					"-Wno-gcc-compat",
					"-Wno-unused-const-variable",
				);
			};
			name = Test;
		};
		D0D1218E19E87B3B005E4BAA /* Test */ = {
			isa = XCBuildConfiguration;
			baseConfigurationReference = D0D1213419E878CC005E4BAA /* Mac-Application.xcconfig */;
			buildSettings = {
				INFOPLIST_FILE = "Tests/SwiftLintFrameworkTests/Supporting Files/Info.plist";
				PRODUCT_BUNDLE_IDENTIFIER = "io.realm.$(PRODUCT_NAME:rfc1034identifier)";
				PRODUCT_NAME = SwiftLintFrameworkTests;
				SWIFT_VERSION = 3.0;
			};
			name = Test;
		};
		D0E7B64A19E9C64600EDBA4D /* Debug */ = {
			isa = XCBuildConfiguration;
			baseConfigurationReference = D0D1213419E878CC005E4BAA /* Mac-Application.xcconfig */;
			buildSettings = {
				INFOPLIST_FILE = "Source/swiftlint/Supporting Files/Info.plist";
				LD_RUNPATH_SEARCH_PATHS = "@executable_path/../Frameworks/SwiftLintFramework.framework/Versions/Current/Frameworks /Library/Frameworks/SwiftLintFramework.framework/Versions/Current/Frameworks /Library/Frameworks";
				PRODUCT_BUNDLE_IDENTIFIER = "io.realm.$(PRODUCT_NAME:rfc1034identifier)";
				PRODUCT_NAME = "$(TARGET_NAME)";
				SWIFT_VERSION = 3.0;
			};
			name = Debug;
		};
		D0E7B64B19E9C64600EDBA4D /* Test */ = {
			isa = XCBuildConfiguration;
			baseConfigurationReference = D0D1213419E878CC005E4BAA /* Mac-Application.xcconfig */;
			buildSettings = {
				INFOPLIST_FILE = "Source/swiftlint/Supporting Files/Info.plist";
				LD_RUNPATH_SEARCH_PATHS = "@executable_path/../Frameworks/SwiftLintFramework.framework/Versions/Current/Frameworks /Library/Frameworks/SwiftLintFramework.framework/Versions/Current/Frameworks /Library/Frameworks";
				PRODUCT_BUNDLE_IDENTIFIER = "io.realm.$(PRODUCT_NAME:rfc1034identifier)";
				PRODUCT_NAME = "$(TARGET_NAME)";
				SWIFT_VERSION = 3.0;
			};
			name = Test;
		};
		D0E7B64C19E9C64600EDBA4D /* Release */ = {
			isa = XCBuildConfiguration;
			baseConfigurationReference = D0D1213419E878CC005E4BAA /* Mac-Application.xcconfig */;
			buildSettings = {
				INFOPLIST_FILE = "Source/swiftlint/Supporting Files/Info.plist";
				LD_RUNPATH_SEARCH_PATHS = "@executable_path/../Frameworks/SwiftLintFramework.framework/Versions/Current/Frameworks /Library/Frameworks/SwiftLintFramework.framework/Versions/Current/Frameworks /Library/Frameworks";
				PRODUCT_BUNDLE_IDENTIFIER = "io.realm.$(PRODUCT_NAME:rfc1034identifier)";
				PRODUCT_NAME = "$(TARGET_NAME)";
				SWIFT_VERSION = 3.0;
			};
			name = Release;
		};
		D0E7B64D19E9C64600EDBA4D /* Profile */ = {
			isa = XCBuildConfiguration;
			baseConfigurationReference = D0D1213419E878CC005E4BAA /* Mac-Application.xcconfig */;
			buildSettings = {
				INFOPLIST_FILE = "Source/swiftlint/Supporting Files/Info.plist";
				LD_RUNPATH_SEARCH_PATHS = "@executable_path/../Frameworks/SwiftLintFramework.framework/Versions/Current/Frameworks /Library/Frameworks/SwiftLintFramework.framework/Versions/Current/Frameworks /Library/Frameworks";
				PRODUCT_BUNDLE_IDENTIFIER = "io.realm.$(PRODUCT_NAME:rfc1034identifier)";
				PRODUCT_NAME = "$(TARGET_NAME)";
				SWIFT_VERSION = 3.0;
			};
			name = Profile;
		};
/* End XCBuildConfiguration section */

/* Begin XCConfigurationList section */
		D0D1211319E87861005E4BAA /* Build configuration list for PBXProject "SwiftLint" */ = {
			isa = XCConfigurationList;
			buildConfigurations = (
				D0D1211D19E87861005E4BAA /* Debug */,
				D0D1218B19E87B3B005E4BAA /* Test */,
				D0D1211E19E87861005E4BAA /* Release */,
				D0D1218719E87B38005E4BAA /* Profile */,
			);
			defaultConfigurationIsVisible = 0;
			defaultConfigurationName = Release;
		};
		D0D1218419E87B05005E4BAA /* Build configuration list for PBXNativeTarget "SwiftLintFramework" */ = {
			isa = XCConfigurationList;
			buildConfigurations = (
				D0D1218019E87B05005E4BAA /* Debug */,
				D0D1218D19E87B3B005E4BAA /* Test */,
				D0D1218119E87B05005E4BAA /* Release */,
				D0D1218919E87B38005E4BAA /* Profile */,
			);
			defaultConfigurationIsVisible = 0;
			defaultConfigurationName = Release;
		};
		D0D1218519E87B05005E4BAA /* Build configuration list for PBXNativeTarget "SwiftLintFrameworkTests" */ = {
			isa = XCConfigurationList;
			buildConfigurations = (
				D0D1218219E87B05005E4BAA /* Debug */,
				D0D1218E19E87B3B005E4BAA /* Test */,
				D0D1218319E87B05005E4BAA /* Release */,
				D0D1218A19E87B38005E4BAA /* Profile */,
			);
			defaultConfigurationIsVisible = 0;
			defaultConfigurationName = Release;
		};
		D0E7B64919E9C64600EDBA4D /* Build configuration list for PBXNativeTarget "swiftlint" */ = {
			isa = XCConfigurationList;
			buildConfigurations = (
				D0E7B64A19E9C64600EDBA4D /* Debug */,
				D0E7B64B19E9C64600EDBA4D /* Test */,
				D0E7B64C19E9C64600EDBA4D /* Release */,
				D0E7B64D19E9C64600EDBA4D /* Profile */,
			);
			defaultConfigurationIsVisible = 0;
			defaultConfigurationName = Release;
		};
/* End XCConfigurationList section */
	};
	rootObject = D0D1211019E87861005E4BAA /* Project object */;
}<|MERGE_RESOLUTION|>--- conflicted
+++ resolved
@@ -24,12 +24,9 @@
 		2E02005F1C54BF680024D09D /* CyclomaticComplexityRule.swift in Sources */ = {isa = PBXBuildFile; fileRef = 2E02005E1C54BF680024D09D /* CyclomaticComplexityRule.swift */; };
 		2E336D1B1DF08BFB00CCFE77 /* EmojiReporter.swift in Sources */ = {isa = PBXBuildFile; fileRef = 2E336D191DF08AF200CCFE77 /* EmojiReporter.swift */; };
 		2E5761AA1C573B83003271AF /* FunctionParameterCountRule.swift in Sources */ = {isa = PBXBuildFile; fileRef = 2E5761A91C573B83003271AF /* FunctionParameterCountRule.swift */; };
-<<<<<<< HEAD
 		327368C51DA743D900EAD5A7 /* ExplictSelfRule.swift in Sources */ = {isa = PBXBuildFile; fileRef = 327368C41DA743D900EAD5A7 /* ExplictSelfRule.swift */; };
-=======
 		37B3FA8B1DFD45A700AD30D2 /* Dictionary+SwiftLint.swift in Sources */ = {isa = PBXBuildFile; fileRef = 37B3FA8A1DFD45A700AD30D2 /* Dictionary+SwiftLint.swift */; };
 		3B034B6E1E0BE549005D49A9 /* LineLengthConfiguration.swift in Sources */ = {isa = PBXBuildFile; fileRef = 3B034B6C1E0BE544005D49A9 /* LineLengthConfiguration.swift */; };
->>>>>>> 61b2c5b8
 		3B0B14541C505D6300BE82F7 /* SeverityConfiguration.swift in Sources */ = {isa = PBXBuildFile; fileRef = 3B0B14531C505D6300BE82F7 /* SeverityConfiguration.swift */; };
 		3B1150CA1C31FC3F00D83B1E /* Yaml+SwiftLint.swift in Sources */ = {isa = PBXBuildFile; fileRef = 3B1150C91C31FC3F00D83B1E /* Yaml+SwiftLint.swift */; };
 		3B12C9C11C3209CB000B423F /* test.yml in Resources */ = {isa = PBXBuildFile; fileRef = 3B12C9BF1C3209AC000B423F /* test.yml */; };
@@ -296,12 +293,9 @@
 		2E02005E1C54BF680024D09D /* CyclomaticComplexityRule.swift */ = {isa = PBXFileReference; fileEncoding = 4; lastKnownFileType = sourcecode.swift; path = CyclomaticComplexityRule.swift; sourceTree = "<group>"; };
 		2E336D191DF08AF200CCFE77 /* EmojiReporter.swift */ = {isa = PBXFileReference; fileEncoding = 4; lastKnownFileType = sourcecode.swift; path = EmojiReporter.swift; sourceTree = "<group>"; };
 		2E5761A91C573B83003271AF /* FunctionParameterCountRule.swift */ = {isa = PBXFileReference; fileEncoding = 4; lastKnownFileType = sourcecode.swift; path = FunctionParameterCountRule.swift; sourceTree = "<group>"; };
-<<<<<<< HEAD
 		327368C41DA743D900EAD5A7 /* ExplictSelfRule.swift */ = {isa = PBXFileReference; fileEncoding = 4; lastKnownFileType = sourcecode.swift; path = ExplictSelfRule.swift; sourceTree = "<group>"; };
-=======
 		37B3FA8A1DFD45A700AD30D2 /* Dictionary+SwiftLint.swift */ = {isa = PBXFileReference; fileEncoding = 4; lastKnownFileType = sourcecode.swift; path = "Dictionary+SwiftLint.swift"; sourceTree = "<group>"; };
 		3B034B6C1E0BE544005D49A9 /* LineLengthConfiguration.swift */ = {isa = PBXFileReference; fileEncoding = 4; lastKnownFileType = sourcecode.swift; path = LineLengthConfiguration.swift; sourceTree = "<group>"; };
->>>>>>> 61b2c5b8
 		3B0B14531C505D6300BE82F7 /* SeverityConfiguration.swift */ = {isa = PBXFileReference; fileEncoding = 4; lastKnownFileType = sourcecode.swift; path = SeverityConfiguration.swift; sourceTree = "<group>"; };
 		3B1150C91C31FC3F00D83B1E /* Yaml+SwiftLint.swift */ = {isa = PBXFileReference; fileEncoding = 4; lastKnownFileType = sourcecode.swift; path = "Yaml+SwiftLint.swift"; sourceTree = "<group>"; };
 		3B12C9BF1C3209AC000B423F /* test.yml */ = {isa = PBXFileReference; lastKnownFileType = text; path = test.yml; sourceTree = "<group>"; };
@@ -1252,11 +1246,8 @@
 				D42D2B381E09CC0D00CD7A2E /* FirstWhereRule.swift in Sources */,
 				D4B0226F1E0C75F9007E5297 /* VerticalParameterAlignmentRule.swift in Sources */,
 				D44254271DB9C15C00492EA4 /* SyntacticSugarRule.swift in Sources */,
-<<<<<<< HEAD
 				327368C51DA743D900EAD5A7 /* ExplictSelfRule.swift in Sources */,
-=======
 				006204DC1E1E492F00FFFBE1 /* VerticalWhitespaceConfiguration.swift in Sources */,
->>>>>>> 61b2c5b8
 				E88198441BEA93D200333A11 /* ColonRule.swift in Sources */,
 				E809EDA11B8A71DF00399043 /* Configuration.swift in Sources */,
 				D4B022981E102EE8007E5297 /* ObjectLiteralRule.swift in Sources */,
