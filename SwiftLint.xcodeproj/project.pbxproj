--- conflicted
+++ resolved
@@ -1270,11 +1270,8 @@
 				D48AE2CC1DFB58C5001C6A4A /* AttributesRulesExamples.swift in Sources */,
 				E88DEA6F1B09843F00A66CB0 /* Location.swift in Sources */,
 				D43B046B1E075905004016AF /* ClosureEndIndentationRule.swift in Sources */,
-<<<<<<< HEAD
 				C328A2F71E6759AE00A9E4D7 /* ExplicitTypeInterfaceRule.swift in Sources */,
-=======
 				D93DA3D11E699E6300809827 /* NestingConfiguration.swift in Sources */,
->>>>>>> 80c30508
 				93E0C3CE1D67BD7F007FA25D /* ConditionalReturnsOnNewline.swift in Sources */,
 				D43DB1081DC573DA00281215 /* ImplicitGetterRule.swift in Sources */,
 				7C0C2E7A1D2866CB0076435A /* ExplicitInitRule.swift in Sources */,
