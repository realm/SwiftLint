// !$*UTF8*$!
{
	archiveVersion = 1;
	classes = {
	};
	objectVersion = 46;
	objects = {

/* Begin PBXBuildFile section */
		006204DC1E1E492F00FFFBE1 /* VerticalWhitespaceConfiguration.swift in Sources */ = {isa = PBXBuildFile; fileRef = 006204DA1E1E48F900FFFBE1 /* VerticalWhitespaceConfiguration.swift */; };
		006204DE1E1E4E0A00FFFBE1 /* VerticalWhitespaceRuleTests.swift in Sources */ = {isa = PBXBuildFile; fileRef = 006204DD1E1E4E0A00FFFBE1 /* VerticalWhitespaceRuleTests.swift */; };
		006ECFC41C44E99E00EF6364 /* LegacyConstantRule.swift in Sources */ = {isa = PBXBuildFile; fileRef = 006ECFC31C44E99E00EF6364 /* LegacyConstantRule.swift */; };
		009E09281DFEE4C200B588A7 /* ProhibitedSuperRule.swift in Sources */ = {isa = PBXBuildFile; fileRef = 009E09271DFEE4C200B588A7 /* ProhibitedSuperRule.swift */; };
		009E092A1DFEE4DD00B588A7 /* ProhibitedSuperConfiguration.swift in Sources */ = {isa = PBXBuildFile; fileRef = 009E09291DFEE4DD00B588A7 /* ProhibitedSuperConfiguration.swift */; };
		00B8D9791E2D1223004E0EEC /* LegacyConstantRuleExamples.swift in Sources */ = {isa = PBXBuildFile; fileRef = 00B8D9771E2D0FBD004E0EEC /* LegacyConstantRuleExamples.swift */; };
		02FD8AEF1BFC18D60014BFFB /* ExtendedNSStringTests.swift in Sources */ = {isa = PBXBuildFile; fileRef = 02FD8AEE1BFC18D60014BFFB /* ExtendedNSStringTests.swift */; };
		094385011D5D2894009168CF /* WeakDelegateRule.swift in Sources */ = {isa = PBXBuildFile; fileRef = 094384FF1D5D2382009168CF /* WeakDelegateRule.swift */; };
		094385041D5D4F7C009168CF /* PrivateOutletRule.swift in Sources */ = {isa = PBXBuildFile; fileRef = 094385021D5D4F78009168CF /* PrivateOutletRule.swift */; };
<<<<<<< HEAD
		10016BA61E707183001B379E /* FirebaseConfigActivateRule.swift in Sources */ = {isa = PBXBuildFile; fileRef = 10016B9E1E707183001B379E /* FirebaseConfigActivateRule.swift */; };
		10016BA71E707183001B379E /* FirebaseConfigDefaultsRule.swift in Sources */ = {isa = PBXBuildFile; fileRef = 10016B9F1E707183001B379E /* FirebaseConfigDefaultsRule.swift */; };
		10016BA81E707183001B379E /* FirebaseConfigFetchRule.swift in Sources */ = {isa = PBXBuildFile; fileRef = 10016BA01E707183001B379E /* FirebaseConfigFetchRule.swift */; };
		10016BA91E707183001B379E /* FirebaseCoreRule.swift in Sources */ = {isa = PBXBuildFile; fileRef = 10016BA11E707183001B379E /* FirebaseCoreRule.swift */; };
		10016BAA1E707183001B379E /* FirebaseDynamicLinksCustomSchemeURLRule.swift in Sources */ = {isa = PBXBuildFile; fileRef = 10016BA21E707183001B379E /* FirebaseDynamicLinksCustomSchemeURLRule.swift */; };
		10016BAB1E707183001B379E /* FirebaseDynamicLinksUniversalLinkRule.swift in Sources */ = {isa = PBXBuildFile; fileRef = 10016BA31E707183001B379E /* FirebaseDynamicLinksUniversalLinkRule.swift */; };
		10016BAC1E707183001B379E /* FirebaseDynamicLinksSchemeURLRule.swift in Sources */ = {isa = PBXBuildFile; fileRef = 10016BA41E707183001B379E /* FirebaseDynamicLinksSchemeURLRule.swift */; };
		10016BAD1E707183001B379E /* FirebaseInvitesRule.swift in Sources */ = {isa = PBXBuildFile; fileRef = 10016BA51E707183001B379E /* FirebaseInvitesRule.swift */; };
=======
		1E18574B1EADBA51004F89F7 /* NoExtensionAccessModifier.swift in Sources */ = {isa = PBXBuildFile; fileRef = 1E18574A1EADBA51004F89F7 /* NoExtensionAccessModifier.swift */; };
>>>>>>> f8ca8640
		1E82D5591D7775C7009553D7 /* ClosureSpacingRule.swift in Sources */ = {isa = PBXBuildFile; fileRef = 1E82D5581D7775C7009553D7 /* ClosureSpacingRule.swift */; };
		1EC163521D5992D900DD2928 /* VerticalWhitespaceRule.swift in Sources */ = {isa = PBXBuildFile; fileRef = 1EC163511D5992D900DD2928 /* VerticalWhitespaceRule.swift */; };
		1EF115921EB2AD5900E30140 /* ExplicitTopLevelACLRule.swift in Sources */ = {isa = PBXBuildFile; fileRef = 1EF115911EB2AD5900E30140 /* ExplicitTopLevelACLRule.swift */; };
		1F11B3CF1C252F23002E8FA8 /* ClosingBraceRule.swift in Sources */ = {isa = PBXBuildFile; fileRef = 1F11B3CE1C252F23002E8FA8 /* ClosingBraceRule.swift */; };
		24B4DF0D1D6DFDE90097803B /* RedundantNilCoalescingRule.swift in Sources */ = {isa = PBXBuildFile; fileRef = 24B4DF0B1D6DFA370097803B /* RedundantNilCoalescingRule.swift */; };
		24E17F721B14BB3F008195BE /* File+Cache.swift in Sources */ = {isa = PBXBuildFile; fileRef = 24E17F701B1481FF008195BE /* File+Cache.swift */; };
		2E02005F1C54BF680024D09D /* CyclomaticComplexityRule.swift in Sources */ = {isa = PBXBuildFile; fileRef = 2E02005E1C54BF680024D09D /* CyclomaticComplexityRule.swift */; };
		2E336D1B1DF08BFB00CCFE77 /* EmojiReporter.swift in Sources */ = {isa = PBXBuildFile; fileRef = 2E336D191DF08AF200CCFE77 /* EmojiReporter.swift */; };
		2E5761AA1C573B83003271AF /* FunctionParameterCountRule.swift in Sources */ = {isa = PBXBuildFile; fileRef = 2E5761A91C573B83003271AF /* FunctionParameterCountRule.swift */; };
		37B3FA8B1DFD45A700AD30D2 /* Dictionary+SwiftLint.swift in Sources */ = {isa = PBXBuildFile; fileRef = 37B3FA8A1DFD45A700AD30D2 /* Dictionary+SwiftLint.swift */; };
		3B034B6E1E0BE549005D49A9 /* LineLengthConfiguration.swift in Sources */ = {isa = PBXBuildFile; fileRef = 3B034B6C1E0BE544005D49A9 /* LineLengthConfiguration.swift */; };
		3B0B14541C505D6300BE82F7 /* SeverityConfiguration.swift in Sources */ = {isa = PBXBuildFile; fileRef = 3B0B14531C505D6300BE82F7 /* SeverityConfiguration.swift */; };
		3B12C9C11C3209CB000B423F /* test.yml in Resources */ = {isa = PBXBuildFile; fileRef = 3B12C9BF1C3209AC000B423F /* test.yml */; };
		3B12C9C31C320A53000B423F /* Yaml+SwiftLintTests.swift in Sources */ = {isa = PBXBuildFile; fileRef = 3B12C9C21C320A53000B423F /* Yaml+SwiftLintTests.swift */; };
		3B12C9C51C322032000B423F /* MasterRuleList.swift in Sources */ = {isa = PBXBuildFile; fileRef = 3B12C9C41C322032000B423F /* MasterRuleList.swift */; };
		3B12C9C71C3361CB000B423F /* RuleTests.swift in Sources */ = {isa = PBXBuildFile; fileRef = 3B12C9C61C3361CB000B423F /* RuleTests.swift */; };
		3B1DF0121C5148140011BCED /* CustomRules.swift in Sources */ = {isa = PBXBuildFile; fileRef = 3B1DF0111C5148140011BCED /* CustomRules.swift */; };
		3B20CD0A1EB699380069EF2E /* GenericTypeNameRuleTests.swift in Sources */ = {isa = PBXBuildFile; fileRef = 3B20CD091EB699380069EF2E /* GenericTypeNameRuleTests.swift */; };
		3B20CD0C1EB699C20069EF2E /* TypeNameRuleTests.swift in Sources */ = {isa = PBXBuildFile; fileRef = 3B20CD0B1EB699C20069EF2E /* TypeNameRuleTests.swift */; };
		3B30C4A11C3785B300E04027 /* YamlParserTests.swift in Sources */ = {isa = PBXBuildFile; fileRef = 3B30C4A01C3785B300E04027 /* YamlParserTests.swift */; };
		3B3A9A331EA3DFD90075B121 /* IdentifierNameRuleTests.swift in Sources */ = {isa = PBXBuildFile; fileRef = 3B3A9A321EA3DFD90075B121 /* IdentifierNameRuleTests.swift */; };
		3B5B9FE11C444DA20009AD27 /* Array+SwiftLint.swift in Sources */ = {isa = PBXBuildFile; fileRef = 3B5B9FE01C444DA20009AD27 /* Array+SwiftLint.swift */; };
		3B63D46D1E1F05160057BE35 /* LineLengthConfigurationTests.swift in Sources */ = {isa = PBXBuildFile; fileRef = 3B63D46C1E1F05160057BE35 /* LineLengthConfigurationTests.swift */; };
		3B63D46F1E1F09DF0057BE35 /* LineLengthRuleTests.swift in Sources */ = {isa = PBXBuildFile; fileRef = 3B63D46E1E1F09DF0057BE35 /* LineLengthRuleTests.swift */; };
		3B828E531C546468000D180E /* RuleConfiguration.swift in Sources */ = {isa = PBXBuildFile; fileRef = 3B828E521C546468000D180E /* RuleConfiguration.swift */; };
		3BA79C9B1C4767910057E705 /* NSRange+SwiftLint.swift in Sources */ = {isa = PBXBuildFile; fileRef = 3BA79C9A1C4767910057E705 /* NSRange+SwiftLint.swift */; };
		3BB47D831C514E8100AE6A10 /* RegexConfiguration.swift in Sources */ = {isa = PBXBuildFile; fileRef = 3BB47D821C514E8100AE6A10 /* RegexConfiguration.swift */; };
		3BB47D851C51D80000AE6A10 /* NSRegularExpression+SwiftLint.swift in Sources */ = {isa = PBXBuildFile; fileRef = 3BB47D841C51D80000AE6A10 /* NSRegularExpression+SwiftLint.swift */; };
		3BB47D871C51DE6E00AE6A10 /* CustomRulesTests.swift in Sources */ = {isa = PBXBuildFile; fileRef = 3BB47D861C51DE6E00AE6A10 /* CustomRulesTests.swift */; };
		3BBF2F9D1C640A0F006CD775 /* SwiftyTextTable.framework in Frameworks */ = {isa = PBXBuildFile; fileRef = 3BBF2F9C1C640A0F006CD775 /* SwiftyTextTable.framework */; };
		3BCC04CD1C4F5694006073C3 /* ConfigurationError.swift in Sources */ = {isa = PBXBuildFile; fileRef = 3BCC04CC1C4F5694006073C3 /* ConfigurationError.swift */; };
		3BCC04D11C4F56D3006073C3 /* SeverityLevelsConfiguration.swift in Sources */ = {isa = PBXBuildFile; fileRef = 3BCC04CF1C4F56D3006073C3 /* SeverityLevelsConfiguration.swift */; };
		3BCC04D21C4F56D3006073C3 /* NameConfiguration.swift in Sources */ = {isa = PBXBuildFile; fileRef = 3BCC04D01C4F56D3006073C3 /* NameConfiguration.swift */; };
		3BCC04D41C502BAB006073C3 /* RuleConfigurationTests.swift in Sources */ = {isa = PBXBuildFile; fileRef = 3BCC04D31C502BAB006073C3 /* RuleConfigurationTests.swift */; };
		3BD9CD3D1C37175B009A5D25 /* YamlParser.swift in Sources */ = {isa = PBXBuildFile; fileRef = 3BD9CD3C1C37175B009A5D25 /* YamlParser.swift */; };
		3BDB224B1C345B4900473680 /* ProjectMock in Resources */ = {isa = PBXBuildFile; fileRef = 3BDB224A1C345B4900473680 /* ProjectMock */; };
		47ACC8981E7DC74E0088EEB2 /* ImplicitlyUnwrappedOptionalConfiguration.swift in Sources */ = {isa = PBXBuildFile; fileRef = 47ACC8971E7DC74E0088EEB2 /* ImplicitlyUnwrappedOptionalConfiguration.swift */; };
		47ACC89A1E7DCCAD0088EEB2 /* ImplicitlyUnwrappedOptionalConfigurationTests.swift in Sources */ = {isa = PBXBuildFile; fileRef = 47ACC8991E7DCCAD0088EEB2 /* ImplicitlyUnwrappedOptionalConfigurationTests.swift */; };
		47ACC89C1E7DCFA00088EEB2 /* ImplicitlyUnwrappedOptionalRuleTests.swift in Sources */ = {isa = PBXBuildFile; fileRef = 47ACC89B1E7DCFA00088EEB2 /* ImplicitlyUnwrappedOptionalRuleTests.swift */; };
		47FF3BE11E7C75B600187E6D /* ImplicitlyUnwrappedOptionalRule.swift in Sources */ = {isa = PBXBuildFile; fileRef = 47FF3BDF1E7C745100187E6D /* ImplicitlyUnwrappedOptionalRule.swift */; };
		4A9A3A3A1DC1D75F00DF5183 /* HTMLReporter.swift in Sources */ = {isa = PBXBuildFile; fileRef = 4A9A3A391DC1D75F00DF5183 /* HTMLReporter.swift */; };
		4DB7815E1CAD72BA00BC4723 /* LegacyCGGeometryFunctionsRule.swift in Sources */ = {isa = PBXBuildFile; fileRef = 4DB7815C1CAD690100BC4723 /* LegacyCGGeometryFunctionsRule.swift */; };
		4DCB8E7F1CBE494E0070FCF0 /* RegexHelpers.swift in Sources */ = {isa = PBXBuildFile; fileRef = 4DCB8E7D1CBE43640070FCF0 /* RegexHelpers.swift */; };
		57ED827B1CF656E3002B3513 /* JUnitReporter.swift in Sources */ = {isa = PBXBuildFile; fileRef = 57ED82791CF65183002B3513 /* JUnitReporter.swift */; };
		621061BF1ED57E640082D51E /* MultilineParametersRuleExamples.swift in Sources */ = {isa = PBXBuildFile; fileRef = 621061BE1ED57E640082D51E /* MultilineParametersRuleExamples.swift */; };
		6250D32A1ED4DFEB00735129 /* MultilineParametersRule.swift in Sources */ = {isa = PBXBuildFile; fileRef = 6238AE411ED4D734006C3601 /* MultilineParametersRule.swift */; };
		67932E2D1E54AF4B00CB0629 /* CyclomaticComplexityConfigurationTests.swift in Sources */ = {isa = PBXBuildFile; fileRef = 67932E2C1E54AF4B00CB0629 /* CyclomaticComplexityConfigurationTests.swift */; };
		67EB4DFA1E4CC111004E9ACD /* CyclomaticComplexityConfiguration.swift in Sources */ = {isa = PBXBuildFile; fileRef = 67EB4DF81E4CC101004E9ACD /* CyclomaticComplexityConfiguration.swift */; };
		67EB4DFC1E4CD7F5004E9ACD /* CyclomaticComplexityRuleTests.swift in Sources */ = {isa = PBXBuildFile; fileRef = 67EB4DFB1E4CD7F5004E9ACD /* CyclomaticComplexityRuleTests.swift */; };
		69F88BF71BDA38A6005E7CAE /* OpeningBraceRule.swift in Sources */ = {isa = PBXBuildFile; fileRef = 692B1EB11BD7E00F00EAABFF /* OpeningBraceRule.swift */; };
		6C7045441C6ADA450003F15A /* SourceKitCrashTests.swift in Sources */ = {isa = PBXBuildFile; fileRef = 6C7045431C6ADA450003F15A /* SourceKitCrashTests.swift */; };
		6CB514E91C760C6900FA02C4 /* Structure+SwiftLint.swift in Sources */ = {isa = PBXBuildFile; fileRef = 6CB514E81C760C6900FA02C4 /* Structure+SwiftLint.swift */; };
		6CB8A80C1D11A7E10052816E /* Commandant.framework in Frameworks */ = {isa = PBXBuildFile; fileRef = E8BA7E101B07A3EC003E02D0 /* Commandant.framework */; };
		6CB8A80D1D11A7E10052816E /* Result.framework in Frameworks */ = {isa = PBXBuildFile; fileRef = E8BA7E121B07A3F3003E02D0 /* Result.framework */; };
		6CC4259B1C77046200AEA885 /* SyntaxMap+SwiftLint.swift in Sources */ = {isa = PBXBuildFile; fileRef = 6CC4259A1C77046200AEA885 /* SyntaxMap+SwiftLint.swift */; };
		6CC898A71EA0E1F7003DC0E2 /* CannedEmojiReporterOutputNonObjC.txt in Resources */ = {isa = PBXBuildFile; fileRef = 6CC898A61EA0E1EF003DC0E2 /* CannedEmojiReporterOutputNonObjC.txt */; };
		6CCFCF2A1CFEF729003239EB /* Commandant.framework in Embed Frameworks into SwiftLintFramework.framework */ = {isa = PBXBuildFile; fileRef = E8BA7E101B07A3EC003E02D0 /* Commandant.framework */; settings = {ATTRIBUTES = (CodeSignOnCopy, RemoveHeadersOnCopy, ); }; };
		6CCFCF2C1CFEF72D003239EB /* Result.framework in Embed Frameworks into SwiftLintFramework.framework */ = {isa = PBXBuildFile; fileRef = E8BA7E121B07A3F3003E02D0 /* Result.framework */; settings = {ATTRIBUTES = (CodeSignOnCopy, RemoveHeadersOnCopy, ); }; };
		6CCFCF2D1CFEF731003239EB /* SourceKittenFramework.framework in Embed Frameworks into SwiftLintFramework.framework */ = {isa = PBXBuildFile; fileRef = E876BFBD1B07828500114ED5 /* SourceKittenFramework.framework */; settings = {ATTRIBUTES = (CodeSignOnCopy, RemoveHeadersOnCopy, ); }; };
		6CCFCF2E1CFEF73A003239EB /* SWXMLHash.framework in Embed Frameworks into SwiftLintFramework.framework */ = {isa = PBXBuildFile; fileRef = E8C0DFCC1AD349DB007EE3D4 /* SWXMLHash.framework */; settings = {ATTRIBUTES = (CodeSignOnCopy, RemoveHeadersOnCopy, ); }; };
		6CCFCF2F1CFEF73E003239EB /* SwiftyTextTable.framework in Embed Frameworks into SwiftLintFramework.framework */ = {isa = PBXBuildFile; fileRef = 3BBF2F9C1C640A0F006CD775 /* SwiftyTextTable.framework */; settings = {ATTRIBUTES = (CodeSignOnCopy, RemoveHeadersOnCopy, ); }; };
		7250948A1D0859260039B353 /* StatementPositionConfiguration.swift in Sources */ = {isa = PBXBuildFile; fileRef = 725094881D0855760039B353 /* StatementPositionConfiguration.swift */; };
		78F032461D7C877E00BE709A /* OverriddenSuperCallRule.swift in Sources */ = {isa = PBXBuildFile; fileRef = 78F032441D7C877800BE709A /* OverriddenSuperCallRule.swift */; };
		78F032481D7D614300BE709A /* OverridenSuperCallConfiguration.swift in Sources */ = {isa = PBXBuildFile; fileRef = 78F032471D7D614300BE709A /* OverridenSuperCallConfiguration.swift */; };
		7C0C2E7A1D2866CB0076435A /* ExplicitInitRule.swift in Sources */ = {isa = PBXBuildFile; fileRef = 7C0C2E791D2866CB0076435A /* ExplicitInitRule.swift */; };
		83894F221B0C928A006214E1 /* RulesCommand.swift in Sources */ = {isa = PBXBuildFile; fileRef = 83894F211B0C928A006214E1 /* RulesCommand.swift */; };
		83D71E281B131ECE000395DE /* RuleDescription.swift in Sources */ = {isa = PBXBuildFile; fileRef = 83D71E261B131EB5000395DE /* RuleDescription.swift */; };
		85DA81321D6B471000951BC4 /* MarkRule.swift in Sources */ = {isa = PBXBuildFile; fileRef = 856651A61D6B395F005E6B29 /* MarkRule.swift */; };
		92CCB2D71E1EEFA300C8E5A3 /* UnusedOptionalBindingRule.swift in Sources */ = {isa = PBXBuildFile; fileRef = 92CCB2D61E1EEFA300C8E5A3 /* UnusedOptionalBindingRule.swift */; };
		93E0C3CE1D67BD7F007FA25D /* ConditionalReturnsOnNewlineRule.swift in Sources */ = {isa = PBXBuildFile; fileRef = 93E0C3CD1D67BD7F007FA25D /* ConditionalReturnsOnNewlineRule.swift */; };
		B2902A0C1D66815600BFCCF7 /* PrivateUnitTestRule.swift in Sources */ = {isa = PBXBuildFile; fileRef = B2902A0B1D66815600BFCCF7 /* PrivateUnitTestRule.swift */; };
		B2902A0E1D6681F700BFCCF7 /* PrivateUnitTestConfiguration.swift in Sources */ = {isa = PBXBuildFile; fileRef = B2902A0D1D6681F700BFCCF7 /* PrivateUnitTestConfiguration.swift */; };
		B3935371E92E0CF3F7668303 /* CannedJunitReporterOutput.xml in Resources */ = {isa = PBXBuildFile; fileRef = B39359A325FE84B7EDD1C455 /* CannedJunitReporterOutput.xml */; };
		B3935522DC192D38D4852FA3 /* CannedXcodeReporterOutput.txt in Resources */ = {isa = PBXBuildFile; fileRef = B39352E4EA2A06BE66BD661A /* CannedXcodeReporterOutput.txt */; };
		B39357173B43C9B5E351C360 /* CannedCheckstyleReporterOutput.xml in Resources */ = {isa = PBXBuildFile; fileRef = B39356DE1F73BDA1CA21C504 /* CannedCheckstyleReporterOutput.xml */; };
		B3935797FF80C7F97953D375 /* CannedHTMLReporterOutput.html in Resources */ = {isa = PBXBuildFile; fileRef = B3935250C8E0DBACFB27E021 /* CannedHTMLReporterOutput.html */; };
		B39358AA2D2AF5219D3FD7C0 /* CannedEmojiReporterOutput.txt in Resources */ = {isa = PBXBuildFile; fileRef = B3935001033261E5A70CE101 /* CannedEmojiReporterOutput.txt */; };
		B3935A1C3BCA03A6B902E7AF /* CannedJSONReporterOutput.json in Resources */ = {isa = PBXBuildFile; fileRef = B39350463894A3FC1338E0AF /* CannedJSONReporterOutput.json */; };
		B3935A32BE03C4D11B4364D6 /* CannedCSVReporterOutput.csv in Resources */ = {isa = PBXBuildFile; fileRef = B3935939C8366514D2694722 /* CannedCSVReporterOutput.csv */; };
		B3935EE74B1E8E14FBD65E7F /* String+XML.swift in Sources */ = {isa = PBXBuildFile; fileRef = B39353F28BCCA39247B316BD /* String+XML.swift */; };
		B58AEED61C492C7B00E901FD /* ForceUnwrappingRule.swift in Sources */ = {isa = PBXBuildFile; fileRef = B58AEED51C492C7B00E901FD /* ForceUnwrappingRule.swift */; };
		BFF028AE1CBCF8A500B38A9D /* TrailingWhitespaceConfiguration.swift in Sources */ = {isa = PBXBuildFile; fileRef = BF48D2D61CBCCA5F0080BDAE /* TrailingWhitespaceConfiguration.swift */; };
		C328A2F71E6759AE00A9E4D7 /* ExplicitTypeInterfaceRule.swift in Sources */ = {isa = PBXBuildFile; fileRef = C328A2F51E67595500A9E4D7 /* ExplicitTypeInterfaceRule.swift */; };
		C3DE5DAC1E7DF9CA00761483 /* FatalErrorMessageRule.swift in Sources */ = {isa = PBXBuildFile; fileRef = C3DE5DAA1E7DF99B00761483 /* FatalErrorMessageRule.swift */; };
		C9802F2F1E0C8AEE008AB27F /* TrailingCommaRuleTests.swift in Sources */ = {isa = PBXBuildFile; fileRef = C9802F2E1E0C8AEE008AB27F /* TrailingCommaRuleTests.swift */; };
		CE8178ED1EAC039D0063186E /* UnusedOptionalBindingConfiguration.swift in Sources */ = {isa = PBXBuildFile; fileRef = CE8178EB1EAC02CD0063186E /* UnusedOptionalBindingConfiguration.swift */; };
		D0AAAB5019FB0960007B24B3 /* SwiftLintFramework.framework in Embed Frameworks */ = {isa = PBXBuildFile; fileRef = D0D1216D19E87B05005E4BAA /* SwiftLintFramework.framework */; settings = {ATTRIBUTES = (CodeSignOnCopy, RemoveHeadersOnCopy, ); }; };
		D0D1217819E87B05005E4BAA /* SwiftLintFramework.framework in Frameworks */ = {isa = PBXBuildFile; fileRef = D0D1216D19E87B05005E4BAA /* SwiftLintFramework.framework */; };
		D0E7B65319E9C6AD00EDBA4D /* SwiftLintFramework.framework in Frameworks */ = {isa = PBXBuildFile; fileRef = D0D1216D19E87B05005E4BAA /* SwiftLintFramework.framework */; };
		D0E7B65619E9C76900EDBA4D /* main.swift in Sources */ = {isa = PBXBuildFile; fileRef = D0D1211B19E87861005E4BAA /* main.swift */; };
		D286EC021E02DF6F0003CF72 /* SortedImportsRule.swift in Sources */ = {isa = PBXBuildFile; fileRef = D286EC001E02DA190003CF72 /* SortedImportsRule.swift */; };
		D40AD08A1E032F9700F48C30 /* UnusedClosureParameterRule.swift in Sources */ = {isa = PBXBuildFile; fileRef = D40AD0891E032F9700F48C30 /* UnusedClosureParameterRule.swift */; };
		D40F83881DE9179200524C62 /* TrailingCommaConfiguration.swift in Sources */ = {isa = PBXBuildFile; fileRef = D40F83871DE9179200524C62 /* TrailingCommaConfiguration.swift */; };
		D4130D971E16183F00242361 /* IdentifierNameRuleExamples.swift in Sources */ = {isa = PBXBuildFile; fileRef = D4130D961E16183F00242361 /* IdentifierNameRuleExamples.swift */; };
		D4130D991E16CC1300242361 /* TypeNameRuleExamples.swift in Sources */ = {isa = PBXBuildFile; fileRef = D4130D981E16CC1300242361 /* TypeNameRuleExamples.swift */; };
		D41B57781ED8CEE0007B0470 /* ExtensionAccessModifierRule.swift in Sources */ = {isa = PBXBuildFile; fileRef = D41B57771ED8CEE0007B0470 /* ExtensionAccessModifierRule.swift */; };
		D41E7E0B1DF9DABB0065259A /* RedundantStringEnumValueRule.swift in Sources */ = {isa = PBXBuildFile; fileRef = D41E7E0A1DF9DABB0065259A /* RedundantStringEnumValueRule.swift */; };
		D42D2B381E09CC0D00CD7A2E /* FirstWhereRule.swift in Sources */ = {isa = PBXBuildFile; fileRef = D42D2B371E09CC0D00CD7A2E /* FirstWhereRule.swift */; };
		D4348EEA1C46122C007707FB /* FunctionBodyLengthRuleTests.swift in Sources */ = {isa = PBXBuildFile; fileRef = D4348EE91C46122C007707FB /* FunctionBodyLengthRuleTests.swift */; };
		D43B04641E0620AB004016AF /* UnusedEnumeratedRule.swift in Sources */ = {isa = PBXBuildFile; fileRef = D43B04631E0620AB004016AF /* UnusedEnumeratedRule.swift */; };
		D43B04661E071ED3004016AF /* ColonRuleTests.swift in Sources */ = {isa = PBXBuildFile; fileRef = D43B04651E071ED3004016AF /* ColonRuleTests.swift */; };
		D43B04691E072291004016AF /* ColonConfiguration.swift in Sources */ = {isa = PBXBuildFile; fileRef = D43B04671E07228D004016AF /* ColonConfiguration.swift */; };
		D43B046B1E075905004016AF /* ClosureEndIndentationRule.swift in Sources */ = {isa = PBXBuildFile; fileRef = D43B046A1E075905004016AF /* ClosureEndIndentationRule.swift */; };
		D43DB1081DC573DA00281215 /* ImplicitGetterRule.swift in Sources */ = {isa = PBXBuildFile; fileRef = D43DB1071DC573DA00281215 /* ImplicitGetterRule.swift */; };
		D44254201DB87CA200492EA4 /* ValidIBInspectableRule.swift in Sources */ = {isa = PBXBuildFile; fileRef = D442541E1DB87C3D00492EA4 /* ValidIBInspectableRule.swift */; };
		D44254271DB9C15C00492EA4 /* SyntacticSugarRule.swift in Sources */ = {isa = PBXBuildFile; fileRef = D44254251DB9C12300492EA4 /* SyntacticSugarRule.swift */; };
		D4470D571EB69225008A1B2E /* ImplicitReturnRule.swift in Sources */ = {isa = PBXBuildFile; fileRef = D4470D561EB69225008A1B2E /* ImplicitReturnRule.swift */; };
		D4470D591EB6B4D1008A1B2E /* EmptyEnumArgumentsRule.swift in Sources */ = {isa = PBXBuildFile; fileRef = D4470D581EB6B4D1008A1B2E /* EmptyEnumArgumentsRule.swift */; };
		D4470D5B1EB76F44008A1B2E /* UnusedOptionalBindingRuleTests.swift in Sources */ = {isa = PBXBuildFile; fileRef = D4470D5A1EB76F44008A1B2E /* UnusedOptionalBindingRuleTests.swift */; };
		D44AD2761C0AA5350048F7B0 /* LegacyConstructorRule.swift in Sources */ = {isa = PBXBuildFile; fileRef = D44AD2741C0AA3730048F7B0 /* LegacyConstructorRule.swift */; };
		D462021F1E15F52D0027AAD1 /* NumberSeparatorRuleExamples.swift in Sources */ = {isa = PBXBuildFile; fileRef = D462021E1E15F52D0027AAD1 /* NumberSeparatorRuleExamples.swift */; };
		D46252541DF63FB200BE2CA1 /* NumberSeparatorRule.swift in Sources */ = {isa = PBXBuildFile; fileRef = D46252531DF63FB200BE2CA1 /* NumberSeparatorRule.swift */; };
		D46E041D1DE3712C00728374 /* TrailingCommaRule.swift in Sources */ = {isa = PBXBuildFile; fileRef = D46E041C1DE3712C00728374 /* TrailingCommaRule.swift */; };
		D47079A71DFCEB2D00027086 /* EmptyParenthesesWithTrailingClosureRule.swift in Sources */ = {isa = PBXBuildFile; fileRef = D47079A61DFCEB2D00027086 /* EmptyParenthesesWithTrailingClosureRule.swift */; };
		D47079A91DFDBED000027086 /* ClosureParameterPositionRule.swift in Sources */ = {isa = PBXBuildFile; fileRef = D47079A81DFDBED000027086 /* ClosureParameterPositionRule.swift */; };
		D47079AB1DFDCF7A00027086 /* SwiftExpressionKind.swift in Sources */ = {isa = PBXBuildFile; fileRef = D47079AA1DFDCF7A00027086 /* SwiftExpressionKind.swift */; };
		D47079AD1DFE2FA700027086 /* EmptyParametersRule.swift in Sources */ = {isa = PBXBuildFile; fileRef = D47079AC1DFE2FA700027086 /* EmptyParametersRule.swift */; };
		D47079AF1DFE520000027086 /* VoidReturnRule.swift in Sources */ = {isa = PBXBuildFile; fileRef = D47079AE1DFE520000027086 /* VoidReturnRule.swift */; };
		D47A510E1DB29EEB00A4CC21 /* SwitchCaseOnNewlineRule.swift in Sources */ = {isa = PBXBuildFile; fileRef = D47A510D1DB29EEB00A4CC21 /* SwitchCaseOnNewlineRule.swift */; };
		D47A51101DB2DD4800A4CC21 /* AttributesRule.swift in Sources */ = {isa = PBXBuildFile; fileRef = D47A510F1DB2DD4800A4CC21 /* AttributesRule.swift */; };
		D47F31151EC918B600E3E1CA /* ProtocolPropertyAccessorsOrderRule.swift in Sources */ = {isa = PBXBuildFile; fileRef = D47F31141EC918B600E3E1CA /* ProtocolPropertyAccessorsOrderRule.swift */; };
		D48AE2CC1DFB58C5001C6A4A /* AttributesRulesExamples.swift in Sources */ = {isa = PBXBuildFile; fileRef = D48AE2CB1DFB58C5001C6A4A /* AttributesRulesExamples.swift */; };
		D4998DE71DF191380006E05D /* AttributesRuleTests.swift in Sources */ = {isa = PBXBuildFile; fileRef = D4998DE61DF191380006E05D /* AttributesRuleTests.swift */; };
		D4998DE91DF194F20006E05D /* FileHeaderRuleTests.swift in Sources */ = {isa = PBXBuildFile; fileRef = D4998DE81DF194F20006E05D /* FileHeaderRuleTests.swift */; };
		D4A893351E15824100BF954D /* SwiftVersion.swift in Sources */ = {isa = PBXBuildFile; fileRef = D4A893341E15824100BF954D /* SwiftVersion.swift */; };
		D4B0226F1E0C75F9007E5297 /* VerticalParameterAlignmentRule.swift in Sources */ = {isa = PBXBuildFile; fileRef = D4B0226E1E0C75F9007E5297 /* VerticalParameterAlignmentRule.swift */; };
		D4B0228E1E0CC608007E5297 /* ClassDelegateProtocolRule.swift in Sources */ = {isa = PBXBuildFile; fileRef = D4B0228D1E0CC608007E5297 /* ClassDelegateProtocolRule.swift */; };
		D4B022961E0EF80C007E5297 /* RedundantOptionalInitializationRule.swift in Sources */ = {isa = PBXBuildFile; fileRef = D4B022951E0EF80C007E5297 /* RedundantOptionalInitializationRule.swift */; };
		D4B022981E102EE8007E5297 /* ObjectLiteralRule.swift in Sources */ = {isa = PBXBuildFile; fileRef = D4B022971E102EE8007E5297 /* ObjectLiteralRule.swift */; };
		D4B022A41E105636007E5297 /* GenericTypeNameRule.swift in Sources */ = {isa = PBXBuildFile; fileRef = D4B022A31E105636007E5297 /* GenericTypeNameRule.swift */; };
		D4B022B01E109816007E5297 /* CharacterSet+LinuxHack.swift in Sources */ = {isa = PBXBuildFile; fileRef = D4B022AF1E109816007E5297 /* CharacterSet+LinuxHack.swift */; };
		D4B022B21E10B613007E5297 /* RedundantVoidReturnRule.swift in Sources */ = {isa = PBXBuildFile; fileRef = D4B022B11E10B613007E5297 /* RedundantVoidReturnRule.swift */; };
		D4C0E46F1E3D973600C560F2 /* ForWhereRule.swift in Sources */ = {isa = PBXBuildFile; fileRef = D4C0E46E1E3D973600C560F2 /* ForWhereRule.swift */; };
		D4C27BFE1E12D53F00DF713E /* Version.swift in Sources */ = {isa = PBXBuildFile; fileRef = D4C27BFD1E12D53F00DF713E /* Version.swift */; };
		D4C27C001E12DFF500DF713E /* LinterCacheTests.swift in Sources */ = {isa = PBXBuildFile; fileRef = D4C27BFF1E12DFF500DF713E /* LinterCacheTests.swift */; };
		D4C4A34C1DEA4FF000E0E04C /* AttributesConfiguration.swift in Sources */ = {isa = PBXBuildFile; fileRef = D4C4A34A1DEA4FD700E0E04C /* AttributesConfiguration.swift */; };
		D4C4A34E1DEA877200E0E04C /* FileHeaderRule.swift in Sources */ = {isa = PBXBuildFile; fileRef = D4C4A34D1DEA877200E0E04C /* FileHeaderRule.swift */; };
		D4C4A3521DEFBBB700E0E04C /* FileHeaderConfiguration.swift in Sources */ = {isa = PBXBuildFile; fileRef = D4C4A3511DEFBBB700E0E04C /* FileHeaderConfiguration.swift */; };
		D4C889711E385B7B00BAE88D /* RedundantDiscardableLetRule.swift in Sources */ = {isa = PBXBuildFile; fileRef = D4C889701E385B7B00BAE88D /* RedundantDiscardableLetRule.swift */; };
		D4CA758F1E2DEEA500A40E8A /* NumberSeparatorRuleTests.swift in Sources */ = {isa = PBXBuildFile; fileRef = D4CA758E1E2DEEA500A40E8A /* NumberSeparatorRuleTests.swift */; };
		D4D1B9BB1EAC2C910028BE6A /* AccessControlLevel.swift in Sources */ = {isa = PBXBuildFile; fileRef = D4D1B9B91EAC2C870028BE6A /* AccessControlLevel.swift */; };
		D4D5A5FF1E1F3A1C00D15E0C /* ShorthandOperatorRule.swift in Sources */ = {isa = PBXBuildFile; fileRef = D4D5A5FE1E1F3A1C00D15E0C /* ShorthandOperatorRule.swift */; };
		D4DA1DF41E17511D0037413D /* CompilerProtocolInitRule.swift in Sources */ = {isa = PBXBuildFile; fileRef = D4DA1DF31E17511D0037413D /* CompilerProtocolInitRule.swift */; };
		D4DA1DFA1E18D6200037413D /* LargeTupleRule.swift in Sources */ = {isa = PBXBuildFile; fileRef = D4DA1DF91E18D6200037413D /* LargeTupleRule.swift */; };
		D4DA1DFE1E1A10DB0037413D /* NumberSeparatorConfiguration.swift in Sources */ = {isa = PBXBuildFile; fileRef = D4DA1DFD1E1A10DB0037413D /* NumberSeparatorConfiguration.swift */; };
		D4DABFD31E29B4A5009617B6 /* DiscardedNotificationCenterObserverRule.swift in Sources */ = {isa = PBXBuildFile; fileRef = D4DABFD21E29B4A5009617B6 /* DiscardedNotificationCenterObserverRule.swift */; };
		D4DABFD71E2C23B1009617B6 /* NotificationCenterDetachmentRule.swift in Sources */ = {isa = PBXBuildFile; fileRef = D4DABFD61E2C23B1009617B6 /* NotificationCenterDetachmentRule.swift */; };
		D4DABFD91E2C59BC009617B6 /* NotificationCenterDetachmentRuleExamples.swift in Sources */ = {isa = PBXBuildFile; fileRef = D4DABFD81E2C59BC009617B6 /* NotificationCenterDetachmentRuleExamples.swift */; };
		D4DAE8BC1DE14E8F00B0AE7A /* NimbleOperatorRule.swift in Sources */ = {isa = PBXBuildFile; fileRef = D4DAE8BB1DE14E8F00B0AE7A /* NimbleOperatorRule.swift */; };
		D4DB92251E628898005DE9C1 /* TodoRuleTests.swift in Sources */ = {isa = PBXBuildFile; fileRef = D4DB92241E628898005DE9C1 /* TodoRuleTests.swift */; };
		D4FBADD01E00DA0400669C73 /* OperatorUsageWhitespaceRule.swift in Sources */ = {isa = PBXBuildFile; fileRef = D4FBADCF1E00DA0400669C73 /* OperatorUsageWhitespaceRule.swift */; };
		D4FD58B21E12A0200019503C /* LinterCache.swift in Sources */ = {isa = PBXBuildFile; fileRef = D4FD58B11E12A0200019503C /* LinterCache.swift */; };
		D93DA3D11E699E6300809827 /* NestingConfiguration.swift in Sources */ = {isa = PBXBuildFile; fileRef = D93DA3CF1E699E4E00809827 /* NestingConfiguration.swift */; };
		DAD3BE4A1D6ECD9500660239 /* PrivateOutletRuleConfiguration.swift in Sources */ = {isa = PBXBuildFile; fileRef = DAD3BE491D6ECD9500660239 /* PrivateOutletRuleConfiguration.swift */; };
		E315B83C1DFA4BC500621B44 /* DynamicInlineRule.swift in Sources */ = {isa = PBXBuildFile; fileRef = E315B83B1DFA4BC500621B44 /* DynamicInlineRule.swift */; };
		E57B23C11B1D8BF000DEA512 /* ReturnArrowWhitespaceRule.swift in Sources */ = {isa = PBXBuildFile; fileRef = E57B23C01B1D8BF000DEA512 /* ReturnArrowWhitespaceRule.swift */; };
		E802ED001C56A56000A35AE1 /* Benchmark.swift in Sources */ = {isa = PBXBuildFile; fileRef = E802ECFF1C56A56000A35AE1 /* Benchmark.swift */; };
		E80746F61ECB722F00548D31 /* CacheDescriptionProvider.swift in Sources */ = {isa = PBXBuildFile; fileRef = E80746F51ECB722F00548D31 /* CacheDescriptionProvider.swift */; };
		E809EDA11B8A71DF00399043 /* Configuration.swift in Sources */ = {isa = PBXBuildFile; fileRef = E809EDA01B8A71DF00399043 /* Configuration.swift */; };
		E809EDA31B8A73FB00399043 /* ConfigurationTests.swift in Sources */ = {isa = PBXBuildFile; fileRef = E809EDA21B8A73FB00399043 /* ConfigurationTests.swift */; };
		E80E018D1B92C0F60078EB70 /* Command.swift in Sources */ = {isa = PBXBuildFile; fileRef = E80E018C1B92C0F60078EB70 /* Command.swift */; };
		E80E018F1B92C1350078EB70 /* Region.swift in Sources */ = {isa = PBXBuildFile; fileRef = E80E018E1B92C1350078EB70 /* Region.swift */; };
		E812249A1B04F85B001783D2 /* TestHelpers.swift in Sources */ = {isa = PBXBuildFile; fileRef = E81224991B04F85B001783D2 /* TestHelpers.swift */; };
		E812249C1B04FADC001783D2 /* Linter.swift in Sources */ = {isa = PBXBuildFile; fileRef = E812249B1B04FADC001783D2 /* Linter.swift */; };
		E816194C1BFBF35D00946723 /* SwiftDeclarationKind+SwiftLint.swift in Sources */ = {isa = PBXBuildFile; fileRef = E816194B1BFBF35D00946723 /* SwiftDeclarationKind+SwiftLint.swift */; };
		E816194E1BFBFEAB00946723 /* ForceTryRule.swift in Sources */ = {isa = PBXBuildFile; fileRef = E816194D1BFBFEAB00946723 /* ForceTryRule.swift */; };
		E81619531BFC162C00946723 /* QueuedPrint.swift in Sources */ = {isa = PBXBuildFile; fileRef = E81619521BFC162C00946723 /* QueuedPrint.swift */; };
		E81ADD721ED5ED9D000CD451 /* RegionTests.swift in Sources */ = {isa = PBXBuildFile; fileRef = E81ADD711ED5ED9D000CD451 /* RegionTests.swift */; };
		E81ADD741ED6052F000CD451 /* CommandTests.swift in Sources */ = {isa = PBXBuildFile; fileRef = E81ADD731ED6052F000CD451 /* CommandTests.swift */; };
		E81FB3E41C6D507B00DC988F /* CommonOptions.swift in Sources */ = {isa = PBXBuildFile; fileRef = E81FB3E31C6D507B00DC988F /* CommonOptions.swift */; };
		E82367E01ED3BD1E0040A88E /* Configuration+Cache.swift in Sources */ = {isa = PBXBuildFile; fileRef = E82367DF1ED3BD1E0040A88E /* Configuration+Cache.swift */; };
		E832F10B1B17E2F5003F265F /* NSFileManager+SwiftLint.swift in Sources */ = {isa = PBXBuildFile; fileRef = E832F10A1B17E2F5003F265F /* NSFileManager+SwiftLint.swift */; };
		E832F10D1B17E725003F265F /* IntegrationTests.swift in Sources */ = {isa = PBXBuildFile; fileRef = E832F10C1B17E725003F265F /* IntegrationTests.swift */; };
		E83A0B351A5D382B0041A60A /* VersionCommand.swift in Sources */ = {isa = PBXBuildFile; fileRef = E83A0B341A5D382B0041A60A /* VersionCommand.swift */; };
		E847F0A91BFBBABD00EA9363 /* EmptyCountRule.swift in Sources */ = {isa = PBXBuildFile; fileRef = E847F0A81BFBBABD00EA9363 /* EmptyCountRule.swift */; };
		E84E07471C13F95300F11122 /* AutoCorrectCommand.swift in Sources */ = {isa = PBXBuildFile; fileRef = E84E07461C13F95300F11122 /* AutoCorrectCommand.swift */; };
		E861519B1B0573B900C54AC0 /* LintCommand.swift in Sources */ = {isa = PBXBuildFile; fileRef = E861519A1B0573B900C54AC0 /* LintCommand.swift */; };
		E86396C21BADAAE5002C9E88 /* Reporter.swift in Sources */ = {isa = PBXBuildFile; fileRef = E86396C11BADAAE5002C9E88 /* Reporter.swift */; };
		E86396C51BADAC15002C9E88 /* XcodeReporter.swift in Sources */ = {isa = PBXBuildFile; fileRef = E86396C41BADAC15002C9E88 /* XcodeReporter.swift */; };
		E86396C71BADAFE6002C9E88 /* ReporterTests.swift in Sources */ = {isa = PBXBuildFile; fileRef = E86396C61BADAFE6002C9E88 /* ReporterTests.swift */; };
		E86396C91BADB2B9002C9E88 /* JSONReporter.swift in Sources */ = {isa = PBXBuildFile; fileRef = E86396C81BADB2B9002C9E88 /* JSONReporter.swift */; };
		E86396CB1BADB519002C9E88 /* CSVReporter.swift in Sources */ = {isa = PBXBuildFile; fileRef = E86396CA1BADB519002C9E88 /* CSVReporter.swift */; };
		E86E2B2E1E17443B001E823C /* Reporter+CommandLine.swift in Sources */ = {isa = PBXBuildFile; fileRef = E86E2B2D1E17443B001E823C /* Reporter+CommandLine.swift */; };
		E876BFBE1B07828500114ED5 /* SourceKittenFramework.framework in Frameworks */ = {isa = PBXBuildFile; fileRef = E876BFBD1B07828500114ED5 /* SourceKittenFramework.framework */; };
		E87E4A051BFB927C00FCFE46 /* TrailingSemicolonRule.swift in Sources */ = {isa = PBXBuildFile; fileRef = E87E4A041BFB927C00FCFE46 /* TrailingSemicolonRule.swift */; };
		E87E4A091BFB9CAE00FCFE46 /* SyntaxKind+SwiftLint.swift in Sources */ = {isa = PBXBuildFile; fileRef = E87E4A081BFB9CAE00FCFE46 /* SyntaxKind+SwiftLint.swift */; };
		E88198421BEA929F00333A11 /* NestingRule.swift in Sources */ = {isa = PBXBuildFile; fileRef = E88DEA951B099CF200A66CB0 /* NestingRule.swift */; };
		E88198441BEA93D200333A11 /* ColonRule.swift in Sources */ = {isa = PBXBuildFile; fileRef = E88DEA831B0990F500A66CB0 /* ColonRule.swift */; };
		E88198521BEA941300333A11 /* TodoRule.swift in Sources */ = {isa = PBXBuildFile; fileRef = E88DEA811B0990A700A66CB0 /* TodoRule.swift */; };
		E88198531BEA944400333A11 /* LineLengthRule.swift in Sources */ = {isa = PBXBuildFile; fileRef = E88DEA7B1B098D7D00A66CB0 /* LineLengthRule.swift */; };
		E88198541BEA945100333A11 /* CommaRule.swift in Sources */ = {isa = PBXBuildFile; fileRef = 695BE9CE1BDFD92B0071E985 /* CommaRule.swift */; };
		E88198551BEA949A00333A11 /* ControlStatementRule.swift in Sources */ = {isa = PBXBuildFile; fileRef = 65454F451B14D73800319A6C /* ControlStatementRule.swift */; };
		E88198561BEA94D800333A11 /* FileLengthRule.swift in Sources */ = {isa = PBXBuildFile; fileRef = E88DEA891B0992B300A66CB0 /* FileLengthRule.swift */; };
		E88198571BEA953300333A11 /* ForceCastRule.swift in Sources */ = {isa = PBXBuildFile; fileRef = E88DEA7F1B09903300A66CB0 /* ForceCastRule.swift */; };
		E88198581BEA956C00333A11 /* FunctionBodyLengthRule.swift in Sources */ = {isa = PBXBuildFile; fileRef = E88DEA8F1B099A3100A66CB0 /* FunctionBodyLengthRule.swift */; };
		E88198591BEA95F100333A11 /* LeadingWhitespaceRule.swift in Sources */ = {isa = PBXBuildFile; fileRef = E88DEA7D1B098F2A00A66CB0 /* LeadingWhitespaceRule.swift */; };
		E881985A1BEA96EA00333A11 /* OperatorFunctionWhitespaceRule.swift in Sources */ = {isa = PBXBuildFile; fileRef = E5A167C81B25A0B000CF2D03 /* OperatorFunctionWhitespaceRule.swift */; };
		E881985B1BEA974E00333A11 /* StatementPositionRule.swift in Sources */ = {isa = PBXBuildFile; fileRef = 692B60AB1BD8F2E700C7AA22 /* StatementPositionRule.swift */; };
		E881985C1BEA978500333A11 /* TrailingNewlineRule.swift in Sources */ = {isa = PBXBuildFile; fileRef = E88DEA871B09924C00A66CB0 /* TrailingNewlineRule.swift */; };
		E881985D1BEA97EB00333A11 /* TrailingWhitespaceRule.swift in Sources */ = {isa = PBXBuildFile; fileRef = E88DEA851B0991BF00A66CB0 /* TrailingWhitespaceRule.swift */; };
		E881985E1BEA982100333A11 /* TypeBodyLengthRule.swift in Sources */ = {isa = PBXBuildFile; fileRef = E88DEA8D1B0999CD00A66CB0 /* TypeBodyLengthRule.swift */; };
		E881985F1BEA987C00333A11 /* TypeNameRule.swift in Sources */ = {isa = PBXBuildFile; fileRef = E88DEA911B099B1F00A66CB0 /* TypeNameRule.swift */; };
		E88198601BEA98F000333A11 /* IdentifierNameRule.swift in Sources */ = {isa = PBXBuildFile; fileRef = E88DEA931B099C0900A66CB0 /* IdentifierNameRule.swift */; };
		E88198631BEA9A5400333A11 /* RulesTests.swift in Sources */ = {isa = PBXBuildFile; fileRef = E8BB8F9B1B17DE3B00199606 /* RulesTests.swift */; };
		E88DEA6B1B0983FE00A66CB0 /* StyleViolation.swift in Sources */ = {isa = PBXBuildFile; fileRef = E88DEA6A1B0983FE00A66CB0 /* StyleViolation.swift */; };
		E88DEA6F1B09843F00A66CB0 /* Location.swift in Sources */ = {isa = PBXBuildFile; fileRef = E88DEA6E1B09843F00A66CB0 /* Location.swift */; };
		E88DEA711B09847500A66CB0 /* ViolationSeverity.swift in Sources */ = {isa = PBXBuildFile; fileRef = E88DEA701B09847500A66CB0 /* ViolationSeverity.swift */; };
		E88DEA731B0984C400A66CB0 /* String+SwiftLint.swift in Sources */ = {isa = PBXBuildFile; fileRef = E88DEA721B0984C400A66CB0 /* String+SwiftLint.swift */; };
		E88DEA751B09852000A66CB0 /* File+SwiftLint.swift in Sources */ = {isa = PBXBuildFile; fileRef = E88DEA741B09852000A66CB0 /* File+SwiftLint.swift */; };
		E88DEA771B098D0C00A66CB0 /* Rule.swift in Sources */ = {isa = PBXBuildFile; fileRef = E88DEA761B098D0C00A66CB0 /* Rule.swift */; };
		E88DEA791B098D4400A66CB0 /* RuleParameter.swift in Sources */ = {isa = PBXBuildFile; fileRef = E88DEA781B098D4400A66CB0 /* RuleParameter.swift */; };
		E88DEA8C1B0999A000A66CB0 /* ASTRule.swift in Sources */ = {isa = PBXBuildFile; fileRef = E88DEA8B1B0999A000A66CB0 /* ASTRule.swift */; };
		E8B067811C13E49600E9E13F /* Configuration+CommandLine.swift in Sources */ = {isa = PBXBuildFile; fileRef = E8B067801C13E49600E9E13F /* Configuration+CommandLine.swift */; };
		E8B67C3E1C095E6300FDED8E /* Correction.swift in Sources */ = {isa = PBXBuildFile; fileRef = E8B67C3D1C095E6300FDED8E /* Correction.swift */; };
		E8BDE3FF1EDF91B6002EC12F /* RuleList.swift in Sources */ = {isa = PBXBuildFile; fileRef = E8BDE3FE1EDF91B6002EC12F /* RuleList.swift */; };
		E8BE1FCC1E07687400F781C7 /* Yams.framework in Embed Frameworks into SwiftLintFramework.framework */ = {isa = PBXBuildFile; fileRef = E8BE1FCB1E07687400F781C7 /* Yams.framework */; settings = {ATTRIBUTES = (CodeSignOnCopy, RemoveHeadersOnCopy, ); }; };
		E8C0DFCD1AD349DB007EE3D4 /* SWXMLHash.framework in Frameworks */ = {isa = PBXBuildFile; fileRef = E8C0DFCC1AD349DB007EE3D4 /* SWXMLHash.framework */; };
		E8EA41171C2D1DBE004F9930 /* CheckstyleReporter.swift in Sources */ = {isa = PBXBuildFile; fileRef = E8EA41161C2D1DBE004F9930 /* CheckstyleReporter.swift */; };
		F22314B01D4FA4D7009AD165 /* LegacyNSGeometryFunctionsRule.swift in Sources */ = {isa = PBXBuildFile; fileRef = F22314AE1D4F7C77009AD165 /* LegacyNSGeometryFunctionsRule.swift */; };
		F9D73F031D0CF15E00222FC4 /* test.txt in Resources */ = {isa = PBXBuildFile; fileRef = F9D73F021D0CF15E00222FC4 /* test.txt */; };
/* End PBXBuildFile section */

/* Begin PBXContainerItemProxy section */
		D0AAAB5119FB0960007B24B3 /* PBXContainerItemProxy */ = {
			isa = PBXContainerItemProxy;
			containerPortal = D0D1211019E87861005E4BAA /* Project object */;
			proxyType = 1;
			remoteGlobalIDString = D0D1216C19E87B05005E4BAA;
			remoteInfo = SourceKittenFramework;
		};
		D0D1217919E87B05005E4BAA /* PBXContainerItemProxy */ = {
			isa = PBXContainerItemProxy;
			containerPortal = D0D1211019E87861005E4BAA /* Project object */;
			proxyType = 1;
			remoteGlobalIDString = D0D1216C19E87B05005E4BAA;
			remoteInfo = SourceKittenFramework;
		};
/* End PBXContainerItemProxy section */

/* Begin PBXCopyFilesBuildPhase section */
		6CCFCF291CFEF6D3003239EB /* Embed Frameworks into SwiftLintFramework.framework */ = {
			isa = PBXCopyFilesBuildPhase;
			buildActionMask = 2147483647;
			dstPath = SwiftLintFramework.framework/Versions/Current/Frameworks;
			dstSubfolderSpec = 10;
			files = (
				6CCFCF2A1CFEF729003239EB /* Commandant.framework in Embed Frameworks into SwiftLintFramework.framework */,
				6CCFCF2C1CFEF72D003239EB /* Result.framework in Embed Frameworks into SwiftLintFramework.framework */,
				6CCFCF2D1CFEF731003239EB /* SourceKittenFramework.framework in Embed Frameworks into SwiftLintFramework.framework */,
				6CCFCF2E1CFEF73A003239EB /* SWXMLHash.framework in Embed Frameworks into SwiftLintFramework.framework */,
				6CCFCF2F1CFEF73E003239EB /* SwiftyTextTable.framework in Embed Frameworks into SwiftLintFramework.framework */,
				E8BE1FCC1E07687400F781C7 /* Yams.framework in Embed Frameworks into SwiftLintFramework.framework */,
			);
			name = "Embed Frameworks into SwiftLintFramework.framework";
			runOnlyForDeploymentPostprocessing = 0;
		};
		D0AAAB5319FB0960007B24B3 /* Embed Frameworks */ = {
			isa = PBXCopyFilesBuildPhase;
			buildActionMask = 2147483647;
			dstPath = "";
			dstSubfolderSpec = 10;
			files = (
				D0AAAB5019FB0960007B24B3 /* SwiftLintFramework.framework in Embed Frameworks */,
			);
			name = "Embed Frameworks";
			runOnlyForDeploymentPostprocessing = 0;
		};
/* End PBXCopyFilesBuildPhase section */

/* Begin PBXFileReference section */
		006204DA1E1E48F900FFFBE1 /* VerticalWhitespaceConfiguration.swift */ = {isa = PBXFileReference; fileEncoding = 4; lastKnownFileType = sourcecode.swift; path = VerticalWhitespaceConfiguration.swift; sourceTree = "<group>"; };
		006204DD1E1E4E0A00FFFBE1 /* VerticalWhitespaceRuleTests.swift */ = {isa = PBXFileReference; fileEncoding = 4; lastKnownFileType = sourcecode.swift; path = VerticalWhitespaceRuleTests.swift; sourceTree = "<group>"; };
		006ECFC31C44E99E00EF6364 /* LegacyConstantRule.swift */ = {isa = PBXFileReference; fileEncoding = 4; lastKnownFileType = sourcecode.swift; path = LegacyConstantRule.swift; sourceTree = "<group>"; };
		009E09271DFEE4C200B588A7 /* ProhibitedSuperRule.swift */ = {isa = PBXFileReference; fileEncoding = 4; lastKnownFileType = sourcecode.swift; path = ProhibitedSuperRule.swift; sourceTree = "<group>"; };
		009E09291DFEE4DD00B588A7 /* ProhibitedSuperConfiguration.swift */ = {isa = PBXFileReference; fileEncoding = 4; lastKnownFileType = sourcecode.swift; path = ProhibitedSuperConfiguration.swift; sourceTree = "<group>"; };
		00B8D9771E2D0FBD004E0EEC /* LegacyConstantRuleExamples.swift */ = {isa = PBXFileReference; fileEncoding = 4; lastKnownFileType = sourcecode.swift; path = LegacyConstantRuleExamples.swift; sourceTree = "<group>"; };
		02FD8AEE1BFC18D60014BFFB /* ExtendedNSStringTests.swift */ = {isa = PBXFileReference; fileEncoding = 4; lastKnownFileType = sourcecode.swift; path = ExtendedNSStringTests.swift; sourceTree = "<group>"; };
		094384FF1D5D2382009168CF /* WeakDelegateRule.swift */ = {isa = PBXFileReference; fileEncoding = 4; lastKnownFileType = sourcecode.swift; path = WeakDelegateRule.swift; sourceTree = "<group>"; };
		094385021D5D4F78009168CF /* PrivateOutletRule.swift */ = {isa = PBXFileReference; fileEncoding = 4; lastKnownFileType = sourcecode.swift; path = PrivateOutletRule.swift; sourceTree = "<group>"; };
<<<<<<< HEAD
		10016B9E1E707183001B379E /* FirebaseConfigActivateRule.swift */ = {isa = PBXFileReference; fileEncoding = 4; lastKnownFileType = sourcecode.swift; path = FirebaseConfigActivateRule.swift; sourceTree = "<group>"; };
		10016B9F1E707183001B379E /* FirebaseConfigDefaultsRule.swift */ = {isa = PBXFileReference; fileEncoding = 4; lastKnownFileType = sourcecode.swift; path = FirebaseConfigDefaultsRule.swift; sourceTree = "<group>"; };
		10016BA01E707183001B379E /* FirebaseConfigFetchRule.swift */ = {isa = PBXFileReference; fileEncoding = 4; lastKnownFileType = sourcecode.swift; path = FirebaseConfigFetchRule.swift; sourceTree = "<group>"; };
		10016BA11E707183001B379E /* FirebaseCoreRule.swift */ = {isa = PBXFileReference; fileEncoding = 4; lastKnownFileType = sourcecode.swift; path = FirebaseCoreRule.swift; sourceTree = "<group>"; };
		10016BA21E707183001B379E /* FirebaseDynamicLinksCustomSchemeURLRule.swift */ = {isa = PBXFileReference; fileEncoding = 4; lastKnownFileType = sourcecode.swift; path = FirebaseDynamicLinksCustomSchemeURLRule.swift; sourceTree = "<group>"; };
		10016BA31E707183001B379E /* FirebaseDynamicLinksUniversalLinkRule.swift */ = {isa = PBXFileReference; fileEncoding = 4; lastKnownFileType = sourcecode.swift; path = FirebaseDynamicLinksUniversalLinkRule.swift; sourceTree = "<group>"; };
		10016BA41E707183001B379E /* FirebaseDynamicLinksSchemeURLRule.swift */ = {isa = PBXFileReference; fileEncoding = 4; lastKnownFileType = sourcecode.swift; path = FirebaseDynamicLinksSchemeURLRule.swift; sourceTree = "<group>"; };
		10016BA51E707183001B379E /* FirebaseInvitesRule.swift */ = {isa = PBXFileReference; fileEncoding = 4; lastKnownFileType = sourcecode.swift; path = FirebaseInvitesRule.swift; sourceTree = "<group>"; };
=======
		1E18574A1EADBA51004F89F7 /* NoExtensionAccessModifier.swift */ = {isa = PBXFileReference; fileEncoding = 4; lastKnownFileType = sourcecode.swift; path = NoExtensionAccessModifier.swift; sourceTree = "<group>"; };
>>>>>>> f8ca8640
		1E82D5581D7775C7009553D7 /* ClosureSpacingRule.swift */ = {isa = PBXFileReference; fileEncoding = 4; lastKnownFileType = sourcecode.swift; path = ClosureSpacingRule.swift; sourceTree = "<group>"; };
		1EC163511D5992D900DD2928 /* VerticalWhitespaceRule.swift */ = {isa = PBXFileReference; fileEncoding = 4; lastKnownFileType = sourcecode.swift; path = VerticalWhitespaceRule.swift; sourceTree = "<group>"; };
		1EF115911EB2AD5900E30140 /* ExplicitTopLevelACLRule.swift */ = {isa = PBXFileReference; fileEncoding = 4; lastKnownFileType = sourcecode.swift; path = ExplicitTopLevelACLRule.swift; sourceTree = "<group>"; };
		1F11B3CE1C252F23002E8FA8 /* ClosingBraceRule.swift */ = {isa = PBXFileReference; fileEncoding = 4; lastKnownFileType = sourcecode.swift; path = ClosingBraceRule.swift; sourceTree = "<group>"; };
		24B4DF0B1D6DFA370097803B /* RedundantNilCoalescingRule.swift */ = {isa = PBXFileReference; fileEncoding = 4; lastKnownFileType = sourcecode.swift; path = RedundantNilCoalescingRule.swift; sourceTree = "<group>"; };
		24E17F701B1481FF008195BE /* File+Cache.swift */ = {isa = PBXFileReference; fileEncoding = 4; lastKnownFileType = sourcecode.swift; path = "File+Cache.swift"; sourceTree = "<group>"; };
		2E02005E1C54BF680024D09D /* CyclomaticComplexityRule.swift */ = {isa = PBXFileReference; fileEncoding = 4; lastKnownFileType = sourcecode.swift; path = CyclomaticComplexityRule.swift; sourceTree = "<group>"; };
		2E336D191DF08AF200CCFE77 /* EmojiReporter.swift */ = {isa = PBXFileReference; fileEncoding = 4; lastKnownFileType = sourcecode.swift; path = EmojiReporter.swift; sourceTree = "<group>"; };
		2E5761A91C573B83003271AF /* FunctionParameterCountRule.swift */ = {isa = PBXFileReference; fileEncoding = 4; lastKnownFileType = sourcecode.swift; path = FunctionParameterCountRule.swift; sourceTree = "<group>"; };
		37B3FA8A1DFD45A700AD30D2 /* Dictionary+SwiftLint.swift */ = {isa = PBXFileReference; fileEncoding = 4; lastKnownFileType = sourcecode.swift; path = "Dictionary+SwiftLint.swift"; sourceTree = "<group>"; };
		3B034B6C1E0BE544005D49A9 /* LineLengthConfiguration.swift */ = {isa = PBXFileReference; fileEncoding = 4; lastKnownFileType = sourcecode.swift; path = LineLengthConfiguration.swift; sourceTree = "<group>"; };
		3B0B14531C505D6300BE82F7 /* SeverityConfiguration.swift */ = {isa = PBXFileReference; fileEncoding = 4; lastKnownFileType = sourcecode.swift; path = SeverityConfiguration.swift; sourceTree = "<group>"; };
		3B12C9BF1C3209AC000B423F /* test.yml */ = {isa = PBXFileReference; lastKnownFileType = text; path = test.yml; sourceTree = "<group>"; };
		3B12C9C21C320A53000B423F /* Yaml+SwiftLintTests.swift */ = {isa = PBXFileReference; fileEncoding = 4; lastKnownFileType = sourcecode.swift; path = "Yaml+SwiftLintTests.swift"; sourceTree = "<group>"; };
		3B12C9C41C322032000B423F /* MasterRuleList.swift */ = {isa = PBXFileReference; fileEncoding = 4; lastKnownFileType = sourcecode.swift; path = MasterRuleList.swift; sourceTree = "<group>"; };
		3B12C9C61C3361CB000B423F /* RuleTests.swift */ = {isa = PBXFileReference; fileEncoding = 4; lastKnownFileType = sourcecode.swift; path = RuleTests.swift; sourceTree = "<group>"; };
		3B1DF0111C5148140011BCED /* CustomRules.swift */ = {isa = PBXFileReference; fileEncoding = 4; lastKnownFileType = sourcecode.swift; path = CustomRules.swift; sourceTree = "<group>"; };
		3B20CD091EB699380069EF2E /* GenericTypeNameRuleTests.swift */ = {isa = PBXFileReference; fileEncoding = 4; lastKnownFileType = sourcecode.swift; path = GenericTypeNameRuleTests.swift; sourceTree = "<group>"; };
		3B20CD0B1EB699C20069EF2E /* TypeNameRuleTests.swift */ = {isa = PBXFileReference; fileEncoding = 4; lastKnownFileType = sourcecode.swift; path = TypeNameRuleTests.swift; sourceTree = "<group>"; };
		3B30C4A01C3785B300E04027 /* YamlParserTests.swift */ = {isa = PBXFileReference; fileEncoding = 4; lastKnownFileType = sourcecode.swift; path = YamlParserTests.swift; sourceTree = "<group>"; };
		3B3A9A321EA3DFD90075B121 /* IdentifierNameRuleTests.swift */ = {isa = PBXFileReference; fileEncoding = 4; lastKnownFileType = sourcecode.swift; path = IdentifierNameRuleTests.swift; sourceTree = "<group>"; };
		3B5B9FE01C444DA20009AD27 /* Array+SwiftLint.swift */ = {isa = PBXFileReference; fileEncoding = 4; lastKnownFileType = sourcecode.swift; path = "Array+SwiftLint.swift"; sourceTree = "<group>"; };
		3B63D46C1E1F05160057BE35 /* LineLengthConfigurationTests.swift */ = {isa = PBXFileReference; fileEncoding = 4; lastKnownFileType = sourcecode.swift; path = LineLengthConfigurationTests.swift; sourceTree = "<group>"; };
		3B63D46E1E1F09DF0057BE35 /* LineLengthRuleTests.swift */ = {isa = PBXFileReference; fileEncoding = 4; lastKnownFileType = sourcecode.swift; path = LineLengthRuleTests.swift; sourceTree = "<group>"; };
		3B828E521C546468000D180E /* RuleConfiguration.swift */ = {isa = PBXFileReference; fileEncoding = 4; lastKnownFileType = sourcecode.swift; path = RuleConfiguration.swift; sourceTree = "<group>"; };
		3BA79C9A1C4767910057E705 /* NSRange+SwiftLint.swift */ = {isa = PBXFileReference; fileEncoding = 4; lastKnownFileType = sourcecode.swift; path = "NSRange+SwiftLint.swift"; sourceTree = "<group>"; };
		3BB47D821C514E8100AE6A10 /* RegexConfiguration.swift */ = {isa = PBXFileReference; fileEncoding = 4; lastKnownFileType = sourcecode.swift; path = RegexConfiguration.swift; sourceTree = "<group>"; };
		3BB47D841C51D80000AE6A10 /* NSRegularExpression+SwiftLint.swift */ = {isa = PBXFileReference; fileEncoding = 4; lastKnownFileType = sourcecode.swift; path = "NSRegularExpression+SwiftLint.swift"; sourceTree = "<group>"; };
		3BB47D861C51DE6E00AE6A10 /* CustomRulesTests.swift */ = {isa = PBXFileReference; fileEncoding = 4; lastKnownFileType = sourcecode.swift; path = CustomRulesTests.swift; sourceTree = "<group>"; };
		3BBF2F9C1C640A0F006CD775 /* SwiftyTextTable.framework */ = {isa = PBXFileReference; lastKnownFileType = wrapper.framework; path = SwiftyTextTable.framework; sourceTree = BUILT_PRODUCTS_DIR; };
		3BCC04CC1C4F5694006073C3 /* ConfigurationError.swift */ = {isa = PBXFileReference; fileEncoding = 4; lastKnownFileType = sourcecode.swift; path = ConfigurationError.swift; sourceTree = "<group>"; };
		3BCC04CF1C4F56D3006073C3 /* SeverityLevelsConfiguration.swift */ = {isa = PBXFileReference; fileEncoding = 4; lastKnownFileType = sourcecode.swift; path = SeverityLevelsConfiguration.swift; sourceTree = "<group>"; };
		3BCC04D01C4F56D3006073C3 /* NameConfiguration.swift */ = {isa = PBXFileReference; fileEncoding = 4; lastKnownFileType = sourcecode.swift; path = NameConfiguration.swift; sourceTree = "<group>"; };
		3BCC04D31C502BAB006073C3 /* RuleConfigurationTests.swift */ = {isa = PBXFileReference; fileEncoding = 4; lastKnownFileType = sourcecode.swift; path = RuleConfigurationTests.swift; sourceTree = "<group>"; };
		3BD9CD3C1C37175B009A5D25 /* YamlParser.swift */ = {isa = PBXFileReference; fileEncoding = 4; lastKnownFileType = sourcecode.swift; path = YamlParser.swift; sourceTree = "<group>"; };
		3BDB224A1C345B4900473680 /* ProjectMock */ = {isa = PBXFileReference; lastKnownFileType = folder; path = ProjectMock; sourceTree = "<group>"; };
		47ACC8971E7DC74E0088EEB2 /* ImplicitlyUnwrappedOptionalConfiguration.swift */ = {isa = PBXFileReference; fileEncoding = 4; lastKnownFileType = sourcecode.swift; path = ImplicitlyUnwrappedOptionalConfiguration.swift; sourceTree = "<group>"; };
		47ACC8991E7DCCAD0088EEB2 /* ImplicitlyUnwrappedOptionalConfigurationTests.swift */ = {isa = PBXFileReference; fileEncoding = 4; lastKnownFileType = sourcecode.swift; path = ImplicitlyUnwrappedOptionalConfigurationTests.swift; sourceTree = "<group>"; };
		47ACC89B1E7DCFA00088EEB2 /* ImplicitlyUnwrappedOptionalRuleTests.swift */ = {isa = PBXFileReference; fileEncoding = 4; lastKnownFileType = sourcecode.swift; path = ImplicitlyUnwrappedOptionalRuleTests.swift; sourceTree = "<group>"; };
		47FF3BDF1E7C745100187E6D /* ImplicitlyUnwrappedOptionalRule.swift */ = {isa = PBXFileReference; fileEncoding = 4; lastKnownFileType = sourcecode.swift; path = ImplicitlyUnwrappedOptionalRule.swift; sourceTree = "<group>"; };
		4A9A3A391DC1D75F00DF5183 /* HTMLReporter.swift */ = {isa = PBXFileReference; fileEncoding = 4; lastKnownFileType = sourcecode.swift; path = HTMLReporter.swift; sourceTree = "<group>"; };
		4DB7815C1CAD690100BC4723 /* LegacyCGGeometryFunctionsRule.swift */ = {isa = PBXFileReference; fileEncoding = 4; lastKnownFileType = sourcecode.swift; path = LegacyCGGeometryFunctionsRule.swift; sourceTree = "<group>"; };
		4DCB8E7D1CBE43640070FCF0 /* RegexHelpers.swift */ = {isa = PBXFileReference; fileEncoding = 4; lastKnownFileType = sourcecode.swift; path = RegexHelpers.swift; sourceTree = "<group>"; };
		5499CA961A2394B700783309 /* Components.plist */ = {isa = PBXFileReference; lastKnownFileType = text.plist.xml; path = Components.plist; sourceTree = "<group>"; };
		5499CA971A2394B700783309 /* Info.plist */ = {isa = PBXFileReference; lastKnownFileType = text.plist.xml; path = Info.plist; sourceTree = "<group>"; };
		57ED82791CF65183002B3513 /* JUnitReporter.swift */ = {isa = PBXFileReference; fileEncoding = 4; lastKnownFileType = sourcecode.swift; path = JUnitReporter.swift; sourceTree = "<group>"; };
		621061BE1ED57E640082D51E /* MultilineParametersRuleExamples.swift */ = {isa = PBXFileReference; fileEncoding = 4; lastKnownFileType = sourcecode.swift; path = MultilineParametersRuleExamples.swift; sourceTree = "<group>"; };
		6238AE411ED4D734006C3601 /* MultilineParametersRule.swift */ = {isa = PBXFileReference; fileEncoding = 4; lastKnownFileType = sourcecode.swift; path = MultilineParametersRule.swift; sourceTree = "<group>"; };
		65454F451B14D73800319A6C /* ControlStatementRule.swift */ = {isa = PBXFileReference; fileEncoding = 4; lastKnownFileType = sourcecode.swift; path = ControlStatementRule.swift; sourceTree = "<group>"; };
		67932E2C1E54AF4B00CB0629 /* CyclomaticComplexityConfigurationTests.swift */ = {isa = PBXFileReference; fileEncoding = 4; lastKnownFileType = sourcecode.swift; path = CyclomaticComplexityConfigurationTests.swift; sourceTree = "<group>"; };
		67EB4DF81E4CC101004E9ACD /* CyclomaticComplexityConfiguration.swift */ = {isa = PBXFileReference; fileEncoding = 4; lastKnownFileType = sourcecode.swift; path = CyclomaticComplexityConfiguration.swift; sourceTree = "<group>"; };
		67EB4DFB1E4CD7F5004E9ACD /* CyclomaticComplexityRuleTests.swift */ = {isa = PBXFileReference; fileEncoding = 4; lastKnownFileType = sourcecode.swift; path = CyclomaticComplexityRuleTests.swift; sourceTree = "<group>"; };
		692B1EB11BD7E00F00EAABFF /* OpeningBraceRule.swift */ = {isa = PBXFileReference; fileEncoding = 4; lastKnownFileType = sourcecode.swift; path = OpeningBraceRule.swift; sourceTree = "<group>"; };
		692B60AB1BD8F2E700C7AA22 /* StatementPositionRule.swift */ = {isa = PBXFileReference; fileEncoding = 4; lastKnownFileType = sourcecode.swift; path = StatementPositionRule.swift; sourceTree = "<group>"; };
		695BE9CE1BDFD92B0071E985 /* CommaRule.swift */ = {isa = PBXFileReference; fileEncoding = 4; lastKnownFileType = sourcecode.swift; path = CommaRule.swift; sourceTree = "<group>"; };
		6C7045431C6ADA450003F15A /* SourceKitCrashTests.swift */ = {isa = PBXFileReference; fileEncoding = 4; lastKnownFileType = sourcecode.swift; path = SourceKitCrashTests.swift; sourceTree = "<group>"; };
		6CB514E81C760C6900FA02C4 /* Structure+SwiftLint.swift */ = {isa = PBXFileReference; fileEncoding = 4; lastKnownFileType = sourcecode.swift; path = "Structure+SwiftLint.swift"; sourceTree = "<group>"; };
		6CC4259A1C77046200AEA885 /* SyntaxMap+SwiftLint.swift */ = {isa = PBXFileReference; fileEncoding = 4; lastKnownFileType = sourcecode.swift; path = "SyntaxMap+SwiftLint.swift"; sourceTree = "<group>"; };
		6CC898A61EA0E1EF003DC0E2 /* CannedEmojiReporterOutputNonObjC.txt */ = {isa = PBXFileReference; fileEncoding = 4; lastKnownFileType = text; path = CannedEmojiReporterOutputNonObjC.txt; sourceTree = "<group>"; };
		725094881D0855760039B353 /* StatementPositionConfiguration.swift */ = {isa = PBXFileReference; fileEncoding = 4; lastKnownFileType = sourcecode.swift; path = StatementPositionConfiguration.swift; sourceTree = "<group>"; };
		78F032441D7C877800BE709A /* OverriddenSuperCallRule.swift */ = {isa = PBXFileReference; fileEncoding = 4; lastKnownFileType = sourcecode.swift; path = OverriddenSuperCallRule.swift; sourceTree = "<group>"; };
		78F032471D7D614300BE709A /* OverridenSuperCallConfiguration.swift */ = {isa = PBXFileReference; fileEncoding = 4; lastKnownFileType = sourcecode.swift; path = OverridenSuperCallConfiguration.swift; sourceTree = "<group>"; };
		7C0C2E791D2866CB0076435A /* ExplicitInitRule.swift */ = {isa = PBXFileReference; fileEncoding = 4; lastKnownFileType = sourcecode.swift; path = ExplicitInitRule.swift; sourceTree = "<group>"; };
		83894F211B0C928A006214E1 /* RulesCommand.swift */ = {isa = PBXFileReference; fileEncoding = 4; lastKnownFileType = sourcecode.swift; path = RulesCommand.swift; sourceTree = "<group>"; };
		83D71E261B131EB5000395DE /* RuleDescription.swift */ = {isa = PBXFileReference; fileEncoding = 4; lastKnownFileType = sourcecode.swift; path = RuleDescription.swift; sourceTree = "<group>"; };
		856651A61D6B395F005E6B29 /* MarkRule.swift */ = {isa = PBXFileReference; fileEncoding = 4; lastKnownFileType = sourcecode.swift; path = MarkRule.swift; sourceTree = "<group>"; };
		92CCB2D61E1EEFA300C8E5A3 /* UnusedOptionalBindingRule.swift */ = {isa = PBXFileReference; fileEncoding = 4; lastKnownFileType = sourcecode.swift; path = UnusedOptionalBindingRule.swift; sourceTree = "<group>"; };
		93E0C3CD1D67BD7F007FA25D /* ConditionalReturnsOnNewlineRule.swift */ = {isa = PBXFileReference; fileEncoding = 4; lastKnownFileType = sourcecode.swift; path = ConditionalReturnsOnNewlineRule.swift; sourceTree = "<group>"; };
		B2902A0B1D66815600BFCCF7 /* PrivateUnitTestRule.swift */ = {isa = PBXFileReference; fileEncoding = 4; lastKnownFileType = sourcecode.swift; path = PrivateUnitTestRule.swift; sourceTree = "<group>"; };
		B2902A0D1D6681F700BFCCF7 /* PrivateUnitTestConfiguration.swift */ = {isa = PBXFileReference; fileEncoding = 4; lastKnownFileType = sourcecode.swift; path = PrivateUnitTestConfiguration.swift; sourceTree = "<group>"; };
		B3935001033261E5A70CE101 /* CannedEmojiReporterOutput.txt */ = {isa = PBXFileReference; fileEncoding = 4; lastKnownFileType = text; path = CannedEmojiReporterOutput.txt; sourceTree = "<group>"; };
		B39350463894A3FC1338E0AF /* CannedJSONReporterOutput.json */ = {isa = PBXFileReference; fileEncoding = 4; lastKnownFileType = text.json; path = CannedJSONReporterOutput.json; sourceTree = "<group>"; };
		B3935250C8E0DBACFB27E021 /* CannedHTMLReporterOutput.html */ = {isa = PBXFileReference; fileEncoding = 4; lastKnownFileType = text.html; path = CannedHTMLReporterOutput.html; sourceTree = "<group>"; };
		B39352E4EA2A06BE66BD661A /* CannedXcodeReporterOutput.txt */ = {isa = PBXFileReference; fileEncoding = 4; lastKnownFileType = text; path = CannedXcodeReporterOutput.txt; sourceTree = "<group>"; };
		B39353F28BCCA39247B316BD /* String+XML.swift */ = {isa = PBXFileReference; fileEncoding = 4; lastKnownFileType = sourcecode.swift; path = "String+XML.swift"; sourceTree = "<group>"; };
		B39356DE1F73BDA1CA21C504 /* CannedCheckstyleReporterOutput.xml */ = {isa = PBXFileReference; fileEncoding = 4; lastKnownFileType = text.xml; path = CannedCheckstyleReporterOutput.xml; sourceTree = "<group>"; };
		B3935939C8366514D2694722 /* CannedCSVReporterOutput.csv */ = {isa = PBXFileReference; lastKnownFileType = file.csv; path = CannedCSVReporterOutput.csv; sourceTree = "<group>"; };
		B39359A325FE84B7EDD1C455 /* CannedJunitReporterOutput.xml */ = {isa = PBXFileReference; fileEncoding = 4; lastKnownFileType = text.xml; path = CannedJunitReporterOutput.xml; sourceTree = "<group>"; };
		B58AEED51C492C7B00E901FD /* ForceUnwrappingRule.swift */ = {isa = PBXFileReference; fileEncoding = 4; lastKnownFileType = sourcecode.swift; path = ForceUnwrappingRule.swift; sourceTree = "<group>"; };
		BF48D2D61CBCCA5F0080BDAE /* TrailingWhitespaceConfiguration.swift */ = {isa = PBXFileReference; fileEncoding = 4; lastKnownFileType = sourcecode.swift; path = TrailingWhitespaceConfiguration.swift; sourceTree = "<group>"; };
		C328A2F51E67595500A9E4D7 /* ExplicitTypeInterfaceRule.swift */ = {isa = PBXFileReference; fileEncoding = 4; lastKnownFileType = sourcecode.swift; path = ExplicitTypeInterfaceRule.swift; sourceTree = "<group>"; };
		C3DE5DAA1E7DF99B00761483 /* FatalErrorMessageRule.swift */ = {isa = PBXFileReference; fileEncoding = 4; lastKnownFileType = sourcecode.swift; path = FatalErrorMessageRule.swift; sourceTree = "<group>"; };
		C9802F2E1E0C8AEE008AB27F /* TrailingCommaRuleTests.swift */ = {isa = PBXFileReference; fileEncoding = 4; lastKnownFileType = sourcecode.swift; path = TrailingCommaRuleTests.swift; sourceTree = "<group>"; };
		CE8178EB1EAC02CD0063186E /* UnusedOptionalBindingConfiguration.swift */ = {isa = PBXFileReference; fileEncoding = 4; lastKnownFileType = sourcecode.swift; path = UnusedOptionalBindingConfiguration.swift; sourceTree = "<group>"; };
		D0D1211B19E87861005E4BAA /* main.swift */ = {isa = PBXFileReference; lastKnownFileType = sourcecode.swift; path = main.swift; sourceTree = "<group>"; usesTabs = 0; };
		D0D1212419E878CC005E4BAA /* Common.xcconfig */ = {isa = PBXFileReference; lastKnownFileType = text.xcconfig; path = Common.xcconfig; sourceTree = "<group>"; };
		D0D1212619E878CC005E4BAA /* Debug.xcconfig */ = {isa = PBXFileReference; lastKnownFileType = text.xcconfig; path = Debug.xcconfig; sourceTree = "<group>"; };
		D0D1212719E878CC005E4BAA /* Profile.xcconfig */ = {isa = PBXFileReference; lastKnownFileType = text.xcconfig; path = Profile.xcconfig; sourceTree = "<group>"; };
		D0D1212819E878CC005E4BAA /* Release.xcconfig */ = {isa = PBXFileReference; lastKnownFileType = text.xcconfig; path = Release.xcconfig; sourceTree = "<group>"; };
		D0D1212919E878CC005E4BAA /* Test.xcconfig */ = {isa = PBXFileReference; lastKnownFileType = text.xcconfig; path = Test.xcconfig; sourceTree = "<group>"; };
		D0D1212B19E878CC005E4BAA /* Application.xcconfig */ = {isa = PBXFileReference; lastKnownFileType = text.xcconfig; path = Application.xcconfig; sourceTree = "<group>"; };
		D0D1212C19E878CC005E4BAA /* Framework.xcconfig */ = {isa = PBXFileReference; lastKnownFileType = text.xcconfig; path = Framework.xcconfig; sourceTree = "<group>"; };
		D0D1212D19E878CC005E4BAA /* StaticLibrary.xcconfig */ = {isa = PBXFileReference; lastKnownFileType = text.xcconfig; path = StaticLibrary.xcconfig; sourceTree = "<group>"; };
		D0D1212F19E878CC005E4BAA /* iOS-Application.xcconfig */ = {isa = PBXFileReference; lastKnownFileType = text.xcconfig; path = "iOS-Application.xcconfig"; sourceTree = "<group>"; };
		D0D1213019E878CC005E4BAA /* iOS-Base.xcconfig */ = {isa = PBXFileReference; lastKnownFileType = text.xcconfig; path = "iOS-Base.xcconfig"; sourceTree = "<group>"; };
		D0D1213119E878CC005E4BAA /* iOS-Framework.xcconfig */ = {isa = PBXFileReference; lastKnownFileType = text.xcconfig; path = "iOS-Framework.xcconfig"; sourceTree = "<group>"; };
		D0D1213219E878CC005E4BAA /* iOS-StaticLibrary.xcconfig */ = {isa = PBXFileReference; lastKnownFileType = text.xcconfig; path = "iOS-StaticLibrary.xcconfig"; sourceTree = "<group>"; };
		D0D1213419E878CC005E4BAA /* Mac-Application.xcconfig */ = {isa = PBXFileReference; lastKnownFileType = text.xcconfig; path = "Mac-Application.xcconfig"; sourceTree = "<group>"; };
		D0D1213519E878CC005E4BAA /* Mac-Base.xcconfig */ = {isa = PBXFileReference; lastKnownFileType = text.xcconfig; path = "Mac-Base.xcconfig"; sourceTree = "<group>"; };
		D0D1213619E878CC005E4BAA /* Mac-DynamicLibrary.xcconfig */ = {isa = PBXFileReference; lastKnownFileType = text.xcconfig; path = "Mac-DynamicLibrary.xcconfig"; sourceTree = "<group>"; };
		D0D1213719E878CC005E4BAA /* Mac-Framework.xcconfig */ = {isa = PBXFileReference; lastKnownFileType = text.xcconfig; path = "Mac-Framework.xcconfig"; sourceTree = "<group>"; };
		D0D1213819E878CC005E4BAA /* Mac-StaticLibrary.xcconfig */ = {isa = PBXFileReference; lastKnownFileType = text.xcconfig; path = "Mac-StaticLibrary.xcconfig"; sourceTree = "<group>"; };
		D0D1213919E878CC005E4BAA /* README.md */ = {isa = PBXFileReference; lastKnownFileType = net.daringfireball.markdown; path = README.md; sourceTree = "<group>"; };
		D0D1216D19E87B05005E4BAA /* SwiftLintFramework.framework */ = {isa = PBXFileReference; explicitFileType = wrapper.framework; includeInIndex = 0; path = SwiftLintFramework.framework; sourceTree = BUILT_PRODUCTS_DIR; };
		D0D1217019E87B05005E4BAA /* Info.plist */ = {isa = PBXFileReference; lastKnownFileType = text.plist.xml; path = Info.plist; sourceTree = "<group>"; };
		D0D1217719E87B05005E4BAA /* SwiftLintFrameworkTests.xctest */ = {isa = PBXFileReference; explicitFileType = wrapper.cfbundle; includeInIndex = 0; path = SwiftLintFrameworkTests.xctest; sourceTree = BUILT_PRODUCTS_DIR; };
		D0D1217D19E87B05005E4BAA /* Info.plist */ = {isa = PBXFileReference; lastKnownFileType = text.plist.xml; path = Info.plist; sourceTree = "<group>"; };
		D0E7B63219E9C64500EDBA4D /* swiftlint.app */ = {isa = PBXFileReference; explicitFileType = wrapper.application; includeInIndex = 0; path = swiftlint.app; sourceTree = BUILT_PRODUCTS_DIR; };
		D286EC001E02DA190003CF72 /* SortedImportsRule.swift */ = {isa = PBXFileReference; fileEncoding = 4; lastKnownFileType = sourcecode.swift; path = SortedImportsRule.swift; sourceTree = "<group>"; };
		D40AD0891E032F9700F48C30 /* UnusedClosureParameterRule.swift */ = {isa = PBXFileReference; fileEncoding = 4; lastKnownFileType = sourcecode.swift; path = UnusedClosureParameterRule.swift; sourceTree = "<group>"; };
		D40F83871DE9179200524C62 /* TrailingCommaConfiguration.swift */ = {isa = PBXFileReference; fileEncoding = 4; lastKnownFileType = sourcecode.swift; path = TrailingCommaConfiguration.swift; sourceTree = "<group>"; };
		D4130D961E16183F00242361 /* IdentifierNameRuleExamples.swift */ = {isa = PBXFileReference; fileEncoding = 4; lastKnownFileType = sourcecode.swift; path = IdentifierNameRuleExamples.swift; sourceTree = "<group>"; };
		D4130D981E16CC1300242361 /* TypeNameRuleExamples.swift */ = {isa = PBXFileReference; fileEncoding = 4; lastKnownFileType = sourcecode.swift; path = TypeNameRuleExamples.swift; sourceTree = "<group>"; };
		D41B57771ED8CEE0007B0470 /* ExtensionAccessModifierRule.swift */ = {isa = PBXFileReference; fileEncoding = 4; lastKnownFileType = sourcecode.swift; path = ExtensionAccessModifierRule.swift; sourceTree = "<group>"; };
		D41E7E0A1DF9DABB0065259A /* RedundantStringEnumValueRule.swift */ = {isa = PBXFileReference; fileEncoding = 4; lastKnownFileType = sourcecode.swift; path = RedundantStringEnumValueRule.swift; sourceTree = "<group>"; };
		D42D2B371E09CC0D00CD7A2E /* FirstWhereRule.swift */ = {isa = PBXFileReference; fileEncoding = 4; lastKnownFileType = sourcecode.swift; path = FirstWhereRule.swift; sourceTree = "<group>"; };
		D4348EE91C46122C007707FB /* FunctionBodyLengthRuleTests.swift */ = {isa = PBXFileReference; fileEncoding = 4; lastKnownFileType = sourcecode.swift; path = FunctionBodyLengthRuleTests.swift; sourceTree = "<group>"; };
		D43B04631E0620AB004016AF /* UnusedEnumeratedRule.swift */ = {isa = PBXFileReference; fileEncoding = 4; lastKnownFileType = sourcecode.swift; path = UnusedEnumeratedRule.swift; sourceTree = "<group>"; };
		D43B04651E071ED3004016AF /* ColonRuleTests.swift */ = {isa = PBXFileReference; fileEncoding = 4; lastKnownFileType = sourcecode.swift; path = ColonRuleTests.swift; sourceTree = "<group>"; };
		D43B04671E07228D004016AF /* ColonConfiguration.swift */ = {isa = PBXFileReference; fileEncoding = 4; lastKnownFileType = sourcecode.swift; path = ColonConfiguration.swift; sourceTree = "<group>"; };
		D43B046A1E075905004016AF /* ClosureEndIndentationRule.swift */ = {isa = PBXFileReference; fileEncoding = 4; lastKnownFileType = sourcecode.swift; path = ClosureEndIndentationRule.swift; sourceTree = "<group>"; };
		D43DB1071DC573DA00281215 /* ImplicitGetterRule.swift */ = {isa = PBXFileReference; fileEncoding = 4; lastKnownFileType = sourcecode.swift; path = ImplicitGetterRule.swift; sourceTree = "<group>"; };
		D442541E1DB87C3D00492EA4 /* ValidIBInspectableRule.swift */ = {isa = PBXFileReference; fileEncoding = 4; lastKnownFileType = sourcecode.swift; path = ValidIBInspectableRule.swift; sourceTree = "<group>"; };
		D44254251DB9C12300492EA4 /* SyntacticSugarRule.swift */ = {isa = PBXFileReference; fileEncoding = 4; lastKnownFileType = sourcecode.swift; path = SyntacticSugarRule.swift; sourceTree = "<group>"; };
		D4470D561EB69225008A1B2E /* ImplicitReturnRule.swift */ = {isa = PBXFileReference; fileEncoding = 4; lastKnownFileType = sourcecode.swift; path = ImplicitReturnRule.swift; sourceTree = "<group>"; };
		D4470D581EB6B4D1008A1B2E /* EmptyEnumArgumentsRule.swift */ = {isa = PBXFileReference; fileEncoding = 4; lastKnownFileType = sourcecode.swift; path = EmptyEnumArgumentsRule.swift; sourceTree = "<group>"; };
		D4470D5A1EB76F44008A1B2E /* UnusedOptionalBindingRuleTests.swift */ = {isa = PBXFileReference; fileEncoding = 4; lastKnownFileType = sourcecode.swift; path = UnusedOptionalBindingRuleTests.swift; sourceTree = "<group>"; };
		D44AD2741C0AA3730048F7B0 /* LegacyConstructorRule.swift */ = {isa = PBXFileReference; fileEncoding = 4; lastKnownFileType = sourcecode.swift; path = LegacyConstructorRule.swift; sourceTree = "<group>"; };
		D462021E1E15F52D0027AAD1 /* NumberSeparatorRuleExamples.swift */ = {isa = PBXFileReference; fileEncoding = 4; lastKnownFileType = sourcecode.swift; path = NumberSeparatorRuleExamples.swift; sourceTree = "<group>"; };
		D46252531DF63FB200BE2CA1 /* NumberSeparatorRule.swift */ = {isa = PBXFileReference; fileEncoding = 4; lastKnownFileType = sourcecode.swift; path = NumberSeparatorRule.swift; sourceTree = "<group>"; };
		D46E041C1DE3712C00728374 /* TrailingCommaRule.swift */ = {isa = PBXFileReference; fileEncoding = 4; lastKnownFileType = sourcecode.swift; path = TrailingCommaRule.swift; sourceTree = "<group>"; };
		D47079A61DFCEB2D00027086 /* EmptyParenthesesWithTrailingClosureRule.swift */ = {isa = PBXFileReference; fileEncoding = 4; lastKnownFileType = sourcecode.swift; path = EmptyParenthesesWithTrailingClosureRule.swift; sourceTree = "<group>"; };
		D47079A81DFDBED000027086 /* ClosureParameterPositionRule.swift */ = {isa = PBXFileReference; fileEncoding = 4; lastKnownFileType = sourcecode.swift; path = ClosureParameterPositionRule.swift; sourceTree = "<group>"; };
		D47079AA1DFDCF7A00027086 /* SwiftExpressionKind.swift */ = {isa = PBXFileReference; fileEncoding = 4; lastKnownFileType = sourcecode.swift; path = SwiftExpressionKind.swift; sourceTree = "<group>"; };
		D47079AC1DFE2FA700027086 /* EmptyParametersRule.swift */ = {isa = PBXFileReference; fileEncoding = 4; lastKnownFileType = sourcecode.swift; path = EmptyParametersRule.swift; sourceTree = "<group>"; };
		D47079AE1DFE520000027086 /* VoidReturnRule.swift */ = {isa = PBXFileReference; fileEncoding = 4; lastKnownFileType = sourcecode.swift; path = VoidReturnRule.swift; sourceTree = "<group>"; };
		D47A510D1DB29EEB00A4CC21 /* SwitchCaseOnNewlineRule.swift */ = {isa = PBXFileReference; fileEncoding = 4; lastKnownFileType = sourcecode.swift; path = SwitchCaseOnNewlineRule.swift; sourceTree = "<group>"; };
		D47A510F1DB2DD4800A4CC21 /* AttributesRule.swift */ = {isa = PBXFileReference; fileEncoding = 4; lastKnownFileType = sourcecode.swift; path = AttributesRule.swift; sourceTree = "<group>"; };
		D47F31141EC918B600E3E1CA /* ProtocolPropertyAccessorsOrderRule.swift */ = {isa = PBXFileReference; fileEncoding = 4; lastKnownFileType = sourcecode.swift; path = ProtocolPropertyAccessorsOrderRule.swift; sourceTree = "<group>"; };
		D48AE2CB1DFB58C5001C6A4A /* AttributesRulesExamples.swift */ = {isa = PBXFileReference; fileEncoding = 4; lastKnownFileType = sourcecode.swift; path = AttributesRulesExamples.swift; sourceTree = "<group>"; };
		D4998DE61DF191380006E05D /* AttributesRuleTests.swift */ = {isa = PBXFileReference; fileEncoding = 4; lastKnownFileType = sourcecode.swift; path = AttributesRuleTests.swift; sourceTree = "<group>"; };
		D4998DE81DF194F20006E05D /* FileHeaderRuleTests.swift */ = {isa = PBXFileReference; fileEncoding = 4; lastKnownFileType = sourcecode.swift; path = FileHeaderRuleTests.swift; sourceTree = "<group>"; };
		D4A893341E15824100BF954D /* SwiftVersion.swift */ = {isa = PBXFileReference; fileEncoding = 4; lastKnownFileType = sourcecode.swift; path = SwiftVersion.swift; sourceTree = "<group>"; };
		D4B0226E1E0C75F9007E5297 /* VerticalParameterAlignmentRule.swift */ = {isa = PBXFileReference; fileEncoding = 4; lastKnownFileType = sourcecode.swift; path = VerticalParameterAlignmentRule.swift; sourceTree = "<group>"; };
		D4B0228D1E0CC608007E5297 /* ClassDelegateProtocolRule.swift */ = {isa = PBXFileReference; fileEncoding = 4; lastKnownFileType = sourcecode.swift; path = ClassDelegateProtocolRule.swift; sourceTree = "<group>"; };
		D4B022951E0EF80C007E5297 /* RedundantOptionalInitializationRule.swift */ = {isa = PBXFileReference; fileEncoding = 4; lastKnownFileType = sourcecode.swift; path = RedundantOptionalInitializationRule.swift; sourceTree = "<group>"; };
		D4B022971E102EE8007E5297 /* ObjectLiteralRule.swift */ = {isa = PBXFileReference; fileEncoding = 4; lastKnownFileType = sourcecode.swift; path = ObjectLiteralRule.swift; sourceTree = "<group>"; };
		D4B022A31E105636007E5297 /* GenericTypeNameRule.swift */ = {isa = PBXFileReference; fileEncoding = 4; lastKnownFileType = sourcecode.swift; path = GenericTypeNameRule.swift; sourceTree = "<group>"; };
		D4B022AF1E109816007E5297 /* CharacterSet+LinuxHack.swift */ = {isa = PBXFileReference; fileEncoding = 4; lastKnownFileType = sourcecode.swift; path = "CharacterSet+LinuxHack.swift"; sourceTree = "<group>"; };
		D4B022B11E10B613007E5297 /* RedundantVoidReturnRule.swift */ = {isa = PBXFileReference; fileEncoding = 4; lastKnownFileType = sourcecode.swift; path = RedundantVoidReturnRule.swift; sourceTree = "<group>"; };
		D4C0E46E1E3D973600C560F2 /* ForWhereRule.swift */ = {isa = PBXFileReference; fileEncoding = 4; lastKnownFileType = sourcecode.swift; path = ForWhereRule.swift; sourceTree = "<group>"; };
		D4C27BFD1E12D53F00DF713E /* Version.swift */ = {isa = PBXFileReference; fileEncoding = 4; lastKnownFileType = sourcecode.swift; path = Version.swift; sourceTree = "<group>"; };
		D4C27BFF1E12DFF500DF713E /* LinterCacheTests.swift */ = {isa = PBXFileReference; fileEncoding = 4; lastKnownFileType = sourcecode.swift; path = LinterCacheTests.swift; sourceTree = "<group>"; };
		D4C4A34A1DEA4FD700E0E04C /* AttributesConfiguration.swift */ = {isa = PBXFileReference; fileEncoding = 4; lastKnownFileType = sourcecode.swift; path = AttributesConfiguration.swift; sourceTree = "<group>"; };
		D4C4A34D1DEA877200E0E04C /* FileHeaderRule.swift */ = {isa = PBXFileReference; fileEncoding = 4; lastKnownFileType = sourcecode.swift; path = FileHeaderRule.swift; sourceTree = "<group>"; };
		D4C4A3511DEFBBB700E0E04C /* FileHeaderConfiguration.swift */ = {isa = PBXFileReference; fileEncoding = 4; lastKnownFileType = sourcecode.swift; path = FileHeaderConfiguration.swift; sourceTree = "<group>"; };
		D4C889701E385B7B00BAE88D /* RedundantDiscardableLetRule.swift */ = {isa = PBXFileReference; fileEncoding = 4; lastKnownFileType = sourcecode.swift; path = RedundantDiscardableLetRule.swift; sourceTree = "<group>"; };
		D4CA758E1E2DEEA500A40E8A /* NumberSeparatorRuleTests.swift */ = {isa = PBXFileReference; fileEncoding = 4; lastKnownFileType = sourcecode.swift; path = NumberSeparatorRuleTests.swift; sourceTree = "<group>"; };
		D4D1B9B91EAC2C870028BE6A /* AccessControlLevel.swift */ = {isa = PBXFileReference; fileEncoding = 4; lastKnownFileType = sourcecode.swift; path = AccessControlLevel.swift; sourceTree = "<group>"; };
		D4D5A5FE1E1F3A1C00D15E0C /* ShorthandOperatorRule.swift */ = {isa = PBXFileReference; fileEncoding = 4; lastKnownFileType = sourcecode.swift; path = ShorthandOperatorRule.swift; sourceTree = "<group>"; };
		D4DA1DF31E17511D0037413D /* CompilerProtocolInitRule.swift */ = {isa = PBXFileReference; fileEncoding = 4; lastKnownFileType = sourcecode.swift; path = CompilerProtocolInitRule.swift; sourceTree = "<group>"; };
		D4DA1DF91E18D6200037413D /* LargeTupleRule.swift */ = {isa = PBXFileReference; fileEncoding = 4; lastKnownFileType = sourcecode.swift; path = LargeTupleRule.swift; sourceTree = "<group>"; };
		D4DA1DFD1E1A10DB0037413D /* NumberSeparatorConfiguration.swift */ = {isa = PBXFileReference; fileEncoding = 4; lastKnownFileType = sourcecode.swift; path = NumberSeparatorConfiguration.swift; sourceTree = "<group>"; };
		D4DABFD21E29B4A5009617B6 /* DiscardedNotificationCenterObserverRule.swift */ = {isa = PBXFileReference; fileEncoding = 4; lastKnownFileType = sourcecode.swift; path = DiscardedNotificationCenterObserverRule.swift; sourceTree = "<group>"; };
		D4DABFD61E2C23B1009617B6 /* NotificationCenterDetachmentRule.swift */ = {isa = PBXFileReference; fileEncoding = 4; lastKnownFileType = sourcecode.swift; path = NotificationCenterDetachmentRule.swift; sourceTree = "<group>"; };
		D4DABFD81E2C59BC009617B6 /* NotificationCenterDetachmentRuleExamples.swift */ = {isa = PBXFileReference; fileEncoding = 4; lastKnownFileType = sourcecode.swift; path = NotificationCenterDetachmentRuleExamples.swift; sourceTree = "<group>"; };
		D4DAE8BB1DE14E8F00B0AE7A /* NimbleOperatorRule.swift */ = {isa = PBXFileReference; fileEncoding = 4; lastKnownFileType = sourcecode.swift; path = NimbleOperatorRule.swift; sourceTree = "<group>"; };
		D4DB92241E628898005DE9C1 /* TodoRuleTests.swift */ = {isa = PBXFileReference; fileEncoding = 4; lastKnownFileType = sourcecode.swift; path = TodoRuleTests.swift; sourceTree = "<group>"; };
		D4FBADCF1E00DA0400669C73 /* OperatorUsageWhitespaceRule.swift */ = {isa = PBXFileReference; fileEncoding = 4; lastKnownFileType = sourcecode.swift; path = OperatorUsageWhitespaceRule.swift; sourceTree = "<group>"; };
		D4FD58B11E12A0200019503C /* LinterCache.swift */ = {isa = PBXFileReference; fileEncoding = 4; lastKnownFileType = sourcecode.swift; path = LinterCache.swift; sourceTree = "<group>"; };
		D93DA3CF1E699E4E00809827 /* NestingConfiguration.swift */ = {isa = PBXFileReference; fileEncoding = 4; lastKnownFileType = sourcecode.swift; path = NestingConfiguration.swift; sourceTree = "<group>"; };
		DAD3BE491D6ECD9500660239 /* PrivateOutletRuleConfiguration.swift */ = {isa = PBXFileReference; fileEncoding = 4; lastKnownFileType = sourcecode.swift; path = PrivateOutletRuleConfiguration.swift; sourceTree = "<group>"; };
		E315B83B1DFA4BC500621B44 /* DynamicInlineRule.swift */ = {isa = PBXFileReference; fileEncoding = 4; lastKnownFileType = sourcecode.swift; path = DynamicInlineRule.swift; sourceTree = "<group>"; };
		E57B23C01B1D8BF000DEA512 /* ReturnArrowWhitespaceRule.swift */ = {isa = PBXFileReference; fileEncoding = 4; lastKnownFileType = sourcecode.swift; path = ReturnArrowWhitespaceRule.swift; sourceTree = "<group>"; };
		E5A167C81B25A0B000CF2D03 /* OperatorFunctionWhitespaceRule.swift */ = {isa = PBXFileReference; fileEncoding = 4; lastKnownFileType = sourcecode.swift; path = OperatorFunctionWhitespaceRule.swift; sourceTree = "<group>"; };
		E802ECFF1C56A56000A35AE1 /* Benchmark.swift */ = {isa = PBXFileReference; fileEncoding = 4; lastKnownFileType = sourcecode.swift; path = Benchmark.swift; sourceTree = "<group>"; };
		E80746F51ECB722F00548D31 /* CacheDescriptionProvider.swift */ = {isa = PBXFileReference; fileEncoding = 4; lastKnownFileType = sourcecode.swift; path = CacheDescriptionProvider.swift; sourceTree = "<group>"; };
		E809EDA01B8A71DF00399043 /* Configuration.swift */ = {isa = PBXFileReference; fileEncoding = 4; lastKnownFileType = sourcecode.swift; path = Configuration.swift; sourceTree = "<group>"; };
		E809EDA21B8A73FB00399043 /* ConfigurationTests.swift */ = {isa = PBXFileReference; fileEncoding = 4; lastKnownFileType = sourcecode.swift; path = ConfigurationTests.swift; sourceTree = "<group>"; };
		E80E018C1B92C0F60078EB70 /* Command.swift */ = {isa = PBXFileReference; fileEncoding = 4; lastKnownFileType = sourcecode.swift; path = Command.swift; sourceTree = "<group>"; };
		E80E018E1B92C1350078EB70 /* Region.swift */ = {isa = PBXFileReference; fileEncoding = 4; lastKnownFileType = sourcecode.swift; path = Region.swift; sourceTree = "<group>"; };
		E81224991B04F85B001783D2 /* TestHelpers.swift */ = {isa = PBXFileReference; fileEncoding = 4; lastKnownFileType = sourcecode.swift; path = TestHelpers.swift; sourceTree = "<group>"; };
		E812249B1B04FADC001783D2 /* Linter.swift */ = {isa = PBXFileReference; fileEncoding = 4; lastKnownFileType = sourcecode.swift; path = Linter.swift; sourceTree = "<group>"; };
		E816194B1BFBF35D00946723 /* SwiftDeclarationKind+SwiftLint.swift */ = {isa = PBXFileReference; fileEncoding = 4; lastKnownFileType = sourcecode.swift; path = "SwiftDeclarationKind+SwiftLint.swift"; sourceTree = "<group>"; };
		E816194D1BFBFEAB00946723 /* ForceTryRule.swift */ = {isa = PBXFileReference; fileEncoding = 4; lastKnownFileType = sourcecode.swift; path = ForceTryRule.swift; sourceTree = "<group>"; };
		E81619521BFC162C00946723 /* QueuedPrint.swift */ = {isa = PBXFileReference; fileEncoding = 4; lastKnownFileType = sourcecode.swift; path = QueuedPrint.swift; sourceTree = "<group>"; };
		E81ADD711ED5ED9D000CD451 /* RegionTests.swift */ = {isa = PBXFileReference; fileEncoding = 4; lastKnownFileType = sourcecode.swift; path = RegionTests.swift; sourceTree = "<group>"; };
		E81ADD731ED6052F000CD451 /* CommandTests.swift */ = {isa = PBXFileReference; fileEncoding = 4; lastKnownFileType = sourcecode.swift; path = CommandTests.swift; sourceTree = "<group>"; };
		E81FB3E31C6D507B00DC988F /* CommonOptions.swift */ = {isa = PBXFileReference; fileEncoding = 4; lastKnownFileType = sourcecode.swift; path = CommonOptions.swift; sourceTree = "<group>"; };
		E82367DF1ED3BD1E0040A88E /* Configuration+Cache.swift */ = {isa = PBXFileReference; fileEncoding = 4; lastKnownFileType = sourcecode.swift; path = "Configuration+Cache.swift"; sourceTree = "<group>"; };
		E832F10A1B17E2F5003F265F /* NSFileManager+SwiftLint.swift */ = {isa = PBXFileReference; fileEncoding = 4; lastKnownFileType = sourcecode.swift; path = "NSFileManager+SwiftLint.swift"; sourceTree = "<group>"; };
		E832F10C1B17E725003F265F /* IntegrationTests.swift */ = {isa = PBXFileReference; fileEncoding = 4; lastKnownFileType = sourcecode.swift; path = IntegrationTests.swift; sourceTree = "<group>"; };
		E83A0B341A5D382B0041A60A /* VersionCommand.swift */ = {isa = PBXFileReference; fileEncoding = 4; lastKnownFileType = sourcecode.swift; path = VersionCommand.swift; sourceTree = "<group>"; };
		E847F0A81BFBBABD00EA9363 /* EmptyCountRule.swift */ = {isa = PBXFileReference; fileEncoding = 4; lastKnownFileType = sourcecode.swift; path = EmptyCountRule.swift; sourceTree = "<group>"; };
		E84E07461C13F95300F11122 /* AutoCorrectCommand.swift */ = {isa = PBXFileReference; fileEncoding = 4; lastKnownFileType = sourcecode.swift; path = AutoCorrectCommand.swift; sourceTree = "<group>"; };
		E861519A1B0573B900C54AC0 /* LintCommand.swift */ = {isa = PBXFileReference; fileEncoding = 4; lastKnownFileType = sourcecode.swift; path = LintCommand.swift; sourceTree = "<group>"; };
		E86396C11BADAAE5002C9E88 /* Reporter.swift */ = {isa = PBXFileReference; fileEncoding = 4; lastKnownFileType = sourcecode.swift; path = Reporter.swift; sourceTree = "<group>"; };
		E86396C41BADAC15002C9E88 /* XcodeReporter.swift */ = {isa = PBXFileReference; fileEncoding = 4; lastKnownFileType = sourcecode.swift; path = XcodeReporter.swift; sourceTree = "<group>"; };
		E86396C61BADAFE6002C9E88 /* ReporterTests.swift */ = {isa = PBXFileReference; fileEncoding = 4; lastKnownFileType = sourcecode.swift; path = ReporterTests.swift; sourceTree = "<group>"; };
		E86396C81BADB2B9002C9E88 /* JSONReporter.swift */ = {isa = PBXFileReference; fileEncoding = 4; lastKnownFileType = sourcecode.swift; path = JSONReporter.swift; sourceTree = "<group>"; };
		E86396CA1BADB519002C9E88 /* CSVReporter.swift */ = {isa = PBXFileReference; fileEncoding = 4; lastKnownFileType = sourcecode.swift; path = CSVReporter.swift; sourceTree = "<group>"; };
		E868473B1A587C6E0043DC65 /* sourcekitd.framework */ = {isa = PBXFileReference; lastKnownFileType = wrapper.framework; name = sourcekitd.framework; path = Toolchains/XcodeDefault.xctoolchain/usr/lib/sourcekitd.framework; sourceTree = DEVELOPER_DIR; };
		E86E2B2D1E17443B001E823C /* Reporter+CommandLine.swift */ = {isa = PBXFileReference; fileEncoding = 4; lastKnownFileType = sourcecode.swift; path = "Reporter+CommandLine.swift"; sourceTree = "<group>"; };
		E876BFBD1B07828500114ED5 /* SourceKittenFramework.framework */ = {isa = PBXFileReference; lastKnownFileType = wrapper.framework; path = SourceKittenFramework.framework; sourceTree = BUILT_PRODUCTS_DIR; };
		E87E4A041BFB927C00FCFE46 /* TrailingSemicolonRule.swift */ = {isa = PBXFileReference; fileEncoding = 4; lastKnownFileType = sourcecode.swift; path = TrailingSemicolonRule.swift; sourceTree = "<group>"; };
		E87E4A081BFB9CAE00FCFE46 /* SyntaxKind+SwiftLint.swift */ = {isa = PBXFileReference; fileEncoding = 4; lastKnownFileType = sourcecode.swift; path = "SyntaxKind+SwiftLint.swift"; sourceTree = "<group>"; };
		E88DEA6A1B0983FE00A66CB0 /* StyleViolation.swift */ = {isa = PBXFileReference; fileEncoding = 4; lastKnownFileType = sourcecode.swift; path = StyleViolation.swift; sourceTree = "<group>"; };
		E88DEA6E1B09843F00A66CB0 /* Location.swift */ = {isa = PBXFileReference; fileEncoding = 4; lastKnownFileType = sourcecode.swift; path = Location.swift; sourceTree = "<group>"; };
		E88DEA701B09847500A66CB0 /* ViolationSeverity.swift */ = {isa = PBXFileReference; fileEncoding = 4; lastKnownFileType = sourcecode.swift; path = ViolationSeverity.swift; sourceTree = "<group>"; };
		E88DEA721B0984C400A66CB0 /* String+SwiftLint.swift */ = {isa = PBXFileReference; fileEncoding = 4; lastKnownFileType = sourcecode.swift; path = "String+SwiftLint.swift"; sourceTree = "<group>"; };
		E88DEA741B09852000A66CB0 /* File+SwiftLint.swift */ = {isa = PBXFileReference; fileEncoding = 4; lastKnownFileType = sourcecode.swift; path = "File+SwiftLint.swift"; sourceTree = "<group>"; };
		E88DEA761B098D0C00A66CB0 /* Rule.swift */ = {isa = PBXFileReference; fileEncoding = 4; lastKnownFileType = sourcecode.swift; path = Rule.swift; sourceTree = "<group>"; };
		E88DEA781B098D4400A66CB0 /* RuleParameter.swift */ = {isa = PBXFileReference; fileEncoding = 4; lastKnownFileType = sourcecode.swift; path = RuleParameter.swift; sourceTree = "<group>"; };
		E88DEA7B1B098D7D00A66CB0 /* LineLengthRule.swift */ = {isa = PBXFileReference; fileEncoding = 4; lastKnownFileType = sourcecode.swift; path = LineLengthRule.swift; sourceTree = "<group>"; };
		E88DEA7D1B098F2A00A66CB0 /* LeadingWhitespaceRule.swift */ = {isa = PBXFileReference; fileEncoding = 4; lastKnownFileType = sourcecode.swift; path = LeadingWhitespaceRule.swift; sourceTree = "<group>"; };
		E88DEA7F1B09903300A66CB0 /* ForceCastRule.swift */ = {isa = PBXFileReference; fileEncoding = 4; lastKnownFileType = sourcecode.swift; path = ForceCastRule.swift; sourceTree = "<group>"; };
		E88DEA811B0990A700A66CB0 /* TodoRule.swift */ = {isa = PBXFileReference; fileEncoding = 4; lastKnownFileType = sourcecode.swift; path = TodoRule.swift; sourceTree = "<group>"; };
		E88DEA831B0990F500A66CB0 /* ColonRule.swift */ = {isa = PBXFileReference; fileEncoding = 4; lastKnownFileType = sourcecode.swift; path = ColonRule.swift; sourceTree = "<group>"; };
		E88DEA851B0991BF00A66CB0 /* TrailingWhitespaceRule.swift */ = {isa = PBXFileReference; fileEncoding = 4; lastKnownFileType = sourcecode.swift; path = TrailingWhitespaceRule.swift; sourceTree = "<group>"; };
		E88DEA871B09924C00A66CB0 /* TrailingNewlineRule.swift */ = {isa = PBXFileReference; fileEncoding = 4; lastKnownFileType = sourcecode.swift; path = TrailingNewlineRule.swift; sourceTree = "<group>"; };
		E88DEA891B0992B300A66CB0 /* FileLengthRule.swift */ = {isa = PBXFileReference; fileEncoding = 4; lastKnownFileType = sourcecode.swift; path = FileLengthRule.swift; sourceTree = "<group>"; };
		E88DEA8B1B0999A000A66CB0 /* ASTRule.swift */ = {isa = PBXFileReference; fileEncoding = 4; lastKnownFileType = sourcecode.swift; path = ASTRule.swift; sourceTree = "<group>"; };
		E88DEA8D1B0999CD00A66CB0 /* TypeBodyLengthRule.swift */ = {isa = PBXFileReference; fileEncoding = 4; lastKnownFileType = sourcecode.swift; path = TypeBodyLengthRule.swift; sourceTree = "<group>"; };
		E88DEA8F1B099A3100A66CB0 /* FunctionBodyLengthRule.swift */ = {isa = PBXFileReference; fileEncoding = 4; lastKnownFileType = sourcecode.swift; path = FunctionBodyLengthRule.swift; sourceTree = "<group>"; };
		E88DEA911B099B1F00A66CB0 /* TypeNameRule.swift */ = {isa = PBXFileReference; fileEncoding = 4; lastKnownFileType = sourcecode.swift; path = TypeNameRule.swift; sourceTree = "<group>"; };
		E88DEA931B099C0900A66CB0 /* IdentifierNameRule.swift */ = {isa = PBXFileReference; fileEncoding = 4; lastKnownFileType = sourcecode.swift; path = IdentifierNameRule.swift; sourceTree = "<group>"; };
		E88DEA951B099CF200A66CB0 /* NestingRule.swift */ = {isa = PBXFileReference; fileEncoding = 4; lastKnownFileType = sourcecode.swift; path = NestingRule.swift; sourceTree = "<group>"; };
		E89376AC1B8A701E0025708E /* Yaml.framework */ = {isa = PBXFileReference; lastKnownFileType = wrapper.framework; path = Yaml.framework; sourceTree = BUILT_PRODUCTS_DIR; };
		E8AB1A2D1A649F2100452012 /* libclang.dylib */ = {isa = PBXFileReference; lastKnownFileType = "compiled.mach-o.dylib"; name = libclang.dylib; path = Toolchains/XcodeDefault.xctoolchain/usr/lib/libclang.dylib; sourceTree = DEVELOPER_DIR; };
		E8B067801C13E49600E9E13F /* Configuration+CommandLine.swift */ = {isa = PBXFileReference; fileEncoding = 4; lastKnownFileType = sourcecode.swift; path = "Configuration+CommandLine.swift"; sourceTree = "<group>"; };
		E8B67C3D1C095E6300FDED8E /* Correction.swift */ = {isa = PBXFileReference; fileEncoding = 4; lastKnownFileType = sourcecode.swift; path = Correction.swift; sourceTree = "<group>"; };
		E8BA7E101B07A3EC003E02D0 /* Commandant.framework */ = {isa = PBXFileReference; lastKnownFileType = wrapper.framework; path = Commandant.framework; sourceTree = BUILT_PRODUCTS_DIR; };
		E8BA7E121B07A3F3003E02D0 /* Result.framework */ = {isa = PBXFileReference; lastKnownFileType = wrapper.framework; path = Result.framework; sourceTree = BUILT_PRODUCTS_DIR; };
		E8BB8F9B1B17DE3B00199606 /* RulesTests.swift */ = {isa = PBXFileReference; fileEncoding = 4; lastKnownFileType = sourcecode.swift; path = RulesTests.swift; sourceTree = "<group>"; };
		E8BDE3FE1EDF91B6002EC12F /* RuleList.swift */ = {isa = PBXFileReference; fileEncoding = 4; lastKnownFileType = sourcecode.swift; path = RuleList.swift; sourceTree = "<group>"; };
		E8BE1FCB1E07687400F781C7 /* Yams.framework */ = {isa = PBXFileReference; explicitFileType = wrapper.framework; path = Yams.framework; sourceTree = BUILT_PRODUCTS_DIR; };
		E8C0DFCC1AD349DB007EE3D4 /* SWXMLHash.framework */ = {isa = PBXFileReference; lastKnownFileType = wrapper.framework; path = SWXMLHash.framework; sourceTree = BUILT_PRODUCTS_DIR; };
		E8EA41161C2D1DBE004F9930 /* CheckstyleReporter.swift */ = {isa = PBXFileReference; fileEncoding = 4; lastKnownFileType = sourcecode.swift; path = CheckstyleReporter.swift; sourceTree = "<group>"; };
		F22314AE1D4F7C77009AD165 /* LegacyNSGeometryFunctionsRule.swift */ = {isa = PBXFileReference; fileEncoding = 4; lastKnownFileType = sourcecode.swift; path = LegacyNSGeometryFunctionsRule.swift; sourceTree = "<group>"; };
		F9D73F021D0CF15E00222FC4 /* test.txt */ = {isa = PBXFileReference; fileEncoding = 4; lastKnownFileType = text; path = test.txt; sourceTree = "<group>"; };
/* End PBXFileReference section */

/* Begin PBXFrameworksBuildPhase section */
		D0D1216919E87B05005E4BAA /* Frameworks */ = {
			isa = PBXFrameworksBuildPhase;
			buildActionMask = 2147483647;
			files = (
				E876BFBE1B07828500114ED5 /* SourceKittenFramework.framework in Frameworks */,
				E8C0DFCD1AD349DB007EE3D4 /* SWXMLHash.framework in Frameworks */,
				3BBF2F9D1C640A0F006CD775 /* SwiftyTextTable.framework in Frameworks */,
			);
			runOnlyForDeploymentPostprocessing = 0;
		};
		D0D1217419E87B05005E4BAA /* Frameworks */ = {
			isa = PBXFrameworksBuildPhase;
			buildActionMask = 2147483647;
			files = (
				D0D1217819E87B05005E4BAA /* SwiftLintFramework.framework in Frameworks */,
			);
			runOnlyForDeploymentPostprocessing = 0;
		};
		D0E7B62F19E9C64500EDBA4D /* Frameworks */ = {
			isa = PBXFrameworksBuildPhase;
			buildActionMask = 2147483647;
			files = (
				6CB8A80C1D11A7E10052816E /* Commandant.framework in Frameworks */,
				6CB8A80D1D11A7E10052816E /* Result.framework in Frameworks */,
				D0E7B65319E9C6AD00EDBA4D /* SwiftLintFramework.framework in Frameworks */,
			);
			runOnlyForDeploymentPostprocessing = 0;
		};
/* End PBXFrameworksBuildPhase section */

/* Begin PBXGroup section */
		3B12C9BE1C3209AC000B423F /* Resources */ = {
			isa = PBXGroup;
			children = (
				3B12C9BF1C3209AC000B423F /* test.yml */,
				3BDB224A1C345B4900473680 /* ProjectMock */,
				F9D73F021D0CF15E00222FC4 /* test.txt */,
				B3935250C8E0DBACFB27E021 /* CannedHTMLReporterOutput.html */,
				B39359A325FE84B7EDD1C455 /* CannedJunitReporterOutput.xml */,
				B39356DE1F73BDA1CA21C504 /* CannedCheckstyleReporterOutput.xml */,
				B3935939C8366514D2694722 /* CannedCSVReporterOutput.csv */,
				B39352E4EA2A06BE66BD661A /* CannedXcodeReporterOutput.txt */,
				B3935001033261E5A70CE101 /* CannedEmojiReporterOutput.txt */,
				6CC898A61EA0E1EF003DC0E2 /* CannedEmojiReporterOutputNonObjC.txt */,
				B39350463894A3FC1338E0AF /* CannedJSONReporterOutput.json */,
			);
			path = Resources;
			sourceTree = "<group>";
		};
		3BCC04CE1C4F56D3006073C3 /* RuleConfigurations */ = {
			isa = PBXGroup;
			children = (
				D4C4A34A1DEA4FD700E0E04C /* AttributesConfiguration.swift */,
				D43B04671E07228D004016AF /* ColonConfiguration.swift */,
				67EB4DF81E4CC101004E9ACD /* CyclomaticComplexityConfiguration.swift */,
				D4C4A3511DEFBBB700E0E04C /* FileHeaderConfiguration.swift */,
				47ACC8971E7DC74E0088EEB2 /* ImplicitlyUnwrappedOptionalConfiguration.swift */,
				3B034B6C1E0BE544005D49A9 /* LineLengthConfiguration.swift */,
				3BCC04D01C4F56D3006073C3 /* NameConfiguration.swift */,
				D93DA3CF1E699E4E00809827 /* NestingConfiguration.swift */,
				D4DA1DFD1E1A10DB0037413D /* NumberSeparatorConfiguration.swift */,
				78F032471D7D614300BE709A /* OverridenSuperCallConfiguration.swift */,
				DAD3BE491D6ECD9500660239 /* PrivateOutletRuleConfiguration.swift */,
				B2902A0D1D6681F700BFCCF7 /* PrivateUnitTestConfiguration.swift */,
				009E09291DFEE4DD00B588A7 /* ProhibitedSuperConfiguration.swift */,
				3BB47D821C514E8100AE6A10 /* RegexConfiguration.swift */,
				3B0B14531C505D6300BE82F7 /* SeverityConfiguration.swift */,
				3BCC04CF1C4F56D3006073C3 /* SeverityLevelsConfiguration.swift */,
				725094881D0855760039B353 /* StatementPositionConfiguration.swift */,
				D40F83871DE9179200524C62 /* TrailingCommaConfiguration.swift */,
				BF48D2D61CBCCA5F0080BDAE /* TrailingWhitespaceConfiguration.swift */,
				006204DA1E1E48F900FFFBE1 /* VerticalWhitespaceConfiguration.swift */,
				CE8178EB1EAC02CD0063186E /* UnusedOptionalBindingConfiguration.swift */,
			);
			path = RuleConfigurations;
			sourceTree = "<group>";
		};
		4DCB8E7C1CBE43530070FCF0 /* Helpers */ = {
			isa = PBXGroup;
			children = (
				4DCB8E7D1CBE43640070FCF0 /* RegexHelpers.swift */,
			);
			path = Helpers;
			sourceTree = "<group>";
		};
		5499CA981A2394BD00783309 /* Supporting Files */ = {
			isa = PBXGroup;
			children = (
				E8BA7E101B07A3EC003E02D0 /* Commandant.framework */,
				E8BA7E121B07A3F3003E02D0 /* Result.framework */,
				5499CA961A2394B700783309 /* Components.plist */,
				5499CA971A2394B700783309 /* Info.plist */,
			);
			path = "Supporting Files";
			sourceTree = "<group>";
		};
		D0D1210F19E87861005E4BAA = {
			isa = PBXGroup;
			children = (
				D0D1211919E87861005E4BAA /* Products */,
				D0D1211A19E87861005E4BAA /* swiftlint */,
				D0D1216E19E87B05005E4BAA /* SwiftLintFramework */,
				D0D1217B19E87B05005E4BAA /* SwiftLintFrameworkTests */,
			);
			indentWidth = 4;
			sourceTree = "<group>";
			tabWidth = 4;
			usesTabs = 0;
		};
		D0D1211919E87861005E4BAA /* Products */ = {
			isa = PBXGroup;
			children = (
				D0D1216D19E87B05005E4BAA /* SwiftLintFramework.framework */,
				D0D1217719E87B05005E4BAA /* SwiftLintFrameworkTests.xctest */,
				D0E7B63219E9C64500EDBA4D /* swiftlint.app */,
			);
			name = Products;
			sourceTree = "<group>";
		};
		D0D1211A19E87861005E4BAA /* swiftlint */ = {
			isa = PBXGroup;
			children = (
				E802ECFE1C56A54600A35AE1 /* Helpers */,
				E8B0677F1C13E48100E9E13F /* Extensions */,
				E85FF9921C13E35400714267 /* Commands */,
				D0D1211B19E87861005E4BAA /* main.swift */,
				5499CA981A2394BD00783309 /* Supporting Files */,
			);
			name = swiftlint;
			path = Source/swiftlint;
			sourceTree = "<group>";
		};
		D0D1212219E878CC005E4BAA /* Configuration */ = {
			isa = PBXGroup;
			children = (
				D0D1212319E878CC005E4BAA /* Base */,
				D0D1212E19E878CC005E4BAA /* iOS */,
				D0D1213319E878CC005E4BAA /* Mac OS X */,
				D0D1213919E878CC005E4BAA /* README.md */,
			);
			name = Configuration;
			path = Carthage/Checkouts/xcconfigs;
			sourceTree = SOURCE_ROOT;
		};
		D0D1212319E878CC005E4BAA /* Base */ = {
			isa = PBXGroup;
			children = (
				D0D1212419E878CC005E4BAA /* Common.xcconfig */,
				D0D1212519E878CC005E4BAA /* Configurations */,
				D0D1212A19E878CC005E4BAA /* Targets */,
			);
			path = Base;
			sourceTree = "<group>";
		};
		D0D1212519E878CC005E4BAA /* Configurations */ = {
			isa = PBXGroup;
			children = (
				D0D1212619E878CC005E4BAA /* Debug.xcconfig */,
				D0D1212719E878CC005E4BAA /* Profile.xcconfig */,
				D0D1212819E878CC005E4BAA /* Release.xcconfig */,
				D0D1212919E878CC005E4BAA /* Test.xcconfig */,
			);
			path = Configurations;
			sourceTree = "<group>";
		};
		D0D1212A19E878CC005E4BAA /* Targets */ = {
			isa = PBXGroup;
			children = (
				D0D1212B19E878CC005E4BAA /* Application.xcconfig */,
				D0D1212C19E878CC005E4BAA /* Framework.xcconfig */,
				D0D1212D19E878CC005E4BAA /* StaticLibrary.xcconfig */,
			);
			path = Targets;
			sourceTree = "<group>";
		};
		D0D1212E19E878CC005E4BAA /* iOS */ = {
			isa = PBXGroup;
			children = (
				D0D1212F19E878CC005E4BAA /* iOS-Application.xcconfig */,
				D0D1213019E878CC005E4BAA /* iOS-Base.xcconfig */,
				D0D1213119E878CC005E4BAA /* iOS-Framework.xcconfig */,
				D0D1213219E878CC005E4BAA /* iOS-StaticLibrary.xcconfig */,
			);
			path = iOS;
			sourceTree = "<group>";
		};
		D0D1213319E878CC005E4BAA /* Mac OS X */ = {
			isa = PBXGroup;
			children = (
				D0D1213419E878CC005E4BAA /* Mac-Application.xcconfig */,
				D0D1213519E878CC005E4BAA /* Mac-Base.xcconfig */,
				D0D1213619E878CC005E4BAA /* Mac-DynamicLibrary.xcconfig */,
				D0D1213719E878CC005E4BAA /* Mac-Framework.xcconfig */,
				D0D1213819E878CC005E4BAA /* Mac-StaticLibrary.xcconfig */,
			);
			path = "Mac OS X";
			sourceTree = "<group>";
		};
		D0D1216E19E87B05005E4BAA /* SwiftLintFramework */ = {
			isa = PBXGroup;
			children = (
				E8A541811BF94604006BA322 /* Extensions */,
				4DCB8E7C1CBE43530070FCF0 /* Helpers */,
				E8A541801BF945FF006BA322 /* Models */,
				E8A5417F1BF945F9006BA322 /* Protocols */,
				E86396C31BADAC0D002C9E88 /* Reporters */,
				E88DEA7A1B098D7300A66CB0 /* Rules */,
				D0D1216F19E87B05005E4BAA /* Supporting Files */,
			);
			name = SwiftLintFramework;
			path = Source/SwiftLintFramework;
			sourceTree = "<group>";
		};
		D0D1216F19E87B05005E4BAA /* Supporting Files */ = {
			isa = PBXGroup;
			children = (
				D0D1217019E87B05005E4BAA /* Info.plist */,
				E8AB1A2D1A649F2100452012 /* libclang.dylib */,
				E868473B1A587C6E0043DC65 /* sourcekitd.framework */,
				E876BFBD1B07828500114ED5 /* SourceKittenFramework.framework */,
				3BBF2F9C1C640A0F006CD775 /* SwiftyTextTable.framework */,
				E8C0DFCC1AD349DB007EE3D4 /* SWXMLHash.framework */,
				E89376AC1B8A701E0025708E /* Yaml.framework */,
				E8BE1FCB1E07687400F781C7 /* Yams.framework */,
			);
			path = "Supporting Files";
			sourceTree = "<group>";
		};
		D0D1217B19E87B05005E4BAA /* SwiftLintFrameworkTests */ = {
			isa = PBXGroup;
			children = (
				D0D1212219E878CC005E4BAA /* Configuration */,
				3B12C9BE1C3209AC000B423F /* Resources */,
				D0D1217C19E87B05005E4BAA /* Supporting Files */,
				D4998DE61DF191380006E05D /* AttributesRuleTests.swift */,
				D43B04651E071ED3004016AF /* ColonRuleTests.swift */,
				E81ADD731ED6052F000CD451 /* CommandTests.swift */,
				E809EDA21B8A73FB00399043 /* ConfigurationTests.swift */,
				3BB47D861C51DE6E00AE6A10 /* CustomRulesTests.swift */,
				67932E2C1E54AF4B00CB0629 /* CyclomaticComplexityConfigurationTests.swift */,
				67EB4DFB1E4CD7F5004E9ACD /* CyclomaticComplexityRuleTests.swift */,
				02FD8AEE1BFC18D60014BFFB /* ExtendedNSStringTests.swift */,
				D4998DE81DF194F20006E05D /* FileHeaderRuleTests.swift */,
				D4348EE91C46122C007707FB /* FunctionBodyLengthRuleTests.swift */,
				3B20CD091EB699380069EF2E /* GenericTypeNameRuleTests.swift */,
				3B3A9A321EA3DFD90075B121 /* IdentifierNameRuleTests.swift */,
				47ACC8991E7DCCAD0088EEB2 /* ImplicitlyUnwrappedOptionalConfigurationTests.swift */,
				47ACC89B1E7DCFA00088EEB2 /* ImplicitlyUnwrappedOptionalRuleTests.swift */,
				E832F10C1B17E725003F265F /* IntegrationTests.swift */,
				3B63D46C1E1F05160057BE35 /* LineLengthConfigurationTests.swift */,
				3B63D46E1E1F09DF0057BE35 /* LineLengthRuleTests.swift */,
				D4C27BFF1E12DFF500DF713E /* LinterCacheTests.swift */,
				D4CA758E1E2DEEA500A40E8A /* NumberSeparatorRuleTests.swift */,
				E81ADD711ED5ED9D000CD451 /* RegionTests.swift */,
				E86396C61BADAFE6002C9E88 /* ReporterTests.swift */,
				3BCC04D31C502BAB006073C3 /* RuleConfigurationTests.swift */,
				E8BB8F9B1B17DE3B00199606 /* RulesTests.swift */,
				3B12C9C61C3361CB000B423F /* RuleTests.swift */,
				6C7045431C6ADA450003F15A /* SourceKitCrashTests.swift */,
				E81224991B04F85B001783D2 /* TestHelpers.swift */,
				D4DB92241E628898005DE9C1 /* TodoRuleTests.swift */,
				C9802F2E1E0C8AEE008AB27F /* TrailingCommaRuleTests.swift */,
				3B20CD0B1EB699C20069EF2E /* TypeNameRuleTests.swift */,
				D4470D5A1EB76F44008A1B2E /* UnusedOptionalBindingRuleTests.swift */,
				006204DD1E1E4E0A00FFFBE1 /* VerticalWhitespaceRuleTests.swift */,
				3B12C9C21C320A53000B423F /* Yaml+SwiftLintTests.swift */,
				3B30C4A01C3785B300E04027 /* YamlParserTests.swift */,
			);
			name = SwiftLintFrameworkTests;
			path = Tests/SwiftLintFrameworkTests;
			sourceTree = "<group>";
		};
		D0D1217C19E87B05005E4BAA /* Supporting Files */ = {
			isa = PBXGroup;
			children = (
				D0D1217D19E87B05005E4BAA /* Info.plist */,
			);
			path = "Supporting Files";
			sourceTree = "<group>";
		};
		E802ECFE1C56A54600A35AE1 /* Helpers */ = {
			isa = PBXGroup;
			children = (
				E802ECFF1C56A56000A35AE1 /* Benchmark.swift */,
				E81FB3E31C6D507B00DC988F /* CommonOptions.swift */,
			);
			path = Helpers;
			sourceTree = "<group>";
		};
		E85FF9921C13E35400714267 /* Commands */ = {
			isa = PBXGroup;
			children = (
				E84E07461C13F95300F11122 /* AutoCorrectCommand.swift */,
				E861519A1B0573B900C54AC0 /* LintCommand.swift */,
				83894F211B0C928A006214E1 /* RulesCommand.swift */,
				E83A0B341A5D382B0041A60A /* VersionCommand.swift */,
			);
			path = Commands;
			sourceTree = "<group>";
		};
		E86396C31BADAC0D002C9E88 /* Reporters */ = {
			isa = PBXGroup;
			children = (
				E8EA41161C2D1DBE004F9930 /* CheckstyleReporter.swift */,
				E86396CA1BADB519002C9E88 /* CSVReporter.swift */,
				2E336D191DF08AF200CCFE77 /* EmojiReporter.swift */,
				4A9A3A391DC1D75F00DF5183 /* HTMLReporter.swift */,
				E86396C81BADB2B9002C9E88 /* JSONReporter.swift */,
				57ED82791CF65183002B3513 /* JUnitReporter.swift */,
				E86396C41BADAC15002C9E88 /* XcodeReporter.swift */,
			);
			path = Reporters;
			sourceTree = "<group>";
		};
		E88DEA7A1B098D7300A66CB0 /* Rules */ = {
			isa = PBXGroup;
			children = (
				D47A510F1DB2DD4800A4CC21 /* AttributesRule.swift */,
				D48AE2CB1DFB58C5001C6A4A /* AttributesRulesExamples.swift */,
				D4B0228D1E0CC608007E5297 /* ClassDelegateProtocolRule.swift */,
				1F11B3CE1C252F23002E8FA8 /* ClosingBraceRule.swift */,
				D43B046A1E075905004016AF /* ClosureEndIndentationRule.swift */,
				D47079A81DFDBED000027086 /* ClosureParameterPositionRule.swift */,
				1E82D5581D7775C7009553D7 /* ClosureSpacingRule.swift */,
				E88DEA831B0990F500A66CB0 /* ColonRule.swift */,
				695BE9CE1BDFD92B0071E985 /* CommaRule.swift */,
				D4DA1DF31E17511D0037413D /* CompilerProtocolInitRule.swift */,
				93E0C3CD1D67BD7F007FA25D /* ConditionalReturnsOnNewlineRule.swift */,
				65454F451B14D73800319A6C /* ControlStatementRule.swift */,
				3B1DF0111C5148140011BCED /* CustomRules.swift */,
				2E02005E1C54BF680024D09D /* CyclomaticComplexityRule.swift */,
				D4DABFD21E29B4A5009617B6 /* DiscardedNotificationCenterObserverRule.swift */,
				E315B83B1DFA4BC500621B44 /* DynamicInlineRule.swift */,
				E847F0A81BFBBABD00EA9363 /* EmptyCountRule.swift */,
				D4470D581EB6B4D1008A1B2E /* EmptyEnumArgumentsRule.swift */,
				D47079AC1DFE2FA700027086 /* EmptyParametersRule.swift */,
				D47079A61DFCEB2D00027086 /* EmptyParenthesesWithTrailingClosureRule.swift */,
				7C0C2E791D2866CB0076435A /* ExplicitInitRule.swift */,
				1EF115911EB2AD5900E30140 /* ExplicitTopLevelACLRule.swift */,
				C328A2F51E67595500A9E4D7 /* ExplicitTypeInterfaceRule.swift */,
				D41B57771ED8CEE0007B0470 /* ExtensionAccessModifierRule.swift */,
				C3DE5DAA1E7DF99B00761483 /* FatalErrorMessageRule.swift */,
				D4C4A34D1DEA877200E0E04C /* FileHeaderRule.swift */,
				E88DEA891B0992B300A66CB0 /* FileLengthRule.swift */,
				10016B9E1E707183001B379E /* FirebaseConfigActivateRule.swift */,
				10016B9F1E707183001B379E /* FirebaseConfigDefaultsRule.swift */,
				10016BA01E707183001B379E /* FirebaseConfigFetchRule.swift */,
				10016BA11E707183001B379E /* FirebaseCoreRule.swift */,
				10016BA21E707183001B379E /* FirebaseDynamicLinksCustomSchemeURLRule.swift */,
				10016BA31E707183001B379E /* FirebaseDynamicLinksUniversalLinkRule.swift */,
				10016BA41E707183001B379E /* FirebaseDynamicLinksSchemeURLRule.swift */,
				10016BA51E707183001B379E /* FirebaseInvitesRule.swift */,
				D42D2B371E09CC0D00CD7A2E /* FirstWhereRule.swift */,
				E88DEA7F1B09903300A66CB0 /* ForceCastRule.swift */,
				E816194D1BFBFEAB00946723 /* ForceTryRule.swift */,
				B58AEED51C492C7B00E901FD /* ForceUnwrappingRule.swift */,
				D4C0E46E1E3D973600C560F2 /* ForWhereRule.swift */,
				E88DEA8F1B099A3100A66CB0 /* FunctionBodyLengthRule.swift */,
				2E5761A91C573B83003271AF /* FunctionParameterCountRule.swift */,
				D4B022A31E105636007E5297 /* GenericTypeNameRule.swift */,
				E88DEA931B099C0900A66CB0 /* IdentifierNameRule.swift */,
				D4130D961E16183F00242361 /* IdentifierNameRuleExamples.swift */,
				D43DB1071DC573DA00281215 /* ImplicitGetterRule.swift */,
				47FF3BDF1E7C745100187E6D /* ImplicitlyUnwrappedOptionalRule.swift */,
				D4470D561EB69225008A1B2E /* ImplicitReturnRule.swift */,
				D4DA1DF91E18D6200037413D /* LargeTupleRule.swift */,
				E88DEA7D1B098F2A00A66CB0 /* LeadingWhitespaceRule.swift */,
				4DB7815C1CAD690100BC4723 /* LegacyCGGeometryFunctionsRule.swift */,
				006ECFC31C44E99E00EF6364 /* LegacyConstantRule.swift */,
				00B8D9771E2D0FBD004E0EEC /* LegacyConstantRuleExamples.swift */,
				D44AD2741C0AA3730048F7B0 /* LegacyConstructorRule.swift */,
				F22314AE1D4F7C77009AD165 /* LegacyNSGeometryFunctionsRule.swift */,
				E88DEA7B1B098D7D00A66CB0 /* LineLengthRule.swift */,
				856651A61D6B395F005E6B29 /* MarkRule.swift */,
				6238AE411ED4D734006C3601 /* MultilineParametersRule.swift */,
				621061BE1ED57E640082D51E /* MultilineParametersRuleExamples.swift */,
				E88DEA951B099CF200A66CB0 /* NestingRule.swift */,
				D4DAE8BB1DE14E8F00B0AE7A /* NimbleOperatorRule.swift */,
				1E18574A1EADBA51004F89F7 /* NoExtensionAccessModifier.swift */,
				D4DABFD61E2C23B1009617B6 /* NotificationCenterDetachmentRule.swift */,
				D4DABFD81E2C59BC009617B6 /* NotificationCenterDetachmentRuleExamples.swift */,
				D46252531DF63FB200BE2CA1 /* NumberSeparatorRule.swift */,
				D462021E1E15F52D0027AAD1 /* NumberSeparatorRuleExamples.swift */,
				D4B022971E102EE8007E5297 /* ObjectLiteralRule.swift */,
				692B1EB11BD7E00F00EAABFF /* OpeningBraceRule.swift */,
				E5A167C81B25A0B000CF2D03 /* OperatorFunctionWhitespaceRule.swift */,
				D4FBADCF1E00DA0400669C73 /* OperatorUsageWhitespaceRule.swift */,
				78F032441D7C877800BE709A /* OverriddenSuperCallRule.swift */,
				094385021D5D4F78009168CF /* PrivateOutletRule.swift */,
				B2902A0B1D66815600BFCCF7 /* PrivateUnitTestRule.swift */,
				009E09271DFEE4C200B588A7 /* ProhibitedSuperRule.swift */,
				D47F31141EC918B600E3E1CA /* ProtocolPropertyAccessorsOrderRule.swift */,
				D4C889701E385B7B00BAE88D /* RedundantDiscardableLetRule.swift */,
				24B4DF0B1D6DFA370097803B /* RedundantNilCoalescingRule.swift */,
				D4B022951E0EF80C007E5297 /* RedundantOptionalInitializationRule.swift */,
				D41E7E0A1DF9DABB0065259A /* RedundantStringEnumValueRule.swift */,
				D4B022B11E10B613007E5297 /* RedundantVoidReturnRule.swift */,
				E57B23C01B1D8BF000DEA512 /* ReturnArrowWhitespaceRule.swift */,
				D4D5A5FE1E1F3A1C00D15E0C /* ShorthandOperatorRule.swift */,
				D286EC001E02DA190003CF72 /* SortedImportsRule.swift */,
				692B60AB1BD8F2E700C7AA22 /* StatementPositionRule.swift */,
				D47A510D1DB29EEB00A4CC21 /* SwitchCaseOnNewlineRule.swift */,
				D44254251DB9C12300492EA4 /* SyntacticSugarRule.swift */,
				E88DEA811B0990A700A66CB0 /* TodoRule.swift */,
				D46E041C1DE3712C00728374 /* TrailingCommaRule.swift */,
				E88DEA871B09924C00A66CB0 /* TrailingNewlineRule.swift */,
				E87E4A041BFB927C00FCFE46 /* TrailingSemicolonRule.swift */,
				E88DEA851B0991BF00A66CB0 /* TrailingWhitespaceRule.swift */,
				E88DEA8D1B0999CD00A66CB0 /* TypeBodyLengthRule.swift */,
				E88DEA911B099B1F00A66CB0 /* TypeNameRule.swift */,
				D4130D981E16CC1300242361 /* TypeNameRuleExamples.swift */,
				D40AD0891E032F9700F48C30 /* UnusedClosureParameterRule.swift */,
				D43B04631E0620AB004016AF /* UnusedEnumeratedRule.swift */,
				92CCB2D61E1EEFA300C8E5A3 /* UnusedOptionalBindingRule.swift */,
				D442541E1DB87C3D00492EA4 /* ValidIBInspectableRule.swift */,
				D4B0226E1E0C75F9007E5297 /* VerticalParameterAlignmentRule.swift */,
				1EC163511D5992D900DD2928 /* VerticalWhitespaceRule.swift */,
				D47079AE1DFE520000027086 /* VoidReturnRule.swift */,
				094384FF1D5D2382009168CF /* WeakDelegateRule.swift */,
				3BCC04CE1C4F56D3006073C3 /* RuleConfigurations */,
			);
			path = Rules;
			sourceTree = "<group>";
		};
		E8A5417F1BF945F9006BA322 /* Protocols */ = {
			isa = PBXGroup;
			children = (
				E88DEA8B1B0999A000A66CB0 /* ASTRule.swift */,
				E80746F51ECB722F00548D31 /* CacheDescriptionProvider.swift */,
				E86396C11BADAAE5002C9E88 /* Reporter.swift */,
				E88DEA761B098D0C00A66CB0 /* Rule.swift */,
				3B828E521C546468000D180E /* RuleConfiguration.swift */,
			);
			path = Protocols;
			sourceTree = "<group>";
		};
		E8A541801BF945FF006BA322 /* Models */ = {
			isa = PBXGroup;
			children = (
				D4D1B9B91EAC2C870028BE6A /* AccessControlLevel.swift */,
				E80E018C1B92C0F60078EB70 /* Command.swift */,
				E809EDA01B8A71DF00399043 /* Configuration.swift */,
				E82367DF1ED3BD1E0040A88E /* Configuration+Cache.swift */,
				3BCC04CC1C4F5694006073C3 /* ConfigurationError.swift */,
				E8B67C3D1C095E6300FDED8E /* Correction.swift */,
				E812249B1B04FADC001783D2 /* Linter.swift */,
				D4FD58B11E12A0200019503C /* LinterCache.swift */,
				E88DEA6E1B09843F00A66CB0 /* Location.swift */,
				3B12C9C41C322032000B423F /* MasterRuleList.swift */,
				E80E018E1B92C1350078EB70 /* Region.swift */,
				83D71E261B131EB5000395DE /* RuleDescription.swift */,
				E8BDE3FE1EDF91B6002EC12F /* RuleList.swift */,
				E88DEA781B098D4400A66CB0 /* RuleParameter.swift */,
				E88DEA6A1B0983FE00A66CB0 /* StyleViolation.swift */,
				D4A893341E15824100BF954D /* SwiftVersion.swift */,
				D4C27BFD1E12D53F00DF713E /* Version.swift */,
				E88DEA701B09847500A66CB0 /* ViolationSeverity.swift */,
				3BD9CD3C1C37175B009A5D25 /* YamlParser.swift */,
			);
			path = Models;
			sourceTree = "<group>";
		};
		E8A541811BF94604006BA322 /* Extensions */ = {
			isa = PBXGroup;
			children = (
				3B5B9FE01C444DA20009AD27 /* Array+SwiftLint.swift */,
				D4B022AF1E109816007E5297 /* CharacterSet+LinuxHack.swift */,
				37B3FA8A1DFD45A700AD30D2 /* Dictionary+SwiftLint.swift */,
				24E17F701B1481FF008195BE /* File+Cache.swift */,
				E88DEA741B09852000A66CB0 /* File+SwiftLint.swift */,
				E832F10A1B17E2F5003F265F /* NSFileManager+SwiftLint.swift */,
				3BA79C9A1C4767910057E705 /* NSRange+SwiftLint.swift */,
				3BB47D841C51D80000AE6A10 /* NSRegularExpression+SwiftLint.swift */,
				E81619521BFC162C00946723 /* QueuedPrint.swift */,
				E88DEA721B0984C400A66CB0 /* String+SwiftLint.swift */,
				B39353F28BCCA39247B316BD /* String+XML.swift */,
				6CB514E81C760C6900FA02C4 /* Structure+SwiftLint.swift */,
				E816194B1BFBF35D00946723 /* SwiftDeclarationKind+SwiftLint.swift */,
				D47079AA1DFDCF7A00027086 /* SwiftExpressionKind.swift */,
				E87E4A081BFB9CAE00FCFE46 /* SyntaxKind+SwiftLint.swift */,
				6CC4259A1C77046200AEA885 /* SyntaxMap+SwiftLint.swift */,
			);
			path = Extensions;
			sourceTree = "<group>";
		};
		E8B0677F1C13E48100E9E13F /* Extensions */ = {
			isa = PBXGroup;
			children = (
				E8B067801C13E49600E9E13F /* Configuration+CommandLine.swift */,
				E86E2B2D1E17443B001E823C /* Reporter+CommandLine.swift */,
			);
			path = Extensions;
			sourceTree = "<group>";
		};
/* End PBXGroup section */

/* Begin PBXHeadersBuildPhase section */
		D0D1216A19E87B05005E4BAA /* Headers */ = {
			isa = PBXHeadersBuildPhase;
			buildActionMask = 2147483647;
			files = (
			);
			runOnlyForDeploymentPostprocessing = 0;
		};
/* End PBXHeadersBuildPhase section */

/* Begin PBXNativeTarget section */
		D0D1216C19E87B05005E4BAA /* SwiftLintFramework */ = {
			isa = PBXNativeTarget;
			buildConfigurationList = D0D1218419E87B05005E4BAA /* Build configuration list for PBXNativeTarget "SwiftLintFramework" */;
			buildPhases = (
				D0D1216819E87B05005E4BAA /* Sources */,
				D0D1216919E87B05005E4BAA /* Frameworks */,
				D0D1216A19E87B05005E4BAA /* Headers */,
			);
			buildRules = (
			);
			dependencies = (
			);
			name = SwiftLintFramework;
			productName = SourceKittenFramework;
			productReference = D0D1216D19E87B05005E4BAA /* SwiftLintFramework.framework */;
			productType = "com.apple.product-type.framework";
		};
		D0D1217619E87B05005E4BAA /* SwiftLintFrameworkTests */ = {
			isa = PBXNativeTarget;
			buildConfigurationList = D0D1218519E87B05005E4BAA /* Build configuration list for PBXNativeTarget "SwiftLintFrameworkTests" */;
			buildPhases = (
				D0D1217319E87B05005E4BAA /* Sources */,
				D0D1217419E87B05005E4BAA /* Frameworks */,
				3B12C9C01C3209C4000B423F /* Resources */,
			);
			buildRules = (
			);
			dependencies = (
				D0D1217A19E87B05005E4BAA /* PBXTargetDependency */,
			);
			name = SwiftLintFrameworkTests;
			productName = SourceKittenFrameworkTests;
			productReference = D0D1217719E87B05005E4BAA /* SwiftLintFrameworkTests.xctest */;
			productType = "com.apple.product-type.bundle.unit-test";
		};
		D0E7B63119E9C64500EDBA4D /* swiftlint */ = {
			isa = PBXNativeTarget;
			buildConfigurationList = D0E7B64919E9C64600EDBA4D /* Build configuration list for PBXNativeTarget "swiftlint" */;
			buildPhases = (
				C2265FAB1A4B86AC00158358 /* Check Xcode Version */,
				D0E7B62E19E9C64500EDBA4D /* Sources */,
				D0E7B62F19E9C64500EDBA4D /* Frameworks */,
				D0E7B65719E9C7C700EDBA4D /* Extract CLI Tool */,
				D0AAAB5319FB0960007B24B3 /* Embed Frameworks */,
				6CCFCF291CFEF6D3003239EB /* Embed Frameworks into SwiftLintFramework.framework */,
				6CCFCF321CFEF768003239EB /* Embed Swift libraries into SwiftLintFramework.framework */,
				E819854B1B09A3CB00CEB0D9 /* Run SwiftLint */,
				E86C76171EE0CC1B0081860F /* Run Sourcery */,
			);
			buildRules = (
			);
			dependencies = (
				D0AAAB5219FB0960007B24B3 /* PBXTargetDependency */,
			);
			name = swiftlint;
			productName = swiftlint;
			productReference = D0E7B63219E9C64500EDBA4D /* swiftlint.app */;
			productType = "com.apple.product-type.application";
		};
/* End PBXNativeTarget section */

/* Begin PBXProject section */
		D0D1211019E87861005E4BAA /* Project object */ = {
			isa = PBXProject;
			attributes = {
				LastSwiftUpdateCheck = 0700;
				LastUpgradeCheck = 0700;
				ORGANIZATIONNAME = Realm;
				TargetAttributes = {
					D0D1216C19E87B05005E4BAA = {
						CreatedOnToolsVersion = 6.1;
						LastSwiftMigration = 0800;
					};
					D0D1217619E87B05005E4BAA = {
						CreatedOnToolsVersion = 6.1;
						LastSwiftMigration = 0800;
					};
					D0E7B63119E9C64500EDBA4D = {
						CreatedOnToolsVersion = 6.1;
						LastSwiftMigration = 0800;
					};
				};
			};
			buildConfigurationList = D0D1211319E87861005E4BAA /* Build configuration list for PBXProject "SwiftLint" */;
			compatibilityVersion = "Xcode 3.2";
			developmentRegion = English;
			hasScannedForEncodings = 0;
			knownRegions = (
				en,
				Base,
			);
			mainGroup = D0D1210F19E87861005E4BAA;
			productRefGroup = D0D1211919E87861005E4BAA /* Products */;
			projectDirPath = "";
			projectRoot = "";
			targets = (
				D0E7B63119E9C64500EDBA4D /* swiftlint */,
				D0D1216C19E87B05005E4BAA /* SwiftLintFramework */,
				D0D1217619E87B05005E4BAA /* SwiftLintFrameworkTests */,
			);
		};
/* End PBXProject section */

/* Begin PBXResourcesBuildPhase section */
		3B12C9C01C3209C4000B423F /* Resources */ = {
			isa = PBXResourcesBuildPhase;
			buildActionMask = 2147483647;
			files = (
				3B12C9C11C3209CB000B423F /* test.yml in Resources */,
				F9D73F031D0CF15E00222FC4 /* test.txt in Resources */,
				3BDB224B1C345B4900473680 /* ProjectMock in Resources */,
				B3935797FF80C7F97953D375 /* CannedHTMLReporterOutput.html in Resources */,
				B3935371E92E0CF3F7668303 /* CannedJunitReporterOutput.xml in Resources */,
				B39357173B43C9B5E351C360 /* CannedCheckstyleReporterOutput.xml in Resources */,
				B3935A32BE03C4D11B4364D6 /* CannedCSVReporterOutput.csv in Resources */,
				B3935522DC192D38D4852FA3 /* CannedXcodeReporterOutput.txt in Resources */,
				6CC898A71EA0E1F7003DC0E2 /* CannedEmojiReporterOutputNonObjC.txt in Resources */,
				B39358AA2D2AF5219D3FD7C0 /* CannedEmojiReporterOutput.txt in Resources */,
				B3935A1C3BCA03A6B902E7AF /* CannedJSONReporterOutput.json in Resources */,
			);
			runOnlyForDeploymentPostprocessing = 0;
		};
/* End PBXResourcesBuildPhase section */

/* Begin PBXShellScriptBuildPhase section */
		6CCFCF321CFEF768003239EB /* Embed Swift libraries into SwiftLintFramework.framework */ = {
			isa = PBXShellScriptBuildPhase;
			buildActionMask = 2147483647;
			files = (
			);
			inputPaths = (
			);
			name = "Embed Swift libraries into SwiftLintFramework.framework";
			outputPaths = (
			);
			runOnlyForDeploymentPostprocessing = 0;
			shellPath = /bin/sh;
			shellScript = "cd \"$TARGET_BUILD_DIR\"\nSWIFTLINTFRAMEWORK_BUNDLE=\"$FRAMEWORKS_FOLDER_PATH/SwiftLintFramework.framework\"\n\nxcrun swift-stdlib-tool --copy --verbose --Xcodesign --timestamp=none \\\n--scan-executable \"$EXECUTABLE_PATH\" \\\n--scan-folder \"$FRAMEWORKS_FOLDER_PATH\" \\\n--platform macosx --destination \"$SWIFTLINTFRAMEWORK_BUNDLE/Versions/Current/Frameworks\" \\\n--strip-bitcode\n";
			showEnvVarsInLog = 0;
		};
		C2265FAB1A4B86AC00158358 /* Check Xcode Version */ = {
			isa = PBXShellScriptBuildPhase;
			buildActionMask = 2147483647;
			files = (
			);
			inputPaths = (
			);
			name = "Check Xcode Version";
			outputPaths = (
			);
			runOnlyForDeploymentPostprocessing = 0;
			shellPath = /bin/bash;
			shellScript = ". script/check-xcode-version";
		};
		D0E7B65719E9C7C700EDBA4D /* Extract CLI Tool */ = {
			isa = PBXShellScriptBuildPhase;
			buildActionMask = 2147483647;
			files = (
			);
			inputPaths = (
				"$(BUILT_PRODUCTS_DIR)/$(EXECUTABLE_PATH)",
			);
			name = "Extract CLI Tool";
			outputPaths = (
				"$(BUILT_PRODUCTS_DIR)/$(EXECUTABLE_NAME)",
			);
			runOnlyForDeploymentPostprocessing = 0;
			shellPath = /bin/bash;
			shellScript = ". script/extract-tool";
		};
		E819854B1B09A3CB00CEB0D9 /* Run SwiftLint */ = {
			isa = PBXShellScriptBuildPhase;
			buildActionMask = 2147483647;
			files = (
			);
			inputPaths = (
			);
			name = "Run SwiftLint";
			outputPaths = (
			);
			runOnlyForDeploymentPostprocessing = 0;
			shellPath = /bin/sh;
			shellScript = "if which swiftlint >/dev/null; then\n  swiftlint\nelse\n  echo \"SwiftLint does not exist, download from https://github.com/realm/SwiftLint\"\nfi";
		};
		E86C76171EE0CC1B0081860F /* Run Sourcery */ = {
			isa = PBXShellScriptBuildPhase;
			buildActionMask = 2147483647;
			files = (
			);
			inputPaths = (
			);
			name = "Run Sourcery";
			outputPaths = (
			);
			runOnlyForDeploymentPostprocessing = 0;
			shellPath = /bin/sh;
			shellScript = "if which sourcery >/dev/null; then\n  make sourcery\nelse\n  echo \"Sourcery not found, install with 'brew install sourcery'\"\nfi";
		};
/* End PBXShellScriptBuildPhase section */

/* Begin PBXSourcesBuildPhase section */
		D0D1216819E87B05005E4BAA /* Sources */ = {
			isa = PBXSourcesBuildPhase;
			buildActionMask = 2147483647;
			files = (
				4DB7815E1CAD72BA00BC4723 /* LegacyCGGeometryFunctionsRule.swift in Sources */,
				6CC4259B1C77046200AEA885 /* SyntaxMap+SwiftLint.swift in Sources */,
				D41B57781ED8CEE0007B0470 /* ExtensionAccessModifierRule.swift in Sources */,
				E881985C1BEA978500333A11 /* TrailingNewlineRule.swift in Sources */,
				78F032481D7D614300BE709A /* OverridenSuperCallConfiguration.swift in Sources */,
				D47079A71DFCEB2D00027086 /* EmptyParenthesesWithTrailingClosureRule.swift in Sources */,
				E881985E1BEA982100333A11 /* TypeBodyLengthRule.swift in Sources */,
				69F88BF71BDA38A6005E7CAE /* OpeningBraceRule.swift in Sources */,
				78F032461D7C877E00BE709A /* OverriddenSuperCallRule.swift in Sources */,
				E80E018D1B92C0F60078EB70 /* Command.swift in Sources */,
				E88198571BEA953300333A11 /* ForceCastRule.swift in Sources */,
				D44AD2761C0AA5350048F7B0 /* LegacyConstructorRule.swift in Sources */,
				D286EC021E02DF6F0003CF72 /* SortedImportsRule.swift in Sources */,
				3BCC04CD1C4F5694006073C3 /* ConfigurationError.swift in Sources */,
				D4C4A34E1DEA877200E0E04C /* FileHeaderRule.swift in Sources */,
				6250D32A1ED4DFEB00735129 /* MultilineParametersRule.swift in Sources */,
				009E092A1DFEE4DD00B588A7 /* ProhibitedSuperConfiguration.swift in Sources */,
				47FF3BE11E7C75B600187E6D /* ImplicitlyUnwrappedOptionalRule.swift in Sources */,
				BFF028AE1CBCF8A500B38A9D /* TrailingWhitespaceConfiguration.swift in Sources */,
				3B034B6E1E0BE549005D49A9 /* LineLengthConfiguration.swift in Sources */,
				D4C4A34C1DEA4FF000E0E04C /* AttributesConfiguration.swift in Sources */,
				83D71E281B131ECE000395DE /* RuleDescription.swift in Sources */,
				D4470D571EB69225008A1B2E /* ImplicitReturnRule.swift in Sources */,
				3B12C9C51C322032000B423F /* MasterRuleList.swift in Sources */,
				10016BA91E707183001B379E /* FirebaseCoreRule.swift in Sources */,
				E812249C1B04FADC001783D2 /* Linter.swift in Sources */,
				1F11B3CF1C252F23002E8FA8 /* ClosingBraceRule.swift in Sources */,
				DAD3BE4A1D6ECD9500660239 /* PrivateOutletRuleConfiguration.swift in Sources */,
				D4B022961E0EF80C007E5297 /* RedundantOptionalInitializationRule.swift in Sources */,
				2E02005F1C54BF680024D09D /* CyclomaticComplexityRule.swift in Sources */,
				D4FBADD01E00DA0400669C73 /* OperatorUsageWhitespaceRule.swift in Sources */,
				D4C4A3521DEFBBB700E0E04C /* FileHeaderConfiguration.swift in Sources */,
				D47079AD1DFE2FA700027086 /* EmptyParametersRule.swift in Sources */,
				E87E4A091BFB9CAE00FCFE46 /* SyntaxKind+SwiftLint.swift in Sources */,
				3B0B14541C505D6300BE82F7 /* SeverityConfiguration.swift in Sources */,
				E88198551BEA949A00333A11 /* ControlStatementRule.swift in Sources */,
				E57B23C11B1D8BF000DEA512 /* ReturnArrowWhitespaceRule.swift in Sources */,
				E816194E1BFBFEAB00946723 /* ForceTryRule.swift in Sources */,
				E88198541BEA945100333A11 /* CommaRule.swift in Sources */,
				D4DA1DFE1E1A10DB0037413D /* NumberSeparatorConfiguration.swift in Sources */,
				E88198601BEA98F000333A11 /* IdentifierNameRule.swift in Sources */,
				E88DEA791B098D4400A66CB0 /* RuleParameter.swift in Sources */,
				D4DA1DFA1E18D6200037413D /* LargeTupleRule.swift in Sources */,
				D4B022A41E105636007E5297 /* GenericTypeNameRule.swift in Sources */,
				E86396CB1BADB519002C9E88 /* CSVReporter.swift in Sources */,
				37B3FA8B1DFD45A700AD30D2 /* Dictionary+SwiftLint.swift in Sources */,
				D4B022B01E109816007E5297 /* CharacterSet+LinuxHack.swift in Sources */,
				E88198561BEA94D800333A11 /* FileLengthRule.swift in Sources */,
				D47079A91DFDBED000027086 /* ClosureParameterPositionRule.swift in Sources */,
				E8B67C3E1C095E6300FDED8E /* Correction.swift in Sources */,
				10016BA71E707183001B379E /* FirebaseConfigDefaultsRule.swift in Sources */,
				10016BAB1E707183001B379E /* FirebaseDynamicLinksUniversalLinkRule.swift in Sources */,
				E88198531BEA944400333A11 /* LineLengthRule.swift in Sources */,
				D47F31151EC918B600E3E1CA /* ProtocolPropertyAccessorsOrderRule.swift in Sources */,
				92CCB2D71E1EEFA300C8E5A3 /* UnusedOptionalBindingRule.swift in Sources */,
				E847F0A91BFBBABD00EA9363 /* EmptyCountRule.swift in Sources */,
				D46252541DF63FB200BE2CA1 /* NumberSeparatorRule.swift in Sources */,
				E315B83C1DFA4BC500621B44 /* DynamicInlineRule.swift in Sources */,
				1E18574B1EADBA51004F89F7 /* NoExtensionAccessModifier.swift in Sources */,
				D42D2B381E09CC0D00CD7A2E /* FirstWhereRule.swift in Sources */,
				D4B0226F1E0C75F9007E5297 /* VerticalParameterAlignmentRule.swift in Sources */,
				E8BDE3FF1EDF91B6002EC12F /* RuleList.swift in Sources */,
				D44254271DB9C15C00492EA4 /* SyntacticSugarRule.swift in Sources */,
				006204DC1E1E492F00FFFBE1 /* VerticalWhitespaceConfiguration.swift in Sources */,
				E88198441BEA93D200333A11 /* ColonRule.swift in Sources */,
				E809EDA11B8A71DF00399043 /* Configuration.swift in Sources */,
				D4B022981E102EE8007E5297 /* ObjectLiteralRule.swift in Sources */,
				2E336D1B1DF08BFB00CCFE77 /* EmojiReporter.swift in Sources */,
				E8EA41171C2D1DBE004F9930 /* CheckstyleReporter.swift in Sources */,
				006ECFC41C44E99E00EF6364 /* LegacyConstantRule.swift in Sources */,
				E88DEA731B0984C400A66CB0 /* String+SwiftLint.swift in Sources */,
				E88198591BEA95F100333A11 /* LeadingWhitespaceRule.swift in Sources */,
				1EC163521D5992D900DD2928 /* VerticalWhitespaceRule.swift in Sources */,
				67EB4DFA1E4CC111004E9ACD /* CyclomaticComplexityConfiguration.swift in Sources */,
				57ED827B1CF656E3002B3513 /* JUnitReporter.swift in Sources */,
				D43B04691E072291004016AF /* ColonConfiguration.swift in Sources */,
				E82367E01ED3BD1E0040A88E /* Configuration+Cache.swift in Sources */,
				D4130D991E16CC1300242361 /* TypeNameRuleExamples.swift in Sources */,
				24E17F721B14BB3F008195BE /* File+Cache.swift in Sources */,
				47ACC8981E7DC74E0088EEB2 /* ImplicitlyUnwrappedOptionalConfiguration.swift in Sources */,
				009E09281DFEE4C200B588A7 /* ProhibitedSuperRule.swift in Sources */,
				E80E018F1B92C1350078EB70 /* Region.swift in Sources */,
				E88198581BEA956C00333A11 /* FunctionBodyLengthRule.swift in Sources */,
				E88DEA751B09852000A66CB0 /* File+SwiftLint.swift in Sources */,
				3BCC04D11C4F56D3006073C3 /* SeverityLevelsConfiguration.swift in Sources */,
				D4DAE8BC1DE14E8F00B0AE7A /* NimbleOperatorRule.swift in Sources */,
				6CB514E91C760C6900FA02C4 /* Structure+SwiftLint.swift in Sources */,
				D4C0E46F1E3D973600C560F2 /* ForWhereRule.swift in Sources */,
				E86396C51BADAC15002C9E88 /* XcodeReporter.swift in Sources */,
				094385011D5D2894009168CF /* WeakDelegateRule.swift in Sources */,
				3B1DF0121C5148140011BCED /* CustomRules.swift in Sources */,
				2E5761AA1C573B83003271AF /* FunctionParameterCountRule.swift in Sources */,
				E86396C91BADB2B9002C9E88 /* JSONReporter.swift in Sources */,
				E881985A1BEA96EA00333A11 /* OperatorFunctionWhitespaceRule.swift in Sources */,
				D44254201DB87CA200492EA4 /* ValidIBInspectableRule.swift in Sources */,
				85DA81321D6B471000951BC4 /* MarkRule.swift in Sources */,
				D4A893351E15824100BF954D /* SwiftVersion.swift in Sources */,
				D4DABFD31E29B4A5009617B6 /* DiscardedNotificationCenterObserverRule.swift in Sources */,
				D4B022B21E10B613007E5297 /* RedundantVoidReturnRule.swift in Sources */,
				3BCC04D21C4F56D3006073C3 /* NameConfiguration.swift in Sources */,
				D4C27BFE1E12D53F00DF713E /* Version.swift in Sources */,
				B2902A0E1D6681F700BFCCF7 /* PrivateUnitTestConfiguration.swift in Sources */,
				D47A510E1DB29EEB00A4CC21 /* SwitchCaseOnNewlineRule.swift in Sources */,
				D462021F1E15F52D0027AAD1 /* NumberSeparatorRuleExamples.swift in Sources */,
				D4DA1DF41E17511D0037413D /* CompilerProtocolInitRule.swift in Sources */,
<<<<<<< HEAD
				10016BA61E707183001B379E /* FirebaseConfigActivateRule.swift in Sources */,
=======
				621061BF1ED57E640082D51E /* MultilineParametersRuleExamples.swift in Sources */,
>>>>>>> f8ca8640
				D48AE2CC1DFB58C5001C6A4A /* AttributesRulesExamples.swift in Sources */,
				E88DEA6F1B09843F00A66CB0 /* Location.swift in Sources */,
				D43B046B1E075905004016AF /* ClosureEndIndentationRule.swift in Sources */,
				D93DA3D11E699E6300809827 /* NestingConfiguration.swift in Sources */,
				10016BAA1E707183001B379E /* FirebaseDynamicLinksCustomSchemeURLRule.swift in Sources */,
				C328A2F71E6759AE00A9E4D7 /* ExplicitTypeInterfaceRule.swift in Sources */,
				93E0C3CE1D67BD7F007FA25D /* ConditionalReturnsOnNewlineRule.swift in Sources */,
				D43DB1081DC573DA00281215 /* ImplicitGetterRule.swift in Sources */,
				7C0C2E7A1D2866CB0076435A /* ExplicitInitRule.swift in Sources */,
				E88DEA771B098D0C00A66CB0 /* Rule.swift in Sources */,
				10016BA81E707183001B379E /* FirebaseConfigFetchRule.swift in Sources */,
				D47079AB1DFDCF7A00027086 /* SwiftExpressionKind.swift in Sources */,
				00B8D9791E2D1223004E0EEC /* LegacyConstantRuleExamples.swift in Sources */,
				24B4DF0D1D6DFDE90097803B /* RedundantNilCoalescingRule.swift in Sources */,
				D4130D971E16183F00242361 /* IdentifierNameRuleExamples.swift in Sources */,
				7250948A1D0859260039B353 /* StatementPositionConfiguration.swift in Sources */,
				E81619531BFC162C00946723 /* QueuedPrint.swift in Sources */,
				E87E4A051BFB927C00FCFE46 /* TrailingSemicolonRule.swift in Sources */,
				E88198421BEA929F00333A11 /* NestingRule.swift in Sources */,
				D4470D591EB6B4D1008A1B2E /* EmptyEnumArgumentsRule.swift in Sources */,
				3BB47D851C51D80000AE6A10 /* NSRegularExpression+SwiftLint.swift in Sources */,
				E881985B1BEA974E00333A11 /* StatementPositionRule.swift in Sources */,
				B58AEED61C492C7B00E901FD /* ForceUnwrappingRule.swift in Sources */,
				1EF115921EB2AD5900E30140 /* ExplicitTopLevelACLRule.swift in Sources */,
				D41E7E0B1DF9DABB0065259A /* RedundantStringEnumValueRule.swift in Sources */,
				E88DEA711B09847500A66CB0 /* ViolationSeverity.swift in Sources */,
				B2902A0C1D66815600BFCCF7 /* PrivateUnitTestRule.swift in Sources */,
				D47A51101DB2DD4800A4CC21 /* AttributesRule.swift in Sources */,
				CE8178ED1EAC039D0063186E /* UnusedOptionalBindingConfiguration.swift in Sources */,
				D4FD58B21E12A0200019503C /* LinterCache.swift in Sources */,
				3BD9CD3D1C37175B009A5D25 /* YamlParser.swift in Sources */,
				F22314B01D4FA4D7009AD165 /* LegacyNSGeometryFunctionsRule.swift in Sources */,
				E88DEA8C1B0999A000A66CB0 /* ASTRule.swift in Sources */,
				1E82D5591D7775C7009553D7 /* ClosureSpacingRule.swift in Sources */,
				E80746F61ECB722F00548D31 /* CacheDescriptionProvider.swift in Sources */,
				094385041D5D4F7C009168CF /* PrivateOutletRule.swift in Sources */,
				E88DEA6B1B0983FE00A66CB0 /* StyleViolation.swift in Sources */,
				3BB47D831C514E8100AE6A10 /* RegexConfiguration.swift in Sources */,
				10016BAD1E707183001B379E /* FirebaseInvitesRule.swift in Sources */,
				D4C889711E385B7B00BAE88D /* RedundantDiscardableLetRule.swift in Sources */,
				D4D1B9BB1EAC2C910028BE6A /* AccessControlLevel.swift in Sources */,
				4A9A3A3A1DC1D75F00DF5183 /* HTMLReporter.swift in Sources */,
				D40F83881DE9179200524C62 /* TrailingCommaConfiguration.swift in Sources */,
				3B5B9FE11C444DA20009AD27 /* Array+SwiftLint.swift in Sources */,
				D43B04641E0620AB004016AF /* UnusedEnumeratedRule.swift in Sources */,
				E881985D1BEA97EB00333A11 /* TrailingWhitespaceRule.swift in Sources */,
				E832F10B1B17E2F5003F265F /* NSFileManager+SwiftLint.swift in Sources */,
				E816194C1BFBF35D00946723 /* SwiftDeclarationKind+SwiftLint.swift in Sources */,
				D4DABFD71E2C23B1009617B6 /* NotificationCenterDetachmentRule.swift in Sources */,
				3BA79C9B1C4767910057E705 /* NSRange+SwiftLint.swift in Sources */,
				D4D5A5FF1E1F3A1C00D15E0C /* ShorthandOperatorRule.swift in Sources */,
				C3DE5DAC1E7DF9CA00761483 /* FatalErrorMessageRule.swift in Sources */,
				4DCB8E7F1CBE494E0070FCF0 /* RegexHelpers.swift in Sources */,
				E86396C21BADAAE5002C9E88 /* Reporter.swift in Sources */,
				D4B0228E1E0CC608007E5297 /* ClassDelegateProtocolRule.swift in Sources */,
				E881985F1BEA987C00333A11 /* TypeNameRule.swift in Sources */,
				D40AD08A1E032F9700F48C30 /* UnusedClosureParameterRule.swift in Sources */,
				10016BAC1E707183001B379E /* FirebaseDynamicLinksSchemeURLRule.swift in Sources */,
				D46E041D1DE3712C00728374 /* TrailingCommaRule.swift in Sources */,
				D4DABFD91E2C59BC009617B6 /* NotificationCenterDetachmentRuleExamples.swift in Sources */,
				E88198521BEA941300333A11 /* TodoRule.swift in Sources */,
				3B828E531C546468000D180E /* RuleConfiguration.swift in Sources */,
				D47079AF1DFE520000027086 /* VoidReturnRule.swift in Sources */,
				B3935EE74B1E8E14FBD65E7F /* String+XML.swift in Sources */,
			);
			runOnlyForDeploymentPostprocessing = 0;
		};
		D0D1217319E87B05005E4BAA /* Sources */ = {
			isa = PBXSourcesBuildPhase;
			buildActionMask = 2147483647;
			files = (
				3B12C9C31C320A53000B423F /* Yaml+SwiftLintTests.swift in Sources */,
				E832F10D1B17E725003F265F /* IntegrationTests.swift in Sources */,
				D4C27C001E12DFF500DF713E /* LinterCacheTests.swift in Sources */,
				E81ADD721ED5ED9D000CD451 /* RegionTests.swift in Sources */,
				D4998DE91DF194F20006E05D /* FileHeaderRuleTests.swift in Sources */,
				47ACC89C1E7DCFA00088EEB2 /* ImplicitlyUnwrappedOptionalRuleTests.swift in Sources */,
				E81ADD741ED6052F000CD451 /* CommandTests.swift in Sources */,
				006204DE1E1E4E0A00FFFBE1 /* VerticalWhitespaceRuleTests.swift in Sources */,
				02FD8AEF1BFC18D60014BFFB /* ExtendedNSStringTests.swift in Sources */,
				D4CA758F1E2DEEA500A40E8A /* NumberSeparatorRuleTests.swift in Sources */,
				D4DB92251E628898005DE9C1 /* TodoRuleTests.swift in Sources */,
				D4348EEA1C46122C007707FB /* FunctionBodyLengthRuleTests.swift in Sources */,
				3B63D46D1E1F05160057BE35 /* LineLengthConfigurationTests.swift in Sources */,
				6C7045441C6ADA450003F15A /* SourceKitCrashTests.swift in Sources */,
				3BB47D871C51DE6E00AE6A10 /* CustomRulesTests.swift in Sources */,
				E812249A1B04F85B001783D2 /* TestHelpers.swift in Sources */,
				3B20CD0C1EB699C20069EF2E /* TypeNameRuleTests.swift in Sources */,
				3B3A9A331EA3DFD90075B121 /* IdentifierNameRuleTests.swift in Sources */,
				E86396C71BADAFE6002C9E88 /* ReporterTests.swift in Sources */,
				D43B04661E071ED3004016AF /* ColonRuleTests.swift in Sources */,
				3B12C9C71C3361CB000B423F /* RuleTests.swift in Sources */,
				67EB4DFC1E4CD7F5004E9ACD /* CyclomaticComplexityRuleTests.swift in Sources */,
				3B30C4A11C3785B300E04027 /* YamlParserTests.swift in Sources */,
				3B20CD0A1EB699380069EF2E /* GenericTypeNameRuleTests.swift in Sources */,
				D4998DE71DF191380006E05D /* AttributesRuleTests.swift in Sources */,
				E88198631BEA9A5400333A11 /* RulesTests.swift in Sources */,
				47ACC89A1E7DCCAD0088EEB2 /* ImplicitlyUnwrappedOptionalConfigurationTests.swift in Sources */,
				67932E2D1E54AF4B00CB0629 /* CyclomaticComplexityConfigurationTests.swift in Sources */,
				D4470D5B1EB76F44008A1B2E /* UnusedOptionalBindingRuleTests.swift in Sources */,
				C9802F2F1E0C8AEE008AB27F /* TrailingCommaRuleTests.swift in Sources */,
				3B63D46F1E1F09DF0057BE35 /* LineLengthRuleTests.swift in Sources */,
				3BCC04D41C502BAB006073C3 /* RuleConfigurationTests.swift in Sources */,
				E809EDA31B8A73FB00399043 /* ConfigurationTests.swift in Sources */,
			);
			runOnlyForDeploymentPostprocessing = 0;
		};
		D0E7B62E19E9C64500EDBA4D /* Sources */ = {
			isa = PBXSourcesBuildPhase;
			buildActionMask = 2147483647;
			files = (
				E86E2B2E1E17443B001E823C /* Reporter+CommandLine.swift in Sources */,
				E8B067811C13E49600E9E13F /* Configuration+CommandLine.swift in Sources */,
				E802ED001C56A56000A35AE1 /* Benchmark.swift in Sources */,
				E83A0B351A5D382B0041A60A /* VersionCommand.swift in Sources */,
				E81FB3E41C6D507B00DC988F /* CommonOptions.swift in Sources */,
				E861519B1B0573B900C54AC0 /* LintCommand.swift in Sources */,
				D0E7B65619E9C76900EDBA4D /* main.swift in Sources */,
				83894F221B0C928A006214E1 /* RulesCommand.swift in Sources */,
				E84E07471C13F95300F11122 /* AutoCorrectCommand.swift in Sources */,
			);
			runOnlyForDeploymentPostprocessing = 0;
		};
/* End PBXSourcesBuildPhase section */

/* Begin PBXTargetDependency section */
		D0AAAB5219FB0960007B24B3 /* PBXTargetDependency */ = {
			isa = PBXTargetDependency;
			target = D0D1216C19E87B05005E4BAA /* SwiftLintFramework */;
			targetProxy = D0AAAB5119FB0960007B24B3 /* PBXContainerItemProxy */;
		};
		D0D1217A19E87B05005E4BAA /* PBXTargetDependency */ = {
			isa = PBXTargetDependency;
			target = D0D1216C19E87B05005E4BAA /* SwiftLintFramework */;
			targetProxy = D0D1217919E87B05005E4BAA /* PBXContainerItemProxy */;
		};
/* End PBXTargetDependency section */

/* Begin XCBuildConfiguration section */
		D0D1211D19E87861005E4BAA /* Debug */ = {
			isa = XCBuildConfiguration;
			baseConfigurationReference = D0D1212619E878CC005E4BAA /* Debug.xcconfig */;
			buildSettings = {
				ENABLE_TESTABILITY = YES;
				GCC_NO_COMMON_BLOCKS = YES;
				GCC_WARN_UNINITIALIZED_AUTOS = YES;
				MACOSX_DEPLOYMENT_TARGET = 10.10;
				ONLY_ACTIVE_ARCH = YES;
			};
			name = Debug;
		};
		D0D1211E19E87861005E4BAA /* Release */ = {
			isa = XCBuildConfiguration;
			baseConfigurationReference = D0D1212819E878CC005E4BAA /* Release.xcconfig */;
			buildSettings = {
				GCC_NO_COMMON_BLOCKS = YES;
				GCC_WARN_UNINITIALIZED_AUTOS = YES;
				MACOSX_DEPLOYMENT_TARGET = 10.10;
			};
			name = Release;
		};
		D0D1218019E87B05005E4BAA /* Debug */ = {
			isa = XCBuildConfiguration;
			baseConfigurationReference = D0D1213719E878CC005E4BAA /* Mac-Framework.xcconfig */;
			buildSettings = {
				APPLICATION_EXTENSION_API_ONLY = NO;
				CURRENT_PROJECT_VERSION = 1;
				DYLIB_COMPATIBILITY_VERSION = 1;
				DYLIB_CURRENT_VERSION = 1;
				FRAMEWORK_VERSION = A;
				INFOPLIST_FILE = "Source/SwiftLintFramework/Supporting Files/Info.plist";
				LD_RUNPATH_SEARCH_PATHS = "@loader_path/Frameworks";
				OTHER_SWIFT_FLAGS = "$(inherited) -Xfrontend -warn-long-function-bodies=150";
				PRODUCT_BUNDLE_IDENTIFIER = "io.realm.$(PRODUCT_NAME:rfc1034identifier)";
				PRODUCT_NAME = SwiftLintFramework;
				SWIFT_VERSION = 3.0;
				VERSIONING_SYSTEM = "apple-generic";
				VERSION_INFO_PREFIX = "";
				WARNING_CFLAGS = (
					"-Wno-error=unknown-warning-option",
					"-Wno-gcc-compat",
					"-Wno-unused-const-variable",
				);
			};
			name = Debug;
		};
		D0D1218119E87B05005E4BAA /* Release */ = {
			isa = XCBuildConfiguration;
			baseConfigurationReference = D0D1213719E878CC005E4BAA /* Mac-Framework.xcconfig */;
			buildSettings = {
				APPLICATION_EXTENSION_API_ONLY = NO;
				CURRENT_PROJECT_VERSION = 1;
				DYLIB_COMPATIBILITY_VERSION = 1;
				DYLIB_CURRENT_VERSION = 1;
				FRAMEWORK_VERSION = A;
				INFOPLIST_FILE = "Source/SwiftLintFramework/Supporting Files/Info.plist";
				LD_RUNPATH_SEARCH_PATHS = "@loader_path/Frameworks";
				OTHER_SWIFT_FLAGS = "$(inherited)";
				PRODUCT_BUNDLE_IDENTIFIER = "io.realm.$(PRODUCT_NAME:rfc1034identifier)";
				PRODUCT_NAME = SwiftLintFramework;
				SWIFT_VERSION = 3.0;
				VERSIONING_SYSTEM = "apple-generic";
				VERSION_INFO_PREFIX = "";
				WARNING_CFLAGS = (
					"-Wno-error=unknown-warning-option",
					"-Wno-gcc-compat",
					"-Wno-unused-const-variable",
				);
			};
			name = Release;
		};
		D0D1218219E87B05005E4BAA /* Debug */ = {
			isa = XCBuildConfiguration;
			baseConfigurationReference = D0D1213419E878CC005E4BAA /* Mac-Application.xcconfig */;
			buildSettings = {
				INFOPLIST_FILE = "Tests/SwiftLintFrameworkTests/Supporting Files/Info.plist";
				PRODUCT_BUNDLE_IDENTIFIER = "io.realm.$(PRODUCT_NAME:rfc1034identifier)";
				PRODUCT_NAME = SwiftLintFrameworkTests;
				SWIFT_VERSION = 3.0;
			};
			name = Debug;
		};
		D0D1218319E87B05005E4BAA /* Release */ = {
			isa = XCBuildConfiguration;
			baseConfigurationReference = D0D1213419E878CC005E4BAA /* Mac-Application.xcconfig */;
			buildSettings = {
				INFOPLIST_FILE = "Tests/SwiftLintFrameworkTests/Supporting Files/Info.plist";
				PRODUCT_BUNDLE_IDENTIFIER = "io.realm.$(PRODUCT_NAME:rfc1034identifier)";
				PRODUCT_NAME = SwiftLintFrameworkTests;
				SWIFT_VERSION = 3.0;
			};
			name = Release;
		};
		D0D1218719E87B38005E4BAA /* Profile */ = {
			isa = XCBuildConfiguration;
			baseConfigurationReference = D0D1212719E878CC005E4BAA /* Profile.xcconfig */;
			buildSettings = {
				GCC_NO_COMMON_BLOCKS = YES;
				GCC_WARN_UNINITIALIZED_AUTOS = YES;
				MACOSX_DEPLOYMENT_TARGET = 10.10;
			};
			name = Profile;
		};
		D0D1218919E87B38005E4BAA /* Profile */ = {
			isa = XCBuildConfiguration;
			baseConfigurationReference = D0D1213719E878CC005E4BAA /* Mac-Framework.xcconfig */;
			buildSettings = {
				APPLICATION_EXTENSION_API_ONLY = NO;
				CURRENT_PROJECT_VERSION = 1;
				DYLIB_COMPATIBILITY_VERSION = 1;
				DYLIB_CURRENT_VERSION = 1;
				FRAMEWORK_VERSION = A;
				INFOPLIST_FILE = "Source/SwiftLintFramework/Supporting Files/Info.plist";
				LD_RUNPATH_SEARCH_PATHS = "@loader_path/Frameworks";
				OTHER_SWIFT_FLAGS = "$(inherited) -Xfrontend -warn-long-function-bodies=150";
				PRODUCT_BUNDLE_IDENTIFIER = "io.realm.$(PRODUCT_NAME:rfc1034identifier)";
				PRODUCT_NAME = SwiftLintFramework;
				SWIFT_VERSION = 3.0;
				VERSIONING_SYSTEM = "apple-generic";
				VERSION_INFO_PREFIX = "";
				WARNING_CFLAGS = (
					"-Wno-error=unknown-warning-option",
					"-Wno-gcc-compat",
					"-Wno-unused-const-variable",
				);
			};
			name = Profile;
		};
		D0D1218A19E87B38005E4BAA /* Profile */ = {
			isa = XCBuildConfiguration;
			baseConfigurationReference = D0D1213419E878CC005E4BAA /* Mac-Application.xcconfig */;
			buildSettings = {
				INFOPLIST_FILE = "Tests/SwiftLintFrameworkTests/Supporting Files/Info.plist";
				PRODUCT_BUNDLE_IDENTIFIER = "io.realm.$(PRODUCT_NAME:rfc1034identifier)";
				PRODUCT_NAME = SwiftLintFrameworkTests;
				SWIFT_VERSION = 3.0;
			};
			name = Profile;
		};
		D0D1218B19E87B3B005E4BAA /* Test */ = {
			isa = XCBuildConfiguration;
			baseConfigurationReference = D0D1212919E878CC005E4BAA /* Test.xcconfig */;
			buildSettings = {
				GCC_NO_COMMON_BLOCKS = YES;
				GCC_WARN_UNINITIALIZED_AUTOS = YES;
				MACOSX_DEPLOYMENT_TARGET = 10.10;
			};
			name = Test;
		};
		D0D1218D19E87B3B005E4BAA /* Test */ = {
			isa = XCBuildConfiguration;
			baseConfigurationReference = D0D1213719E878CC005E4BAA /* Mac-Framework.xcconfig */;
			buildSettings = {
				APPLICATION_EXTENSION_API_ONLY = NO;
				CURRENT_PROJECT_VERSION = 1;
				DYLIB_COMPATIBILITY_VERSION = 1;
				DYLIB_CURRENT_VERSION = 1;
				FRAMEWORK_VERSION = A;
				INFOPLIST_FILE = "Source/SwiftLintFramework/Supporting Files/Info.plist";
				LD_RUNPATH_SEARCH_PATHS = "@loader_path/Frameworks";
				OTHER_SWIFT_FLAGS = "$(inherited) -Xfrontend -warn-long-function-bodies=150";
				PRODUCT_BUNDLE_IDENTIFIER = "io.realm.$(PRODUCT_NAME:rfc1034identifier)";
				PRODUCT_NAME = SwiftLintFramework;
				SWIFT_VERSION = 3.0;
				VERSIONING_SYSTEM = "apple-generic";
				VERSION_INFO_PREFIX = "";
				WARNING_CFLAGS = (
					"-Wno-error=unknown-warning-option",
					"-Wno-gcc-compat",
					"-Wno-unused-const-variable",
				);
			};
			name = Test;
		};
		D0D1218E19E87B3B005E4BAA /* Test */ = {
			isa = XCBuildConfiguration;
			baseConfigurationReference = D0D1213419E878CC005E4BAA /* Mac-Application.xcconfig */;
			buildSettings = {
				INFOPLIST_FILE = "Tests/SwiftLintFrameworkTests/Supporting Files/Info.plist";
				PRODUCT_BUNDLE_IDENTIFIER = "io.realm.$(PRODUCT_NAME:rfc1034identifier)";
				PRODUCT_NAME = SwiftLintFrameworkTests;
				SWIFT_VERSION = 3.0;
			};
			name = Test;
		};
		D0E7B64A19E9C64600EDBA4D /* Debug */ = {
			isa = XCBuildConfiguration;
			baseConfigurationReference = D0D1213419E878CC005E4BAA /* Mac-Application.xcconfig */;
			buildSettings = {
				INFOPLIST_FILE = "Source/swiftlint/Supporting Files/Info.plist";
				LD_RUNPATH_SEARCH_PATHS = "@executable_path/../Frameworks/SwiftLintFramework.framework/Versions/Current/Frameworks /Library/Frameworks/SwiftLintFramework.framework/Versions/Current/Frameworks /Library/Frameworks";
				PRODUCT_BUNDLE_IDENTIFIER = "io.realm.$(PRODUCT_NAME:rfc1034identifier)";
				PRODUCT_NAME = "$(TARGET_NAME)";
				SWIFT_VERSION = 3.0;
			};
			name = Debug;
		};
		D0E7B64B19E9C64600EDBA4D /* Test */ = {
			isa = XCBuildConfiguration;
			baseConfigurationReference = D0D1213419E878CC005E4BAA /* Mac-Application.xcconfig */;
			buildSettings = {
				INFOPLIST_FILE = "Source/swiftlint/Supporting Files/Info.plist";
				LD_RUNPATH_SEARCH_PATHS = "@executable_path/../Frameworks/SwiftLintFramework.framework/Versions/Current/Frameworks /Library/Frameworks/SwiftLintFramework.framework/Versions/Current/Frameworks /Library/Frameworks";
				PRODUCT_BUNDLE_IDENTIFIER = "io.realm.$(PRODUCT_NAME:rfc1034identifier)";
				PRODUCT_NAME = "$(TARGET_NAME)";
				SWIFT_VERSION = 3.0;
			};
			name = Test;
		};
		D0E7B64C19E9C64600EDBA4D /* Release */ = {
			isa = XCBuildConfiguration;
			baseConfigurationReference = D0D1213419E878CC005E4BAA /* Mac-Application.xcconfig */;
			buildSettings = {
				INFOPLIST_FILE = "Source/swiftlint/Supporting Files/Info.plist";
				LD_RUNPATH_SEARCH_PATHS = "@executable_path/../Frameworks/SwiftLintFramework.framework/Versions/Current/Frameworks /Library/Frameworks/SwiftLintFramework.framework/Versions/Current/Frameworks /Library/Frameworks";
				PRODUCT_BUNDLE_IDENTIFIER = "io.realm.$(PRODUCT_NAME:rfc1034identifier)";
				PRODUCT_NAME = "$(TARGET_NAME)";
				SWIFT_VERSION = 3.0;
			};
			name = Release;
		};
		D0E7B64D19E9C64600EDBA4D /* Profile */ = {
			isa = XCBuildConfiguration;
			baseConfigurationReference = D0D1213419E878CC005E4BAA /* Mac-Application.xcconfig */;
			buildSettings = {
				INFOPLIST_FILE = "Source/swiftlint/Supporting Files/Info.plist";
				LD_RUNPATH_SEARCH_PATHS = "@executable_path/../Frameworks/SwiftLintFramework.framework/Versions/Current/Frameworks /Library/Frameworks/SwiftLintFramework.framework/Versions/Current/Frameworks /Library/Frameworks";
				PRODUCT_BUNDLE_IDENTIFIER = "io.realm.$(PRODUCT_NAME:rfc1034identifier)";
				PRODUCT_NAME = "$(TARGET_NAME)";
				SWIFT_VERSION = 3.0;
			};
			name = Profile;
		};
/* End XCBuildConfiguration section */

/* Begin XCConfigurationList section */
		D0D1211319E87861005E4BAA /* Build configuration list for PBXProject "SwiftLint" */ = {
			isa = XCConfigurationList;
			buildConfigurations = (
				D0D1211D19E87861005E4BAA /* Debug */,
				D0D1218B19E87B3B005E4BAA /* Test */,
				D0D1211E19E87861005E4BAA /* Release */,
				D0D1218719E87B38005E4BAA /* Profile */,
			);
			defaultConfigurationIsVisible = 0;
			defaultConfigurationName = Release;
		};
		D0D1218419E87B05005E4BAA /* Build configuration list for PBXNativeTarget "SwiftLintFramework" */ = {
			isa = XCConfigurationList;
			buildConfigurations = (
				D0D1218019E87B05005E4BAA /* Debug */,
				D0D1218D19E87B3B005E4BAA /* Test */,
				D0D1218119E87B05005E4BAA /* Release */,
				D0D1218919E87B38005E4BAA /* Profile */,
			);
			defaultConfigurationIsVisible = 0;
			defaultConfigurationName = Release;
		};
		D0D1218519E87B05005E4BAA /* Build configuration list for PBXNativeTarget "SwiftLintFrameworkTests" */ = {
			isa = XCConfigurationList;
			buildConfigurations = (
				D0D1218219E87B05005E4BAA /* Debug */,
				D0D1218E19E87B3B005E4BAA /* Test */,
				D0D1218319E87B05005E4BAA /* Release */,
				D0D1218A19E87B38005E4BAA /* Profile */,
			);
			defaultConfigurationIsVisible = 0;
			defaultConfigurationName = Release;
		};
		D0E7B64919E9C64600EDBA4D /* Build configuration list for PBXNativeTarget "swiftlint" */ = {
			isa = XCConfigurationList;
			buildConfigurations = (
				D0E7B64A19E9C64600EDBA4D /* Debug */,
				D0E7B64B19E9C64600EDBA4D /* Test */,
				D0E7B64C19E9C64600EDBA4D /* Release */,
				D0E7B64D19E9C64600EDBA4D /* Profile */,
			);
			defaultConfigurationIsVisible = 0;
			defaultConfigurationName = Release;
		};
/* End XCConfigurationList section */
	};
	rootObject = D0D1211019E87861005E4BAA /* Project object */;
}<|MERGE_RESOLUTION|>--- conflicted
+++ resolved
@@ -16,7 +16,6 @@
 		02FD8AEF1BFC18D60014BFFB /* ExtendedNSStringTests.swift in Sources */ = {isa = PBXBuildFile; fileRef = 02FD8AEE1BFC18D60014BFFB /* ExtendedNSStringTests.swift */; };
 		094385011D5D2894009168CF /* WeakDelegateRule.swift in Sources */ = {isa = PBXBuildFile; fileRef = 094384FF1D5D2382009168CF /* WeakDelegateRule.swift */; };
 		094385041D5D4F7C009168CF /* PrivateOutletRule.swift in Sources */ = {isa = PBXBuildFile; fileRef = 094385021D5D4F78009168CF /* PrivateOutletRule.swift */; };
-<<<<<<< HEAD
 		10016BA61E707183001B379E /* FirebaseConfigActivateRule.swift in Sources */ = {isa = PBXBuildFile; fileRef = 10016B9E1E707183001B379E /* FirebaseConfigActivateRule.swift */; };
 		10016BA71E707183001B379E /* FirebaseConfigDefaultsRule.swift in Sources */ = {isa = PBXBuildFile; fileRef = 10016B9F1E707183001B379E /* FirebaseConfigDefaultsRule.swift */; };
 		10016BA81E707183001B379E /* FirebaseConfigFetchRule.swift in Sources */ = {isa = PBXBuildFile; fileRef = 10016BA01E707183001B379E /* FirebaseConfigFetchRule.swift */; };
@@ -25,9 +24,7 @@
 		10016BAB1E707183001B379E /* FirebaseDynamicLinksUniversalLinkRule.swift in Sources */ = {isa = PBXBuildFile; fileRef = 10016BA31E707183001B379E /* FirebaseDynamicLinksUniversalLinkRule.swift */; };
 		10016BAC1E707183001B379E /* FirebaseDynamicLinksSchemeURLRule.swift in Sources */ = {isa = PBXBuildFile; fileRef = 10016BA41E707183001B379E /* FirebaseDynamicLinksSchemeURLRule.swift */; };
 		10016BAD1E707183001B379E /* FirebaseInvitesRule.swift in Sources */ = {isa = PBXBuildFile; fileRef = 10016BA51E707183001B379E /* FirebaseInvitesRule.swift */; };
-=======
 		1E18574B1EADBA51004F89F7 /* NoExtensionAccessModifier.swift in Sources */ = {isa = PBXBuildFile; fileRef = 1E18574A1EADBA51004F89F7 /* NoExtensionAccessModifier.swift */; };
->>>>>>> f8ca8640
 		1E82D5591D7775C7009553D7 /* ClosureSpacingRule.swift in Sources */ = {isa = PBXBuildFile; fileRef = 1E82D5581D7775C7009553D7 /* ClosureSpacingRule.swift */; };
 		1EC163521D5992D900DD2928 /* VerticalWhitespaceRule.swift in Sources */ = {isa = PBXBuildFile; fileRef = 1EC163511D5992D900DD2928 /* VerticalWhitespaceRule.swift */; };
 		1EF115921EB2AD5900E30140 /* ExplicitTopLevelACLRule.swift in Sources */ = {isa = PBXBuildFile; fileRef = 1EF115911EB2AD5900E30140 /* ExplicitTopLevelACLRule.swift */; };
@@ -307,7 +304,6 @@
 		02FD8AEE1BFC18D60014BFFB /* ExtendedNSStringTests.swift */ = {isa = PBXFileReference; fileEncoding = 4; lastKnownFileType = sourcecode.swift; path = ExtendedNSStringTests.swift; sourceTree = "<group>"; };
 		094384FF1D5D2382009168CF /* WeakDelegateRule.swift */ = {isa = PBXFileReference; fileEncoding = 4; lastKnownFileType = sourcecode.swift; path = WeakDelegateRule.swift; sourceTree = "<group>"; };
 		094385021D5D4F78009168CF /* PrivateOutletRule.swift */ = {isa = PBXFileReference; fileEncoding = 4; lastKnownFileType = sourcecode.swift; path = PrivateOutletRule.swift; sourceTree = "<group>"; };
-<<<<<<< HEAD
 		10016B9E1E707183001B379E /* FirebaseConfigActivateRule.swift */ = {isa = PBXFileReference; fileEncoding = 4; lastKnownFileType = sourcecode.swift; path = FirebaseConfigActivateRule.swift; sourceTree = "<group>"; };
 		10016B9F1E707183001B379E /* FirebaseConfigDefaultsRule.swift */ = {isa = PBXFileReference; fileEncoding = 4; lastKnownFileType = sourcecode.swift; path = FirebaseConfigDefaultsRule.swift; sourceTree = "<group>"; };
 		10016BA01E707183001B379E /* FirebaseConfigFetchRule.swift */ = {isa = PBXFileReference; fileEncoding = 4; lastKnownFileType = sourcecode.swift; path = FirebaseConfigFetchRule.swift; sourceTree = "<group>"; };
@@ -316,9 +312,7 @@
 		10016BA31E707183001B379E /* FirebaseDynamicLinksUniversalLinkRule.swift */ = {isa = PBXFileReference; fileEncoding = 4; lastKnownFileType = sourcecode.swift; path = FirebaseDynamicLinksUniversalLinkRule.swift; sourceTree = "<group>"; };
 		10016BA41E707183001B379E /* FirebaseDynamicLinksSchemeURLRule.swift */ = {isa = PBXFileReference; fileEncoding = 4; lastKnownFileType = sourcecode.swift; path = FirebaseDynamicLinksSchemeURLRule.swift; sourceTree = "<group>"; };
 		10016BA51E707183001B379E /* FirebaseInvitesRule.swift */ = {isa = PBXFileReference; fileEncoding = 4; lastKnownFileType = sourcecode.swift; path = FirebaseInvitesRule.swift; sourceTree = "<group>"; };
-=======
 		1E18574A1EADBA51004F89F7 /* NoExtensionAccessModifier.swift */ = {isa = PBXFileReference; fileEncoding = 4; lastKnownFileType = sourcecode.swift; path = NoExtensionAccessModifier.swift; sourceTree = "<group>"; };
->>>>>>> f8ca8640
 		1E82D5581D7775C7009553D7 /* ClosureSpacingRule.swift */ = {isa = PBXFileReference; fileEncoding = 4; lastKnownFileType = sourcecode.swift; path = ClosureSpacingRule.swift; sourceTree = "<group>"; };
 		1EC163511D5992D900DD2928 /* VerticalWhitespaceRule.swift */ = {isa = PBXFileReference; fileEncoding = 4; lastKnownFileType = sourcecode.swift; path = VerticalWhitespaceRule.swift; sourceTree = "<group>"; };
 		1EF115911EB2AD5900E30140 /* ExplicitTopLevelACLRule.swift */ = {isa = PBXFileReference; fileEncoding = 4; lastKnownFileType = sourcecode.swift; path = ExplicitTopLevelACLRule.swift; sourceTree = "<group>"; };
@@ -1379,11 +1373,8 @@
 				D47A510E1DB29EEB00A4CC21 /* SwitchCaseOnNewlineRule.swift in Sources */,
 				D462021F1E15F52D0027AAD1 /* NumberSeparatorRuleExamples.swift in Sources */,
 				D4DA1DF41E17511D0037413D /* CompilerProtocolInitRule.swift in Sources */,
-<<<<<<< HEAD
 				10016BA61E707183001B379E /* FirebaseConfigActivateRule.swift in Sources */,
-=======
 				621061BF1ED57E640082D51E /* MultilineParametersRuleExamples.swift in Sources */,
->>>>>>> f8ca8640
 				D48AE2CC1DFB58C5001C6A4A /* AttributesRulesExamples.swift in Sources */,
 				E88DEA6F1B09843F00A66CB0 /* Location.swift in Sources */,
 				D43B046B1E075905004016AF /* ClosureEndIndentationRule.swift in Sources */,
