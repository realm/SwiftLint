Pod::Spec.new do |s|
  s.name                = 'SwiftLintFramework'
  s.version             = `make get_version`
  s.summary             = 'A tool to enforce Swift style and conventions.'
  s.homepage            = 'https://github.com/realm/SwiftLint'
  s.source              = { :git => s.homepage + '.git', :tag => s.version }
  s.license             = { :type => 'MIT', :file => 'LICENSE' }
  s.author              = { 'JP Simard' => 'jp@jpsim.com' }
  s.platform            = :osx, '10.10'
  s.source_files        = 'Source/SwiftLintFramework/**/*.swift'
  s.pod_target_xcconfig = { 'APPLICATION_EXTENSION_API_ONLY' => 'YES' }
  s.dependency            'SourceKittenFramework', '~> 0.18'
<<<<<<< HEAD
  s.dependency            'Yams', '~> 0.3'
  s.dependency            'Glob', '~> 1.0'
=======
  s.dependency            'Yams', '~> 0.4'
>>>>>>> a03f8f8c
end<|MERGE_RESOLUTION|>--- conflicted
+++ resolved
@@ -10,10 +10,6 @@
   s.source_files        = 'Source/SwiftLintFramework/**/*.swift'
   s.pod_target_xcconfig = { 'APPLICATION_EXTENSION_API_ONLY' => 'YES' }
   s.dependency            'SourceKittenFramework', '~> 0.18'
-<<<<<<< HEAD
-  s.dependency            'Yams', '~> 0.3'
+  s.dependency            'Yams', '~> 0.4'
   s.dependency            'Glob', '~> 1.0'
-=======
-  s.dependency            'Yams', '~> 0.4'
->>>>>>> a03f8f8c
 end