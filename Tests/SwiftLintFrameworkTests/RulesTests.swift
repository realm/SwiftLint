//
//  RulesTests.swift
//  SwiftLint
//
//  Created by JP Simard on 5/28/15.
//  Copyright © 2015 Realm. All rights reserved.
//

import SwiftLintFramework
import XCTest

// swiftlint:disable file_length
class RulesTests: XCTestCase {

    func testBlockBasedKVO() {
        #if swift(>=3.2)
            verifyRule(BlockBasedKVORule.description)
        #endif
    }

    func testClassDelegateProtocol() {
        verifyRule(ClassDelegateProtocolRule.description)
    }

    func testClosingBrace() {
        verifyRule(ClosingBraceRule.description)
    }

    func testClosureEndIndentation() {
        verifyRule(ClosureEndIndentationRule.description)
    }

    func testClosureParameterPosition() {
        verifyRule(ClosureParameterPositionRule.description)
    }

    func testClosureSpacing() {
        verifyRule(ClosureSpacingRule.description)
    }

    func testComma() {
        verifyRule(CommaRule.description)
    }

    func testCompilerProtocolInit() {
        verifyRule(CompilerProtocolInitRule.description)
    }

    func testConditionalReturnsOnNewline() {
        verifyRule(ConditionalReturnsOnNewlineRule.description)
    }

    func testControlStatement() {
        verifyRule(ControlStatementRule.description)
    }

    func testCyclomaticComplexity() {
        verifyRule(CyclomaticComplexityRule.description)
    }

    func testDiscardedNotificationCenterObserver() {
        verifyRule(DiscardedNotificationCenterObserverRule.description)
    }

    func testDynamicInline() {
        verifyRule(DynamicInlineRule.description)
    }

    func testEmptyCount() {
        verifyRule(EmptyCountRule.description)
    }

    func testEmptyEnumArguments() {
        verifyRule(EmptyEnumArgumentsRule.description)
    }

    func testEmptyParameters() {
        verifyRule(EmptyParametersRule.description)
    }

    func testEmptyParenthesesWithTrailingClosure() {
        verifyRule(EmptyParenthesesWithTrailingClosureRule.description)
    }

    func testExplicitInit() {
        verifyRule(ExplicitInitRule.description)
    }

    func testExplicitTopLevelACL() {
        verifyRule(ExplicitTopLevelACLRule.description)
    }

    func testExplicitTypeInterface() {
        verifyRule(ExplicitTypeInterfaceRule.description)
    }

    func testExtensionAccessModifier() {
        verifyRule(ExtensionAccessModifierRule.description)
    }

    func testFatalErrorMessage() {
        verifyRule(FatalErrorMessageRule.description)
    }

    func testFirstWhere() {
        verifyRule(FirstWhereRule.description)
    }

    func testForceCast() {
        verifyRule(ForceCastRule.description)
    }

    func testForceTry() {
        verifyRule(ForceTryRule.description)
    }

    func testForceUnwrapping() {
        verifyRule(ForceUnwrappingRule.description)
    }

    func testForWhere() {
        verifyRule(ForWhereRule.description)
    }

    func testFunctionBodyLength() {
        verifyRule(FunctionBodyLengthRule.description)
    }

    func testFunctionParameterCount() {
        verifyRule(FunctionParameterCountRule.description)
    }

    func testImplicitGetter() {
        verifyRule(ImplicitGetterRule.description)
    }

    func testImplicitlyUnwrappedOptional() {
        verifyRule(ImplicitlyUnwrappedOptionalRule.description)
    }

    func testImplicitReturn() {
        verifyRule(ImplicitReturnRule.description)
    }

<<<<<<< HEAD
    func testInlineComment() {
        verifyRule(InlineCommentRule.description, commentDoesntViolate: false)
=======
    func testJoinedDefaultParameter() {
        verifyRule(JoinedDefaultParameterRule.description)
>>>>>>> 771b492d
    }

    func testLargeTuple() {
        verifyRule(LargeTupleRule.description)
    }

    func testLeadingWhitespace() {
        verifyRule(LeadingWhitespaceRule.description, testMultiByteOffsets: false, testShebang: false)
    }

    func testLegacyCGGeometryFunctions() {
        verifyRule(LegacyCGGeometryFunctionsRule.description)
    }

    func testLegacyNSGeometryFunctions() {
        verifyRule(LegacyNSGeometryFunctionsRule.description)
    }

    func testLegacyConstant() {
        verifyRule(LegacyConstantRule.description)
    }

    func testLegacyConstructor() {
        verifyRule(LegacyConstructorRule.description)
    }

    func testLetVarWhitespace() {
        verifyRule(LetVarWhitespaceRule.description)
    }

    func testMark() {
        verifyRule(MarkRule.description, skipCommentTests: true)
    }

    func testMultilineParameters() {
        verifyRule(MultilineParametersRule.description)
    }

    func testNesting() {
        verifyRule(NestingRule.description)
    }

    func testNoExtensionAccessModifierRule() {
        verifyRule(NoExtensionAccessModifierRule.description)
    }

    func testNotificationCenterDetachment() {
        verifyRule(NotificationCenterDetachmentRule.description)
    }

    func testNimbleOperator() {
        verifyRule(NimbleOperatorRule.description)
    }

    func testOpeningBrace() {
        verifyRule(OpeningBraceRule.description)
    }

    func testOperatorFunctionWhitespace() {
        verifyRule(OperatorFunctionWhitespaceRule.description)
    }

    func testOperatorUsageWhitespace() {
        verifyRule(OperatorUsageWhitespaceRule.description)
    }

    func testPrivateOutlet() {
        verifyRule(PrivateOutletRule.description)

        let baseDescription = PrivateOutletRule.description
        let nonTriggeringExamples = baseDescription.nonTriggeringExamples + [
            "class Foo {\n  @IBOutlet private(set) var label: UILabel?\n}\n",
            "class Foo {\n  @IBOutlet private(set) var label: UILabel!\n}\n",
            "class Foo {\n  @IBOutlet weak private(set) var label: UILabel?\n}\n",
            "class Foo {\n  @IBOutlet private(set) weak var label: UILabel?\n}\n"
        ]

        let description = baseDescription.with(nonTriggeringExamples: nonTriggeringExamples)
        verifyRule(description, ruleConfiguration: ["allow_private_set": true])
    }

    func testPrivateUnitTest() {
        verifyRule(PrivateUnitTestRule.description)
    }

    func testProhibitedSuper() {
        verifyRule(ProhibitedSuperRule.description)
    }

    func testProtocolPropertyAccessorsOrder() {
        verifyRule(ProtocolPropertyAccessorsOrderRule.description)
    }

    func testRedundantDiscardableLet() {
        verifyRule(RedundantDiscardableLetRule.description)
    }

    func testRedundantNilCoalescing() {
        verifyRule(RedundantNilCoalescingRule.description)
    }

    func testRedundantOptionalInitialization() {
        verifyRule(RedundantOptionalInitializationRule.description)
    }

    func testRedundantStringEnumValue() {
        verifyRule(RedundantStringEnumValueRule.description)
    }

    func testRedundantVoidReturn() {
        verifyRule(RedundantVoidReturnRule.description)
    }

    func testReturnArrowWhitespace() {
        verifyRule(ReturnArrowWhitespaceRule.description)
    }

    func testShorthandOperator() {
        verifyRule(ShorthandOperatorRule.description)
    }

    func testSortedImports() {
        verifyRule(SortedImportsRule.description)
    }

    func testStatementPosition() {
        verifyRule(StatementPositionRule.description)
    }

    func testStatementPositionUncuddled() {
        let configuration = ["statement_mode": "uncuddled_else"]
        verifyRule(StatementPositionRule.uncuddledDescription, ruleConfiguration: configuration)
    }

    func testStrictFilePrivate() {
        verifyRule(StrictFilePrivateRule.description)
    }

    func testSwitchCaseOnNewline() {
        verifyRule(SwitchCaseOnNewlineRule.description)
    }

    func testSyntacticSugar() {
        verifyRule(SyntacticSugarRule.description)
    }

    func testTrailingClosure() {
        verifyRule(TrailingClosureRule.description)
    }

    func testTrailingNewline() {
        verifyRule(TrailingNewlineRule.description, commentDoesntViolate: false,
                   stringDoesntViolate: false)
    }

    func testTrailingSemicolon() {
        verifyRule(TrailingSemicolonRule.description)
    }

    func testTrailingWhitespace() {
        verifyRule(TrailingWhitespaceRule.description)

        // Perform additional tests with the ignores_empty_lines setting enabled.
        // The set of non-triggering examples is extended by a whitespace-indented empty line
        let baseDescription = TrailingWhitespaceRule.description
        let nonTriggeringExamples = baseDescription.nonTriggeringExamples + [" \n"]
        let description = baseDescription.with(nonTriggeringExamples: nonTriggeringExamples)

        verifyRule(description,
                   ruleConfiguration: ["ignores_empty_lines": true, "ignores_comments": true])

        // Perform additional tests with the ignores_comments settings disabled.
        let triggeringComments = ["// \n", "let name: String // \n"]
        let nonTriggeringExamples2 = baseDescription.nonTriggeringExamples
            .filter { !triggeringComments.contains($0) }
        let triggeringExamples2 = baseDescription.triggeringExamples + triggeringComments
        let description2 = baseDescription.with(nonTriggeringExamples: nonTriggeringExamples2)
                                          .with(triggeringExamples: triggeringExamples2)
        verifyRule(description2,
                   ruleConfiguration: ["ignores_empty_lines": false, "ignores_comments": false],
                   commentDoesntViolate: false)
    }

    func testTypeBodyLength() {
        verifyRule(TypeBodyLengthRule.description)
    }

    func testUnneededParenthesesInClosureArgument() {
        verifyRule(UnneededParenthesesInClosureArgumentRule.description)
    }

    func testUnusedClosureParameter() {
        verifyRule(UnusedClosureParameterRule.description)
    }

    func testUnusedEnumerated() {
        verifyRule(UnusedEnumeratedRule.description)
    }

    func testValidIBInspectable() {
        verifyRule(ValidIBInspectableRule.description)
    }

    func testVerticalParameterAlignmentOnCall() {
        verifyRule(VerticalParameterAlignmentOnCallRule.description)
    }

    func testVerticalParameterAlignment() {
        verifyRule(VerticalParameterAlignmentRule.description)
    }

    func testVoidReturn() {
        verifyRule(VoidReturnRule.description)
    }

    func testSuperCall() {
        verifyRule(OverriddenSuperCallRule.description)
    }

    func testWeakDelegate() {
        verifyRule(WeakDelegateRule.description)
    }

    func testXCTFailMessage() {
        verifyRule(XCTFailMessageRule.description)
    }
}<|MERGE_RESOLUTION|>--- conflicted
+++ resolved
@@ -142,13 +142,8 @@
         verifyRule(ImplicitReturnRule.description)
     }
 
-<<<<<<< HEAD
     func testInlineComment() {
         verifyRule(InlineCommentRule.description, commentDoesntViolate: false)
-=======
-    func testJoinedDefaultParameter() {
-        verifyRule(JoinedDefaultParameterRule.description)
->>>>>>> 771b492d
     }
 
     func testLargeTuple() {
